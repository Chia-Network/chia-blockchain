from __future__ import annotations

import contextlib
import copy
import itertools
import logging
import shutil
import sqlite3
from collections import defaultdict
from collections.abc import AsyncIterator, Awaitable, Iterable, Iterator, Sequence
from contextlib import asynccontextmanager, contextmanager
from dataclasses import dataclass, field, replace
from hashlib import sha256
from pathlib import Path
from typing import Any, BinaryIO, Callable, Optional, Union

import aiosqlite
import anyio.to_thread
import chia_rs.datalayer
import zstd
from chia_rs.datalayer import (
    DeltaFileCache,
    DeltaReader,
    KeyAlreadyPresentError,
    KeyId,
    MerkleBlob,
    ProofOfInclusion,
    TreeIndex,
    ValueId,
)
from chia_rs.sized_bytes import bytes32
from chia_rs.sized_ints import int64

from chia.data_layer.data_layer_errors import KeyNotFoundError, MerkleBlobNotFoundError, TreeGenerationIncrementingError
from chia.data_layer.data_layer_util import (
    DiffData,
    InsertResult,
    InternalNode,
    KeysPaginationData,
    KeysValuesCompressed,
    KeysValuesPaginationData,
    KVDiffPaginationData,
    Node,
    NodeType,
    OperationType,
    Root,
    SerializedNode,
    ServerInfo,
    Side,
    Status,
    Subscription,
    TerminalNode,
    Unspecified,
    get_delta_filename_path,
    get_hashes_for_page,
    internal_hash,
    key_hash,
    leaf_hash,
    unspecified,
)
from chia.util.batches import to_batches
from chia.util.cpu import available_logical_cores
from chia.util.db_wrapper import SQLITE_MAX_VARIABLE_NUMBER, DBWrapper2
from chia.util.log_exceptions import log_exceptions
from chia.util.lru_cache import LRUCache

log = logging.getLogger(__name__)


# TODO: review exceptions for values that shouldn't be displayed
# TODO: pick exception types other than Exception

KeyOrValueId = int64

default_prefer_file_kv_blob_length: int = 4096


@dataclass
class DataStore:
    """A key/value store with the pairs being terminal nodes in a CLVM object tree."""

    db_wrapper: DBWrapper2
    recent_merkle_blobs: LRUCache[bytes32, MerkleBlob]
    merkle_blobs_path: Path
    key_value_blobs_path: Path
    unconfirmed_keys_values: dict[bytes32, list[bytes32]] = field(default_factory=dict)
    prefer_db_kv_blob_length: int = default_prefer_file_kv_blob_length

    @classmethod
    @contextlib.asynccontextmanager
    async def managed(
        cls,
        database: Union[str, Path],
        merkle_blobs_path: Path,
        key_value_blobs_path: Path,
        uri: bool = False,
        sql_log_path: Optional[Path] = None,
        cache_capacity: int = 1,
        prefer_db_kv_blob_length: int = default_prefer_file_kv_blob_length,
    ) -> AsyncIterator[DataStore]:
        async with DBWrapper2.managed(
            database=database,
            uri=uri,
            journal_mode="WAL",
            # Setting to FULL despite other locations being configurable.  If there are
            # performance issues we can consider other the implications of other options.
            synchronous="FULL",
            # If foreign key checking gets turned off, please add corresponding check
            # methods and enable foreign key checking in the tests.
            foreign_keys=True,
            row_factory=aiosqlite.Row,
            log_path=sql_log_path,
        ) as db_wrapper:
            recent_merkle_blobs: LRUCache[bytes32, MerkleBlob] = LRUCache(capacity=cache_capacity)
            self = cls(
                db_wrapper=db_wrapper,
                recent_merkle_blobs=recent_merkle_blobs,
                merkle_blobs_path=merkle_blobs_path,
                key_value_blobs_path=key_value_blobs_path,
                prefer_db_kv_blob_length=prefer_db_kv_blob_length,
            )

            async with db_wrapper.writer() as writer:
                await writer.execute(
                    f"""
                    CREATE TABLE IF NOT EXISTS root(
                        tree_id BLOB NOT NULL CHECK(length(tree_id) == 32),
                        generation INTEGER NOT NULL CHECK(generation >= 0),
                        node_hash BLOB,
                        status INTEGER NOT NULL CHECK(
                            {" OR ".join(f"status == {status}" for status in Status)}
                        ),
                        PRIMARY KEY(tree_id, generation)
                    )
                    """
                )
                await writer.execute(
                    """
                    CREATE TABLE IF NOT EXISTS subscriptions(
                        tree_id BLOB NOT NULL CHECK(length(tree_id) == 32),
                        url TEXT,
                        ignore_till INTEGER,
                        num_consecutive_failures INTEGER,
                        from_wallet tinyint CHECK(from_wallet == 0 OR from_wallet == 1),
                        PRIMARY KEY(tree_id, url)
                    )
                    """
                )
                await writer.execute(
                    """
                    CREATE TABLE IF NOT EXISTS schema(
                        version_id TEXT PRIMARY KEY,
                        applied_at TIMESTAMP NOT NULL DEFAULT CURRENT_TIMESTAMP
                    )
                    """
                )
                await writer.execute(
                    """
                    CREATE INDEX IF NOT EXISTS node_hash ON root(node_hash)
                    """
                )
                await writer.execute(
                    """
                    CREATE TABLE IF NOT EXISTS ids(
                        kv_id INTEGER PRIMARY KEY,
                        hash BLOB NOT NULL CHECK(length(store_id) == 32),
                        blob BLOB,
                        store_id BLOB NOT NULL CHECK(length(store_id) == 32)
                    )
                    """
                )
                await writer.execute(
                    """
                    CREATE TABLE IF NOT EXISTS nodes(
                        store_id BLOB NOT NULL CHECK(length(store_id) == 32),
                        hash BLOB NOT NULL,
                        root_hash BLOB NOT NULL,
                        generation INTEGER NOT NULL CHECK(generation >= 0),
                        idx INTEGER NOT NULL,
                        PRIMARY KEY(store_id, hash)
                    )
                    """
                )
                await writer.execute(
                    """
                    CREATE UNIQUE INDEX IF NOT EXISTS ids_hash_index ON ids(hash, store_id)
                    """
                )
                await writer.execute(
                    """
                    CREATE INDEX IF NOT EXISTS nodes_generation_index ON nodes(generation)
                    """
                )

            yield self

    @asynccontextmanager
    async def transaction(self) -> AsyncIterator[None]:
        async with self.db_wrapper.writer():
            yield

    async def insert_into_data_store_from_file(
        self,
        store_id: bytes32,
        root_hash: Optional[bytes32],
        filename: Path,
        delta_reader: Optional[DeltaReader] = None,
    ) -> Optional[DeltaReader]:
        async with self.db_wrapper.writer():
            with self.manage_kv_files(store_id):
                if root_hash is None:
                    merkle_blob = MerkleBlob(b"")
                else:
                    root = await self.get_tree_root(store_id=store_id)
                    if delta_reader is None:
                        delta_reader = DeltaReader(internal_nodes={}, leaf_nodes={})
                        if root.node_hash is not None:
                            delta_reader.collect_from_merkle_blob(
                                self.get_merkle_path(store_id=store_id, root_hash=root.node_hash),
                                indexes=[TreeIndex(0)],
                            )

                    internal_nodes, terminal_nodes = await self.read_from_file(filename, store_id)
                    delta_reader.add_internal_nodes(internal_nodes)
                    delta_reader.add_leaf_nodes(terminal_nodes)

                    missing_hashes = await anyio.to_thread.run_sync(delta_reader.get_missing_hashes, root_hash)

                    if len(missing_hashes) > 0:
                        # TODO: consider adding transactions around this code
                        merkle_blob_queries = await self.build_merkle_blob_queries_for_missing_hashes(
                            missing_hashes, store_id
                        )
                        if len(merkle_blob_queries) > 0:
                            jobs = [
                                (self.get_merkle_path(store_id=store_id, root_hash=old_root_hash), indexes)
                                for old_root_hash, indexes in merkle_blob_queries.items()
                            ]
                            await anyio.to_thread.run_sync(delta_reader.collect_from_merkle_blobs, jobs)
                        await self.build_cache_and_collect_missing_hashes(root, root_hash, store_id, delta_reader)

                    merkle_blob = delta_reader.create_merkle_blob_and_filter_unused_nodes(root_hash, set())

                # Don't store these blob objects into cache, since their data structures are not calculated yet.
                await self.insert_root_from_merkle_blob(merkle_blob, store_id, Status.COMMITTED, update_cache=False)
                return delta_reader

    async def build_merkle_blob_queries_for_missing_hashes(
        self,
        missing_hashes: set[bytes32],
        store_id: bytes32,
    ) -> defaultdict[bytes32, list[TreeIndex]]:
        queries = defaultdict[bytes32, list[TreeIndex]](list)

        batch_size = min(500, SQLITE_MAX_VARIABLE_NUMBER - 10)

        async with self.db_wrapper.reader() as reader:
            for batch in to_batches(missing_hashes, batch_size):
                placeholders = ",".join(["?"] * len(batch.entries))
                query = f"""
                    SELECT hash, root_hash, idx
                    FROM nodes
                    WHERE store_id = ? AND hash IN ({placeholders})
                    LIMIT {len(batch.entries)}
                """

                async with reader.execute(query, (store_id, *batch.entries)) as cursor:
                    rows = await cursor.fetchall()
                    for row in rows:
                        root_hash_blob = bytes32(row["root_hash"])
                        index = TreeIndex(row["idx"])
                        queries[root_hash_blob].append(index)

        return queries

    async def build_cache_and_collect_missing_hashes(
        self,
        root: Root,
        root_hash: bytes32,
        store_id: bytes32,
        delta_reader: DeltaReader,
    ) -> None:
        missing_hashes = delta_reader.get_missing_hashes(root_hash)

        if len(missing_hashes) == 0:
            return

        async with self.db_wrapper.reader() as reader:
            cursor = await reader.execute(
                # TODO: the INDEXED BY seems like it shouldn't be needed, figure out why it is
                #       https://sqlite.org/lang_indexedby.html: admonished to omit all use of INDEXED BY
                #       https://sqlite.org/queryplanner-ng.html#howtofix
                "SELECT MAX(generation) FROM nodes INDEXED BY nodes_generation_index WHERE store_id = ?",
                (store_id,),
            )
            generation_row = await cursor.fetchone()
            if generation_row is None or generation_row[0] is None:
                current_generation = 0
            else:
                current_generation = generation_row[0]
        generations: Sequence[int] = [current_generation]

        while missing_hashes:
            if current_generation >= root.generation:
                raise Exception("Invalid delta file, cannot find all the required hashes")

            current_generation = generations[-1] + 1

            batch_size = available_logical_cores()
            generations = range(
                current_generation,
                min(current_generation + batch_size, root.generation),
            )
            jobs: list[tuple[bytes32, Path]] = []
            generations_by_root_hash: dict[bytes32, int] = {}
            for generation in generations:
                generation_root = await self.get_tree_root(store_id=store_id, generation=generation)
                if generation_root.node_hash is None:
                    # no need to process an empty generation
                    continue
                path = self.get_merkle_path(store_id=store_id, root_hash=generation_root.node_hash)
                jobs.append((generation_root.node_hash, path))
                generations_by_root_hash[generation_root.node_hash] = generation

            found = await anyio.to_thread.run_sync(
                delta_reader.collect_and_return_from_merkle_blobs,
                jobs,
                missing_hashes,
            )
            async with self.db_wrapper.writer() as writer:
                await writer.executemany(
                    """
                    INSERT
                    OR IGNORE INTO nodes(store_id, hash, root_hash, generation, idx)
                    VALUES (?, ?, ?, ?, ?)
                    """,
                    (
                        (store_id, hash, root_hash, generations_by_root_hash[root_hash], index.raw)
                        for root_hash, map in found
                        for hash, index in map.items()
                    ),
                )

            missing_hashes = delta_reader.get_missing_hashes(root_hash)

            log.info(f"Missing hashes: added old hashes from generation {current_generation}")

    async def read_from_file(
        self, filename: Path, store_id: bytes32
    ) -> tuple[dict[bytes32, tuple[bytes32, bytes32]], dict[bytes32, tuple[KeyId, ValueId]]]:
        internal_nodes: dict[bytes32, tuple[bytes32, bytes32]] = {}
        terminal_nodes: dict[bytes32, tuple[KeyId, ValueId]] = {}

        with open(filename, "rb") as reader:
            async with self.db_wrapper.writer() as writer:
                while True:
                    chunk = b""
                    while len(chunk) < 4:
                        size_to_read = 4 - len(chunk)
                        cur_chunk = reader.read(size_to_read)
                        if cur_chunk is None or cur_chunk == b"":
                            if size_to_read < 4:
                                raise Exception("Incomplete read of length.")
                            break
                        chunk += cur_chunk
                    if chunk == b"":
                        break

                    size = int.from_bytes(chunk, byteorder="big")
                    serialize_nodes_bytes = b""
                    while len(serialize_nodes_bytes) < size:
                        size_to_read = size - len(serialize_nodes_bytes)
                        cur_chunk = reader.read(size_to_read)
                        if cur_chunk is None or cur_chunk == b"":
                            raise Exception("Incomplete read of blob.")
                        serialize_nodes_bytes += cur_chunk
                    serialized_node = SerializedNode.from_bytes(serialize_nodes_bytes)

                    node_type = NodeType.TERMINAL if serialized_node.is_terminal else NodeType.INTERNAL
                    if node_type == NodeType.INTERNAL:
                        node_hash = internal_hash(bytes32(serialized_node.value1), bytes32(serialized_node.value2))
                        internal_nodes[node_hash] = (bytes32(serialized_node.value1), bytes32(serialized_node.value2))
                    else:
                        kid, vid = await self.add_key_value(
                            serialized_node.value1,
                            serialized_node.value2,
                            store_id,
                            writer=writer,
                        )
                        node_hash = leaf_hash(serialized_node.value1, serialized_node.value2)
                        terminal_nodes[node_hash] = (kid, vid)

        return internal_nodes, terminal_nodes

    async def migrate_db(self, server_files_location: Path) -> None:
        async with self.db_wrapper.reader() as reader:
            cursor = await reader.execute("SELECT * FROM schema")
            rows = await cursor.fetchall()
            all_versions = {"v1.0", "v2.0"}

            for row in rows:
                version = row["version_id"]
                if version not in all_versions:
                    raise Exception("Unknown version")
                if version == "v2.0":
                    log.info(f"Found DB schema version {version}. No migration needed.")
                    return

        version = "v2.0"
        old_tables = ["node", "root", "ancestors"]
        all_stores = await self.get_store_ids()
        all_roots: list[list[Root]] = []
        for store_id in all_stores:
            try:
                root = await self.get_tree_root(store_id=store_id)
                roots = await self.get_roots_between(store_id, 1, root.generation)
                all_roots.append([*roots, root])
            except Exception as e:
                if "unable to find root for id, generation" in str(e):
                    log.error(f"Cannot find roots for {store_id}. Skipping it.")

        log.info(f"Initiating migration to version {version}. Found {len(all_roots)} stores to migrate")

        async with self.db_wrapper.writer(foreign_key_enforcement_enabled=False) as writer:
            await writer.execute(
                f"""
                CREATE TABLE IF NOT EXISTS new_root(
                    tree_id BLOB NOT NULL CHECK(length(tree_id) == 32),
                    generation INTEGER NOT NULL CHECK(generation >= 0),
                    node_hash BLOB,
                    status INTEGER NOT NULL CHECK(
                        {" OR ".join(f"status == {status}" for status in Status)}
                    ),
                    PRIMARY KEY(tree_id, generation)
                )
                """
            )
            for old_table in old_tables:
                await writer.execute(f"DROP TABLE IF EXISTS {old_table}")
            await writer.execute("ALTER TABLE new_root RENAME TO root")
            await writer.execute("INSERT INTO schema (version_id) VALUES (?)", (version,))
            log.info(f"Initialized new DB schema {version}.")

            total_generations = 0
            synced_generations = 0
            for roots in all_roots:
                assert len(roots) > 0
                total_generations += len(roots)

            for roots in all_roots:
                store_id = roots[0].store_id
                await self.create_tree(store_id=store_id, status=Status.COMMITTED)

                expected_synced_generations = synced_generations + len(roots)
                for root in roots:
                    recovery_filename: Optional[Path] = None

                    for group_by_store in (True, False):
                        filename = get_delta_filename_path(
                            server_files_location,
                            store_id,
                            bytes32.zeros if root.node_hash is None else root.node_hash,
                            root.generation,
                            group_by_store,
                        )

                        if filename.exists():
                            log.info(f"Found filename {filename}. Recovering data from it")
                            recovery_filename = filename
                            break

                    if recovery_filename is None:
                        log.error(f"Cannot find any recovery file for root {root}")
                        break

                    try:
                        await self.insert_into_data_store_from_file(store_id, root.node_hash, recovery_filename)
                        synced_generations += 1
                        log.info(
                            f"Successfully recovered root from {filename}. "
                            f"Total roots processed: {(synced_generations / total_generations * 100):.2f}%"
                        )
                    except Exception as e:
                        log.error(f"Cannot recover data from {filename}: {e}")
                        break

                if synced_generations < expected_synced_generations:
                    log.error(
                        f"Could not recover {expected_synced_generations - synced_generations} generations. "
                        f"Consider resyncing the store {store_id} once the migration is complete."
                    )
                    # Reset the counter as if we synced correctly, so the percentages add to 100% at the end.
                    synced_generations = expected_synced_generations

    async def get_merkle_blob(
        self,
        store_id: bytes32,
        root_hash: Optional[bytes32],
        read_only: bool = False,
        update_cache: bool = True,
    ) -> MerkleBlob:
        if root_hash is None:
            return MerkleBlob(blob=b"")
        if self.recent_merkle_blobs.get_capacity() == 0:
            update_cache = False

        existing_blob = self.recent_merkle_blobs.get(root_hash)
        if existing_blob is not None:
            return existing_blob if read_only else copy.deepcopy(existing_blob)

        try:
            with log_exceptions(log=log, message="Error while getting merkle blob"):
                path = self.get_merkle_path(store_id=store_id, root_hash=root_hash)
                # TODO: consider file-system based locking of either the file or the store directory
                merkle_blob = MerkleBlob.from_path(path)
        except Exception as e:
            raise MerkleBlobNotFoundError(root_hash=root_hash) from e

        if update_cache:
            self.recent_merkle_blobs.put(root_hash, copy.deepcopy(merkle_blob))

        return merkle_blob

    def get_bytes_path(self, bytes_: bytes) -> Path:
        raw = bytes_.hex()
        segment_sizes = [2, 2, 2]
        start = 0
        segments = []
        for size in segment_sizes:
            segments.append(raw[start : start + size])
            start += size

        return Path(*segments, raw)

    def get_merkle_path(self, store_id: bytes32, root_hash: Optional[bytes32]) -> Path:
        store_root = self.merkle_blobs_path.joinpath(store_id.hex())
        if root_hash is None:
            return store_root

        return store_root.joinpath(self.get_bytes_path(bytes_=root_hash))

    def get_key_value_path(self, store_id: bytes32, blob_hash: Optional[bytes32]) -> Path:
        store_root = self.key_value_blobs_path.joinpath(store_id.hex())
        if blob_hash is None:
            return store_root

        return store_root.joinpath(self.get_bytes_path(bytes_=blob_hash))

    async def insert_root_from_merkle_blob(
        self,
        merkle_blob: MerkleBlob,
        store_id: bytes32,
        status: Status,
        old_root: Optional[Root] = None,
        update_cache: bool = True,
    ) -> Root:
        if not merkle_blob.empty():
            merkle_blob.calculate_lazy_hashes()
        if self.recent_merkle_blobs.get_capacity() == 0:
            update_cache = False

        root_hash = merkle_blob.get_root_hash()
        if old_root is not None and old_root.node_hash == root_hash:
            raise ValueError("Changelist resulted in no change to tree data")

        if root_hash is not None:
            log.info(f"inserting merkle blob: {len(merkle_blob)} bytes {root_hash.hex()}")
            blob_path = self.get_merkle_path(store_id=store_id, root_hash=merkle_blob.get_root_hash())
            if not blob_path.exists():
                blob_path.parent.mkdir(parents=True, exist_ok=True)
                # TODO: consider file-system based locking of either the file or the store directory
                merkle_blob.to_path(blob_path)

            if update_cache:
                self.recent_merkle_blobs.put(root_hash, copy.deepcopy(merkle_blob))

        return await self._insert_root(store_id, root_hash, status)

    def _use_file_for_new_kv_blob(self, blob: bytes) -> bool:
        return len(blob) > self.prefer_db_kv_blob_length

    async def get_kvid(self, blob: bytes, store_id: bytes32) -> Optional[KeyOrValueId]:
        blob_hash = bytes32(sha256(blob).digest())

        async with self.db_wrapper.reader() as reader:
            cursor = await reader.execute(
                "SELECT kv_id FROM ids WHERE hash = ? AND store_id = ?",
                (
                    blob_hash,
                    store_id,
                ),
            )
            row = await cursor.fetchone()

            if row is None:
                return None

            return KeyOrValueId(row[0])

    def get_blob_from_file(self, blob_hash: bytes32, store_id: bytes32) -> bytes:
        # TODO: seems that zstd needs hinting
        # TODO: consider file-system based locking of either the file or the store directory
        return zstd.decompress(self.get_key_value_path(store_id=store_id, blob_hash=blob_hash).read_bytes())  # type: ignore[no-any-return]

    async def get_blob_from_kvid(self, kv_id: KeyOrValueId, store_id: bytes32) -> Optional[bytes]:
        async with self.db_wrapper.reader() as reader:
            cursor = await reader.execute(
                "SELECT hash, blob FROM ids WHERE kv_id = ? AND store_id = ?",
                (
                    kv_id,
                    store_id,
                ),
            )
            row = await cursor.fetchone()

            if row is None:
                return None

        blob: bytes = row["blob"]
        if blob is not None:
            return blob

        blob_hash = bytes32(row["hash"])
        return self.get_blob_from_file(blob_hash, store_id)

    async def get_terminal_node(self, kid: KeyId, vid: ValueId, store_id: bytes32) -> TerminalNode:
        key = await self.get_blob_from_kvid(kid.raw, store_id)
        value = await self.get_blob_from_kvid(vid.raw, store_id)
        if key is None or value is None:
            raise Exception("Cannot find the key/value pair")

        return TerminalNode(hash=leaf_hash(key, value), key=key, value=value)

    async def add_kvid(self, blob: bytes, store_id: bytes32, writer: aiosqlite.Connection) -> KeyOrValueId:
        use_file = self._use_file_for_new_kv_blob(blob)
        blob_hash = bytes32(sha256(blob).digest())
        if use_file:
            table_blob = None
        else:
            table_blob = blob
        try:
            row = await writer.execute_insert(
                "INSERT INTO ids (hash, blob, store_id) VALUES (?, ?, ?)",
                (
                    blob_hash,
                    table_blob,
                    store_id,
                ),
            )
        except sqlite3.IntegrityError as e:
            if "UNIQUE constraint failed" in str(e):
                kv_id = await self.get_kvid(blob, store_id)
                if kv_id is None:
                    raise Exception("Internal error") from e
                return kv_id

            raise

        if row is None:
            raise Exception("Internal error")
        if use_file:
            path = self.get_key_value_path(store_id=store_id, blob_hash=blob_hash)
            path.parent.mkdir(parents=True, exist_ok=True)
            self.unconfirmed_keys_values[store_id].append(blob_hash)
            # TODO: consider file-system based locking of either the file or the store directory
            path.write_bytes(zstd.compress(blob))
        return KeyOrValueId(row[0])

    def delete_unconfirmed_kvids(self, store_id: bytes32) -> None:
        for blob_hash in self.unconfirmed_keys_values[store_id]:
            with log_exceptions(log=log, consume=True):
                path = self.get_key_value_path(store_id=store_id, blob_hash=blob_hash)
                try:
                    path.unlink()
                except FileNotFoundError:
                    log.error(f"Cannot find key/value path {path} for hash {blob_hash}")
        del self.unconfirmed_keys_values[store_id]

    def confirm_all_kvids(self, store_id: bytes32) -> None:
        del self.unconfirmed_keys_values[store_id]

    @contextmanager
    def manage_kv_files(self, store_id: bytes32) -> Iterator[None]:
        if store_id not in self.unconfirmed_keys_values:
            self.unconfirmed_keys_values[store_id] = []
        else:
            raise Exception("Internal error: unconfirmed keys values cache not cleaned")

        try:
            yield
        except:
            self.delete_unconfirmed_kvids(store_id)
            raise
        else:
            self.confirm_all_kvids(store_id)

    async def add_key_value(
        self, key: bytes, value: bytes, store_id: bytes32, writer: aiosqlite.Connection
    ) -> tuple[KeyId, ValueId]:
        kid = KeyId(await self.add_kvid(key, store_id, writer=writer))
        vid = ValueId(await self.add_kvid(value, store_id, writer=writer))

        return (kid, vid)

    async def get_terminal_node_by_hash(
        self,
        node_hash: bytes32,
        store_id: bytes32,
        root_hash: Union[bytes32, Unspecified] = unspecified,
    ) -> TerminalNode:
        resolved_root_hash: Optional[bytes32]
        if root_hash is unspecified:
            root = await self.get_tree_root(store_id=store_id)
            resolved_root_hash = root.node_hash
        else:
            resolved_root_hash = root_hash

        merkle_blob = await self.get_merkle_blob(store_id=store_id, root_hash=resolved_root_hash)
        kid, vid = merkle_blob.get_node_by_hash(node_hash)
        return await self.get_terminal_node(kid, vid, store_id)

    async def get_terminal_nodes_by_hashes(
        self,
        node_hashes: list[bytes32],
        store_id: bytes32,
        root_hash: Union[bytes32, Unspecified] = unspecified,
    ) -> list[TerminalNode]:
        resolved_root_hash: Optional[bytes32]
        if root_hash is unspecified:
            root = await self.get_tree_root(store_id=store_id)
            resolved_root_hash = root.node_hash
        else:
            resolved_root_hash = root_hash

        merkle_blob = await self.get_merkle_blob(store_id=store_id, root_hash=resolved_root_hash)
        kv_ids: list[tuple[KeyId, ValueId]] = []
        for node_hash in node_hashes:
            kid, vid = merkle_blob.get_node_by_hash(node_hash)
            kv_ids.append((kid, vid))
        kv_ids_unpacked = (KeyOrValueId(id.raw) for kv_id in kv_ids for id in kv_id)
        table_blobs = await self.get_table_blobs(kv_ids_unpacked, store_id)

        terminal_nodes: list[TerminalNode] = []
        for kid, vid in kv_ids:
            terminal_nodes.append(self.get_terminal_node_from_table_blobs(kid, vid, table_blobs, store_id))

        return terminal_nodes

    async def get_existing_hashes(self, node_hashes: list[bytes32], store_id: bytes32) -> set[bytes32]:
        result: set[bytes32] = set()
        batch_size = min(500, SQLITE_MAX_VARIABLE_NUMBER - 10)

        async with self.db_wrapper.reader() as reader:
            for i in range(0, len(node_hashes), batch_size):
                chunk = node_hashes[i : i + batch_size]
                placeholders = ",".join(["?"] * len(chunk))
                query = f"SELECT hash FROM nodes WHERE store_id = ? AND hash IN ({placeholders}) LIMIT {len(chunk)}"

                async with reader.execute(query, (store_id, *chunk)) as cursor:
                    rows = await cursor.fetchall()
                    result.update(row["hash"] for row in rows)

        return result

    async def add_node_hashes(self, store_id: bytes32, generation: Optional[int] = None) -> None:
        root = await self.get_tree_root(store_id=store_id, generation=generation)
        if root.node_hash is None:
            return

        merkle_blob = await self.get_merkle_blob(
            store_id=store_id, root_hash=root.node_hash, read_only=True, update_cache=False
        )
        hash_to_index = merkle_blob.get_hashes_indexes()

        existing_hashes = await self.get_existing_hashes(list(hash_to_index.keys()), store_id)
        async with self.db_wrapper.writer() as writer:
            await writer.executemany(
                """
                INSERT INTO nodes(store_id, hash, root_hash, generation, idx)
                VALUES (?, ?, ?, ?, ?)
                """,
                (
                    (store_id, hash, root.node_hash, root.generation, index.raw)
                    for hash, index in hash_to_index.items()
                    if hash not in existing_hashes
                ),
            )

    async def _insert_root(
        self,
        store_id: bytes32,
        node_hash: Optional[bytes32],
        status: Status,
        generation: Optional[int] = None,
    ) -> Root:
        async with self.db_wrapper.writer_maybe_transaction() as writer:
            if generation is None:
                try:
                    existing_generation = await self.get_tree_generation(store_id=store_id)
                except Exception as e:
                    if not str(e).startswith("No generations found for store ID:"):
                        raise
                    generation = 0
                else:
                    generation = existing_generation + 1

            new_root = Root(
                store_id=store_id,
                node_hash=node_hash,
                generation=generation,
                status=status,
            )

            await writer.execute(
                """
                INSERT INTO root(tree_id, generation, node_hash, status)
                VALUES(:tree_id, :generation, :node_hash, :status)
                """,
                new_root.to_row(),
            )
            return new_root

    async def get_pending_root(self, store_id: bytes32) -> Optional[Root]:
        async with self.db_wrapper.reader() as reader:
            cursor = await reader.execute(
                """
                SELECT * FROM root WHERE tree_id == :tree_id
                AND status IN (:pending_status, :pending_batch_status) LIMIT 2
                """,
                {
                    "tree_id": store_id,
                    "pending_status": Status.PENDING.value,
                    "pending_batch_status": Status.PENDING_BATCH.value,
                },
            )

            row = await cursor.fetchone()

            if row is None:
                return None

            maybe_extra_result = await cursor.fetchone()
            if maybe_extra_result is not None:
                raise Exception(f"multiple pending roots found for id: {store_id.hex()}")

        return Root.from_row(row=row)

    async def clear_pending_roots(self, store_id: bytes32) -> Optional[Root]:
        async with self.db_wrapper.writer() as writer:
            pending_root = await self.get_pending_root(store_id=store_id)

            if pending_root is not None:
                await writer.execute(
                    "DELETE FROM root WHERE tree_id == :tree_id AND status IN (:pending_status, :pending_batch_status)",
                    {
                        "tree_id": store_id,
                        "pending_status": Status.PENDING.value,
                        "pending_batch_status": Status.PENDING_BATCH.value,
                    },
                )

        return pending_root

    async def shift_root_generations(self, store_id: bytes32, shift_size: int) -> None:
        async with self.db_wrapper.writer():
            root = await self.get_tree_root(store_id=store_id)
            for _ in range(shift_size):
                await self._insert_root(store_id=store_id, node_hash=root.node_hash, status=Status.COMMITTED)

    async def change_root_status(self, root: Root, status: Status = Status.PENDING) -> None:
        async with self.db_wrapper.writer() as writer:
            await writer.execute(
                "UPDATE root SET status = ? WHERE tree_id=? and generation = ?",
                (
                    status.value,
                    root.store_id,
                    root.generation,
                ),
            )

    async def check(self) -> None:
        for check in self._checks:
            await check(self)

    async def _check_roots_are_incrementing(self) -> None:
        async with self.db_wrapper.reader() as reader:
            cursor = await reader.execute("SELECT * FROM root ORDER BY tree_id, generation")
            roots = [Root.from_row(row=row) async for row in cursor]

            roots_by_tree: dict[bytes32, list[Root]] = defaultdict(list)
            for root in roots:
                roots_by_tree[root.store_id].append(root)

            bad_trees = []
            for store_id, roots in roots_by_tree.items():
                current_generation = roots[-1].generation
                expected_generations = list(range(current_generation + 1))
                actual_generations = [root.generation for root in roots]
                if actual_generations != expected_generations:
                    bad_trees.append(store_id)

            if len(bad_trees) > 0:
                raise TreeGenerationIncrementingError(store_ids=bad_trees)

    _checks: tuple[Callable[[DataStore], Awaitable[None]], ...] = (_check_roots_are_incrementing,)

    async def create_tree(self, store_id: bytes32, status: Status = Status.PENDING) -> bool:
        await self._insert_root(store_id=store_id, node_hash=None, status=status)

        return True

    async def table_is_empty(self, store_id: bytes32) -> bool:
        tree_root = await self.get_tree_root(store_id=store_id)

        return tree_root.node_hash is None

    async def get_store_ids(self) -> set[bytes32]:
        async with self.db_wrapper.reader() as reader:
            cursor = await reader.execute("SELECT DISTINCT tree_id FROM root")

            store_ids = {bytes32(row["tree_id"]) async for row in cursor}

        return store_ids

    async def get_tree_generation(self, store_id: bytes32) -> int:
        async with self.db_wrapper.reader() as reader:
            cursor = await reader.execute(
                "SELECT MAX(generation) FROM root WHERE tree_id == :tree_id AND status == :status",
                {"tree_id": store_id, "status": Status.COMMITTED.value},
            )
            row = await cursor.fetchone()

        if row is not None:
            generation: Optional[int] = row["MAX(generation)"]

            if generation is not None:
                return generation

        raise Exception(f"No generations found for store ID: {store_id.hex()}")

    async def get_tree_root(self, store_id: bytes32, generation: Optional[int] = None) -> Root:
        async with self.db_wrapper.reader() as reader:
            if generation is None:
                generation = await self.get_tree_generation(store_id=store_id)
            cursor = await reader.execute(
                """
                SELECT *
                FROM root
                WHERE tree_id == :tree_id AND generation == :generation AND status == :status
                LIMIT 1
                """,
                {"tree_id": store_id, "generation": generation, "status": Status.COMMITTED.value},
            )
            row = await cursor.fetchone()

            if row is None:
                raise Exception(f"unable to find root for id, generation: {store_id.hex()}, {generation}")

        return Root.from_row(row=row)

    async def get_all_pending_batches_roots(self) -> list[Root]:
        async with self.db_wrapper.reader() as reader:
            cursor = await reader.execute(
                """
                SELECT * FROM root WHERE status == :status
                """,
                {"status": Status.PENDING_BATCH.value},
            )
            roots = [Root.from_row(row=row) async for row in cursor]
            store_ids = [root.store_id for root in roots]
            if len(set(store_ids)) != len(store_ids):
                raise Exception("Internal error: multiple pending batches for a store")
            return roots

    async def store_id_exists(self, store_id: bytes32) -> bool:
        async with self.db_wrapper.reader() as reader:
            cursor = await reader.execute(
                "SELECT 1 FROM root WHERE tree_id == :tree_id AND status == :status LIMIT 1",
                {"tree_id": store_id, "status": Status.COMMITTED.value},
            )
            row = await cursor.fetchone()

        if row is None:
            return False
        return True

    async def get_roots_between(self, store_id: bytes32, generation_begin: int, generation_end: int) -> list[Root]:
        async with self.db_wrapper.reader() as reader:
            cursor = await reader.execute(
                "SELECT * FROM root WHERE tree_id == :tree_id "
                "AND generation >= :generation_begin AND generation < :generation_end ORDER BY generation ASC",
                {"tree_id": store_id, "generation_begin": generation_begin, "generation_end": generation_end},
            )
            roots = [Root.from_row(row=row) async for row in cursor]

        return roots

    async def get_ancestors(
        self,
        node_hash: bytes32,
        store_id: bytes32,
        root_hash: Optional[bytes32] = None,
        generation: Optional[int] = None,
    ) -> list[InternalNode]:
        async with self.db_wrapper.reader():
            if root_hash is None:
                root = await self.get_tree_root(store_id=store_id, generation=generation)
                root_hash = root.node_hash
            if root_hash is None:
                raise Exception(f"Root hash is unspecified for store ID: {store_id.hex()}")

            merkle_blob = await self.get_merkle_blob(store_id=store_id, root_hash=root_hash)
            reference_kid, _ = merkle_blob.get_node_by_hash(node_hash)

        reference_index = merkle_blob.get_key_index(reference_kid)
        lineage = merkle_blob.get_lineage_with_indexes(reference_index)
        result: list[InternalNode] = []
        for index, node in itertools.islice(lineage, 1, None):
            assert isinstance(node, chia_rs.datalayer.InternalNode)
            result.append(
                InternalNode(
                    hash=node.hash,
                    left_hash=merkle_blob.get_hash_at_index(node.left),
                    right_hash=merkle_blob.get_hash_at_index(node.right),
                )
            )
        return result

    def get_terminal_node_from_table_blobs(
        self,
        kid: KeyId,
        vid: ValueId,
        table_blobs: dict[KeyOrValueId, tuple[bytes32, Optional[bytes]]],
        store_id: bytes32,
    ) -> TerminalNode:
        key = table_blobs[KeyOrValueId(kid.raw)][1]
        if key is None:
            key_hash = table_blobs[KeyOrValueId(kid.raw)][0]
            key = self.get_blob_from_file(key_hash, store_id)

        value = table_blobs[KeyOrValueId(vid.raw)][1]
        if value is None:
            value_hash = table_blobs[KeyOrValueId(vid.raw)][0]
            value = self.get_blob_from_file(value_hash, store_id)

        return TerminalNode(hash=leaf_hash(key, value), key=key, value=value)

    async def get_keys_values(
        self,
        store_id: bytes32,
        root_hash: Union[bytes32, Unspecified] = unspecified,
    ) -> list[TerminalNode]:
        async with self.db_wrapper.reader():
            resolved_root_hash: Optional[bytes32]
            if root_hash is unspecified:
                root = await self.get_tree_root(store_id=store_id)
                resolved_root_hash = root.node_hash
            else:
                resolved_root_hash = root_hash

            try:
                merkle_blob = await self.get_merkle_blob(store_id=store_id, root_hash=resolved_root_hash)
            except MerkleBlobNotFoundError:
                return []

            kv_ids = merkle_blob.get_keys_values()
            kv_ids_unpacked = (KeyOrValueId(id.raw) for pair in kv_ids.items() for id in pair)
            table_blobs = await self.get_table_blobs(kv_ids_unpacked, store_id)

            terminal_nodes: list[TerminalNode] = []
            for kid, vid in kv_ids.items():
                terminal_nodes.append(self.get_terminal_node_from_table_blobs(kid, vid, table_blobs, store_id))

        return terminal_nodes

    async def get_keys_values_compressed(
        self,
        store_id: bytes32,
        root_hash: Union[bytes32, Unspecified] = unspecified,
    ) -> KeysValuesCompressed:
        async with self.db_wrapper.reader():
            resolved_root_hash: Optional[bytes32]
            if root_hash is unspecified:
                root = await self.get_tree_root(store_id=store_id)
                resolved_root_hash = root.node_hash
            else:
                resolved_root_hash = root_hash

            keys_values_hashed: dict[bytes32, bytes32] = {}
            key_hash_to_length: dict[bytes32, int] = {}
            leaf_hash_to_length: dict[bytes32, int] = {}
            if resolved_root_hash is not None:
                try:
                    merkle_blob = await self.get_merkle_blob(store_id=store_id, root_hash=resolved_root_hash)
                except MerkleBlobNotFoundError:
                    return KeysValuesCompressed({}, {}, {}, resolved_root_hash)

                kv_ids = merkle_blob.get_keys_values()
                kv_ids_unpacked = (KeyOrValueId(id.raw) for pair in kv_ids.items() for id in pair)
                table_blobs = await self.get_table_blobs(kv_ids_unpacked, store_id)

                for kid, vid in kv_ids.items():
                    node = self.get_terminal_node_from_table_blobs(kid, vid, table_blobs, store_id)
                    keys_values_hashed[key_hash(node.key)] = leaf_hash(node.key, node.value)
                    key_hash_to_length[key_hash(node.key)] = len(node.key)
                    leaf_hash_to_length[leaf_hash(node.key, node.value)] = len(node.key) + len(node.value)

            return KeysValuesCompressed(keys_values_hashed, key_hash_to_length, leaf_hash_to_length, resolved_root_hash)

    async def get_keys_paginated(
        self,
        store_id: bytes32,
        page: int,
        max_page_size: int,
        root_hash: Union[bytes32, Unspecified] = unspecified,
    ) -> KeysPaginationData:
        keys_values_compressed = await self.get_keys_values_compressed(store_id, root_hash)
        pagination_data = get_hashes_for_page(page, keys_values_compressed.key_hash_to_length, max_page_size)

        keys: list[bytes] = []
        leaf_hashes: list[bytes32] = []
        for hash in pagination_data.hashes:
            leaf_hash = keys_values_compressed.keys_values_hashed[hash]
            leaf_hashes.append(leaf_hash)
        nodes = await self.get_terminal_nodes_by_hashes(leaf_hashes, store_id, root_hash)
        keys = [node.key for node in nodes]

        return KeysPaginationData(
            pagination_data.total_pages,
            pagination_data.total_bytes,
            keys,
            keys_values_compressed.root_hash,
        )

    async def get_keys_values_paginated(
        self,
        store_id: bytes32,
        page: int,
        max_page_size: int,
        root_hash: Union[bytes32, Unspecified] = unspecified,
    ) -> KeysValuesPaginationData:
        keys_values_compressed = await self.get_keys_values_compressed(store_id, root_hash)
        pagination_data = get_hashes_for_page(page, keys_values_compressed.leaf_hash_to_length, max_page_size)

        keys_values = await self.get_terminal_nodes_by_hashes(pagination_data.hashes, store_id, root_hash)
        return KeysValuesPaginationData(
            pagination_data.total_pages,
            pagination_data.total_bytes,
            keys_values,
            keys_values_compressed.root_hash,
        )

    async def get_kv_diff_paginated(
        self,
        store_id: bytes32,
        page: int,
        max_page_size: int,
        # NOTE: empty is expressed as zeros
        hash1: bytes32,
        hash2: bytes32,
    ) -> KVDiffPaginationData:
        old_pairs = await self.get_keys_values_compressed(store_id, hash1)
        if len(old_pairs.keys_values_hashed) == 0 and hash1 != bytes32.zeros:
            raise Exception(f"Unable to diff: Can't find keys and values for {hash1}")

        new_pairs = await self.get_keys_values_compressed(store_id, hash2)
        if len(new_pairs.keys_values_hashed) == 0 and hash2 != bytes32.zeros:
            raise Exception(f"Unable to diff: Can't find keys and values for {hash2}")

        old_pairs_leaf_hashes = {v for v in old_pairs.keys_values_hashed.values()}
        new_pairs_leaf_hashes = {v for v in new_pairs.keys_values_hashed.values()}
        insertions = {k for k in new_pairs_leaf_hashes if k not in old_pairs_leaf_hashes}
        deletions = {k for k in old_pairs_leaf_hashes if k not in new_pairs_leaf_hashes}
        lengths = {}
        for hash in insertions:
            lengths[hash] = new_pairs.leaf_hash_to_length[hash]
        for hash in deletions:
            lengths[hash] = old_pairs.leaf_hash_to_length[hash]

        pagination_data = get_hashes_for_page(page, lengths, max_page_size)
        kv_diff: list[DiffData] = []
        insertion_hashes: list[bytes32] = []
        deletion_hashes: list[bytes32] = []
        for hash in pagination_data.hashes:
            if hash in insertions:
                insertion_hashes.append(hash)
            else:
                deletion_hashes.append(hash)
        if hash2 != bytes32.zeros:
            insertion_nodes = await self.get_terminal_nodes_by_hashes(insertion_hashes, store_id, hash2)
        else:
            insertion_nodes = []
        if hash1 != bytes32.zeros:
            deletion_nodes = await self.get_terminal_nodes_by_hashes(deletion_hashes, store_id, hash1)
        else:
            deletion_nodes = []
        for node in insertion_nodes:
            kv_diff.append(DiffData(OperationType.INSERT, node.key, node.value))
        for node in deletion_nodes:
            kv_diff.append(DiffData(OperationType.DELETE, node.key, node.value))

        return KVDiffPaginationData(
            pagination_data.total_pages,
            pagination_data.total_bytes,
            kv_diff,
        )

    async def autoinsert(
        self,
        key: bytes,
        value: bytes,
        store_id: bytes32,
        status: Status = Status.PENDING,
        root: Optional[Root] = None,
    ) -> InsertResult:
        return await self.insert(
            key=key,
            value=value,
            store_id=store_id,
            reference_node_hash=None,
            side=None,
            status=status,
            root=root,
        )

    async def get_keys(
        self,
        store_id: bytes32,
        root_hash: Union[bytes32, Unspecified] = unspecified,
    ) -> list[bytes]:
        async with self.db_wrapper.reader():
            if root_hash is unspecified:
                root = await self.get_tree_root(store_id=store_id)
                resolved_root_hash = root.node_hash
            else:
                resolved_root_hash = root_hash

            try:
                merkle_blob = await self.get_merkle_blob(store_id=store_id, root_hash=resolved_root_hash)
            except MerkleBlobNotFoundError:
                return []

            kv_ids = merkle_blob.get_keys_values()
            raw_key_ids = (KeyOrValueId(id.raw) for id in kv_ids.keys())
            table_blobs = await self.get_table_blobs(raw_key_ids, store_id)
            keys: list[bytes] = []
            for kid in kv_ids.keys():
                blob_hash, blob = table_blobs[KeyOrValueId(kid.raw)]
                if blob is None:
                    blob = self.get_blob_from_file(blob_hash, store_id)
                keys.append(blob)

        return keys

<<<<<<< HEAD
    def get_reference_kid_side(self, merkle_blob: MerkleBlob, seed: bytes32) -> tuple[KeyId, Side]:
        side_seed = bytes(seed)[0]
        side = Side.LEFT if side_seed < 128 else Side.RIGHT
        reference_node = merkle_blob.get_random_leaf_node(seed)
        kid = reference_node.key
        return (kid, side)

    async def get_terminal_node_from_kid(self, merkle_blob: MerkleBlob, kid: KeyId, store_id: bytes32) -> TerminalNode:
        index = merkle_blob.get_key_index(kid)
        raw_node = merkle_blob.get_raw_node(index)
        assert isinstance(raw_node, chia_rs.datalayer.LeafNode)
        return await self.get_terminal_node(raw_node.key, raw_node.value, store_id)

    async def get_terminal_node_for_seed(self, seed: bytes32, store_id: bytes32) -> Optional[TerminalNode]:
        root = await self.get_tree_root(store_id=store_id)
        if root is None or root.node_hash is None:
            return None
=======
        if status == Status.COMMITTED:
            for left_hash, right_hash, cache_store_id in insert_ancestors_cache:
                await self._insert_ancestor_table(left_hash, right_hash, cache_store_id, new_generation)
>>>>>>> ebf8105f

        merkle_blob = await self.get_merkle_blob(store_id=store_id, root_hash=root.node_hash)
        assert not merkle_blob.empty()
        kid, _ = self.get_reference_kid_side(merkle_blob, seed)
        return await self.get_terminal_node_from_kid(merkle_blob, kid, store_id)

    async def insert(
        self,
        key: bytes,
        value: bytes,
        store_id: bytes32,
        reference_node_hash: Optional[bytes32] = None,
        side: Optional[Side] = None,
        status: Status = Status.PENDING,
        root: Optional[Root] = None,
    ) -> InsertResult:
        async with self.db_wrapper.writer() as writer:
            with self.manage_kv_files(store_id):
                if root is None:
                    root = await self.get_tree_root(store_id=store_id)
                merkle_blob = await self.get_merkle_blob(store_id=store_id, root_hash=root.node_hash)

                kid, vid = await self.add_key_value(key, value, store_id, writer=writer)
                hash = leaf_hash(key, value)
                reference_kid = None
                if reference_node_hash is not None:
                    reference_kid, _ = merkle_blob.get_node_by_hash(reference_node_hash)

                was_empty = root.node_hash is None
                if not was_empty and reference_kid is None:
                    if side is not None:
                        raise Exception("Side specified without reference node hash")

                    seed = leaf_hash(key=key, value=value)
                    reference_kid, side = self.get_reference_kid_side(merkle_blob, seed)

                merkle_blob.insert(kid, vid, hash, reference_kid, side)

                new_root = await self.insert_root_from_merkle_blob(merkle_blob, store_id, status)
                return InsertResult(node_hash=hash, root=new_root)

    async def delete(
        self,
        key: bytes,
        store_id: bytes32,
        status: Status = Status.PENDING,
        root: Optional[Root] = None,
    ) -> Optional[Root]:
        async with self.db_wrapper.writer():
            if root is None:
                root = await self.get_tree_root(store_id=store_id)
            merkle_blob = await self.get_merkle_blob(store_id=store_id, root_hash=root.node_hash)

            kid = await self.get_kvid(key, store_id)
            if kid is not None:
                merkle_blob.delete(KeyId(kid))

<<<<<<< HEAD
            new_root = await self.insert_root_from_merkle_blob(merkle_blob, store_id, status)
=======
            new_root = await self._insert_root(
                store_id=store_id,
                node_hash=new_child_hash,
                status=status,
                generation=new_generation,
            )
            if status == Status.COMMITTED:
                for left_hash, right_hash, cache_store_id in insert_ancestors_cache:
                    await self._insert_ancestor_table(left_hash, right_hash, cache_store_id, new_generation)
>>>>>>> ebf8105f

        return new_root

    async def upsert(
        self,
        key: bytes,
        new_value: bytes,
        store_id: bytes32,
        status: Status = Status.PENDING,
        root: Optional[Root] = None,
    ) -> InsertResult:
<<<<<<< HEAD
        async with self.db_wrapper.writer() as writer:
            with self.manage_kv_files(store_id):
                if root is None:
                    root = await self.get_tree_root(store_id=store_id)
                merkle_blob = await self.get_merkle_blob(store_id=store_id, root_hash=root.node_hash)
=======
        async with self.db_wrapper.writer():
            if root is None:
                root = await self.get_tree_root(store_id=store_id)

            try:
                old_node = await self.get_node_by_key(key=key, store_id=store_id)
            except KeyNotFoundError:
                log.debug(f"Key not found: {key.hex()}. Doing an autoinsert instead")
                return await self.autoinsert(
                    key=key,
                    value=new_value,
                    store_id=store_id,
                    use_optimized=use_optimized,
                    status=status,
                    root=root,
                )
            if old_node.value == new_value:
                log.debug(f"New value matches old value in upsert operation: {key.hex()}. Ignoring upsert")
                return InsertResult(leaf_hash(key, new_value), root)

            # create new terminal node
            new_terminal_node_hash = await self._insert_terminal_node(key=key, value=new_value)

            ancestors = await self.get_ancestors_common(
                node_hash=old_node.hash,
                store_id=store_id,
                root_hash=root.node_hash,
                generation=root.generation,
                use_optimized=use_optimized,
            )

            # Store contains only the old root, replace it with a new root having the terminal node.
            if len(ancestors) == 0:
                new_root = await self._insert_root(
                    store_id=store_id,
                    node_hash=new_terminal_node_hash,
                    status=status,
                )
            else:
                parent = ancestors[0]
                if parent.left_hash == old_node.hash:
                    left = new_terminal_node_hash
                    right = parent.right_hash
                elif parent.right_hash == old_node.hash:
                    left = parent.left_hash
                    right = new_terminal_node_hash
                else:
                    raise Exception("Internal error.")

                new_root = await self.update_ancestor_hashes_on_insert(
                    store_id=store_id,
                    left=left,
                    right=right,
                    traversal_node_hash=parent.hash,
                    ancestors=ancestors[1:],
                    status=status,
                    root=root,
                )

            return InsertResult(node_hash=new_terminal_node_hash, root=new_root)

    async def clean_node_table(self, writer: Optional[aiosqlite.Connection] = None) -> None:
        query = """
            WITH RECURSIVE pending_nodes AS (
                SELECT node_hash AS hash FROM root
                WHERE status IN (:pending_status, :pending_batch_status)
                UNION ALL
                SELECT n.left FROM node n
                INNER JOIN pending_nodes pn ON n.hash = pn.hash
                WHERE n.left IS NOT NULL
                UNION ALL
                SELECT n.right FROM node n
                INNER JOIN pending_nodes pn ON n.hash = pn.hash
                WHERE n.right IS NOT NULL
            )
            DELETE FROM node
            WHERE hash IN (
                SELECT n.hash FROM node n
                LEFT JOIN ancestors a ON n.hash = a.hash
                LEFT JOIN pending_nodes pn ON n.hash = pn.hash
                WHERE a.hash IS NULL AND pn.hash IS NULL
            )
        """
        params = {"pending_status": Status.PENDING.value, "pending_batch_status": Status.PENDING_BATCH.value}
        if writer is None:
            async with self.db_wrapper.writer(foreign_key_enforcement_enabled=False) as sub_writer:
                await sub_writer.execute(query, params)
        else:
            await writer.execute(query, params)

    async def get_nodes(self, node_hashes: list[bytes32]) -> list[Node]:
        query_parameter_place_holders = ",".join("?" for _ in node_hashes)
        async with self.db_wrapper.reader() as reader:
            # TODO: handle SQLITE_MAX_VARIABLE_NUMBER
            cursor = await reader.execute(
                f"SELECT * FROM node WHERE hash IN ({query_parameter_place_holders})",
                [*node_hashes],
            )
            rows = await cursor.fetchall()

        hash_to_node = {row["hash"]: row_to_node(row=row) for row in rows}

        missing_hashes = [node_hash.hex() for node_hash in node_hashes if node_hash not in hash_to_node]
        if missing_hashes:
            raise Exception(f"Nodes not found for hashes: {', '.join(missing_hashes)}")

        return [hash_to_node[node_hash] for node_hash in node_hashes]

    async def get_leaf_at_minimum_height(
        self, root_hash: bytes32, hash_to_parent: dict[bytes32, InternalNode]
    ) -> TerminalNode:
        queue: list[bytes32] = [root_hash]
        batch_size = min(500, SQLITE_MAX_VARIABLE_NUMBER - 10)
>>>>>>> ebf8105f

                kid, vid = await self.add_key_value(key, new_value, store_id, writer=writer)
                hash = leaf_hash(key, new_value)
                merkle_blob.upsert(kid, vid, hash)

                new_root = await self.insert_root_from_merkle_blob(merkle_blob, store_id, status)
                return InsertResult(node_hash=hash, root=new_root)

    async def insert_batch(
        self,
        store_id: bytes32,
        changelist: list[dict[str, Any]],
        status: Status = Status.PENDING,
        enable_batch_autoinsert: bool = True,
    ) -> Optional[bytes32]:
<<<<<<< HEAD
        async with self.db_wrapper.writer() as writer:
            with self.manage_kv_files(store_id):
                old_root = await self.get_tree_root(store_id=store_id)
                pending_root = await self.get_pending_root(store_id=store_id)
                if pending_root is not None:
                    if pending_root.status == Status.PENDING_BATCH:
                        # We have an unfinished batch, continue the current batch on top of it.
                        if pending_root.generation != old_root.generation + 1:
                            raise Exception("Internal error")
                        old_root = pending_root
                        await self.clear_pending_roots(store_id)
                    else:
                        raise Exception("Internal error")
=======
        async with self.transaction():
            old_root = await self.get_tree_root(store_id)
            pending_root = await self.get_pending_root(store_id=store_id)
            if pending_root is None:
                latest_local_root: Optional[Root] = old_root
            elif pending_root.status == Status.PENDING_BATCH:
                # We have an unfinished batch, continue the current batch on top of it.
                if pending_root.generation != old_root.generation + 1:
                    raise Exception("Internal error")
                await self.change_root_status(pending_root, Status.COMMITTED)
                await self.build_ancestor_table_for_latest_root(store_id=store_id)
                latest_local_root = pending_root
            else:
                raise Exception("Internal error")
>>>>>>> ebf8105f

                merkle_blob = await self.get_merkle_blob(store_id=store_id, root_hash=old_root.node_hash)

                key_hash_frequency: dict[bytes32, int] = {}
                first_action: dict[bytes32, str] = {}
                last_action: dict[bytes32, str] = {}

<<<<<<< HEAD
                for change in changelist:
=======
            for change in changelist:
                key = change["key"]
                hash = key_hash(key)
                key_hash_frequency[hash] = key_hash_frequency.get(hash, 0) + 1
                if hash not in first_action:
                    first_action[hash] = change["action"]
                last_action[hash] = change["action"]

            pending_autoinsert_hashes: list[bytes32] = []
            pending_upsert_new_hashes: dict[bytes32, bytes32] = {}
            leaf_hashes = await self.get_leaf_hashes_by_hashed_key(store_id)

            for change in changelist:
                if change["action"] == "insert":
                    key = change["key"]
                    value = change["value"]
                    reference_node_hash = change.get("reference_node_hash", None)
                    side = change.get("side", None)
                    if reference_node_hash is None and side is None:
                        hash = key_hash(key)
                        # The key is not referenced in any other operation but this autoinsert, hence the order
                        # of performing these should not matter. We perform all these autoinserts as a batch
                        # at the end, to speed up the tree processing operations.
                        # Additionally, if the first action is a delete, we can still perform the autoinsert at the
                        # end, since the order will be preserved.
                        if enable_batch_autoinsert:
                            if key_hash_frequency[hash] == 1 or (
                                key_hash_frequency[hash] == 2 and first_action[hash] == "delete"
                            ):
                                old_node = await self.maybe_get_node_from_key_hash(leaf_hashes, hash)
                                terminal_node_hash = await self._insert_terminal_node(key, value)

                                if old_node is None:
                                    pending_autoinsert_hashes.append(terminal_node_hash)
                                elif key_hash_frequency[hash] == 1:
                                    raise Exception(f"Key already present: {key.hex()}")
                                else:
                                    pending_upsert_new_hashes[old_node.hash] = terminal_node_hash
                                continue
                        insert_result = await self.autoinsert(
                            key, value, store_id, True, Status.COMMITTED, root=latest_local_root
                        )
                        latest_local_root = insert_result.root
                    else:
                        if reference_node_hash is None or side is None:
                            raise Exception("Provide both reference_node_hash and side or neither.")
                        insert_result = await self.insert(
                            key,
                            value,
                            store_id,
                            reference_node_hash,
                            side,
                            True,
                            Status.COMMITTED,
                            root=latest_local_root,
                        )
                        latest_local_root = insert_result.root
                elif change["action"] == "delete":
>>>>>>> ebf8105f
                    key = change["key"]
                    hash = key_hash(key)
                    key_hash_frequency[hash] = key_hash_frequency.get(hash, 0) + 1
                    if hash not in first_action:
                        first_action[hash] = change["action"]
                    last_action[hash] = change["action"]

                batch_keys_values: list[tuple[KeyId, ValueId]] = []
                batch_hashes: list[bytes32] = []

                for change in changelist:
                    if change["action"] == "insert":
                        key = change["key"]
                        value = change["value"]

                        reference_node_hash = change.get("reference_node_hash", None)
                        side = change.get("side", None)
                        reference_kid: Optional[KeyId] = None
                        if reference_node_hash is not None:
                            reference_kid, _ = merkle_blob.get_node_by_hash(reference_node_hash)

                        key_hashed = key_hash(key)
                        kid, vid = await self.add_key_value(key, value, store_id, writer=writer)
                        try:
                            merkle_blob.get_key_index(kid)
                        except chia_rs.datalayer.UnknownKeyError:
                            pass
                        else:
                            raise KeyAlreadyPresentError(kid)
                        hash = leaf_hash(key, value)

                        if reference_node_hash is None and side is None:
                            if enable_batch_autoinsert and reference_kid is None:
                                if key_hash_frequency[key_hashed] == 1 or (
                                    key_hash_frequency[key_hashed] == 2 and first_action[key_hashed] == "delete"
                                ):
                                    batch_keys_values.append((kid, vid))
                                    batch_hashes.append(hash)
                                    continue
                            if not merkle_blob.empty():
                                seed = leaf_hash(key=key, value=value)
                                reference_kid, side = self.get_reference_kid_side(merkle_blob, seed)

                        merkle_blob.insert(kid, vid, hash, reference_kid, side)
                    elif change["action"] == "delete":
                        key = change["key"]
                        deletion_kid = await self.get_kvid(key, store_id)
                        if deletion_kid is not None:
                            merkle_blob.delete(KeyId(deletion_kid))
                    elif change["action"] == "upsert":
                        key = change["key"]
                        new_value = change["value"]
                        kid, vid = await self.add_key_value(key, new_value, store_id, writer=writer)
                        hash = leaf_hash(key, new_value)
                        merkle_blob.upsert(kid, vid, hash)
                    else:
                        raise Exception(f"Operation in batch is not insert or delete: {change}")

                if len(batch_keys_values) > 0:
                    merkle_blob.batch_insert(batch_keys_values, batch_hashes)

                new_root = await self.insert_root_from_merkle_blob(merkle_blob, store_id, status, old_root)
                return new_root.node_hash

    async def get_node_by_key(
        self,
        key: bytes,
        store_id: bytes32,
        root_hash: Union[bytes32, Unspecified] = unspecified,
    ) -> TerminalNode:
        async with self.db_wrapper.reader():
            resolved_root_hash: Optional[bytes32]
            if root_hash is unspecified:
                root = await self.get_tree_root(store_id=store_id)
                resolved_root_hash = root.node_hash
            else:
                resolved_root_hash = root_hash

            try:
                merkle_blob = await self.get_merkle_blob(store_id=store_id, root_hash=resolved_root_hash)
            except MerkleBlobNotFoundError:
                raise KeyNotFoundError(key=key)

            kvid = await self.get_kvid(key, store_id)
            if kvid is None:
                raise KeyNotFoundError(key=key)
            kid = KeyId(kvid)
            return await self.get_terminal_node_from_kid(merkle_blob, kid, store_id)

    async def get_tree_as_nodes(self, store_id: bytes32) -> Node:
        async with self.db_wrapper.reader():
            root = await self.get_tree_root(store_id=store_id)
            # TODO: consider actual proper behavior
            assert root.node_hash is not None

            merkle_blob = await self.get_merkle_blob(store_id=store_id, root_hash=root.node_hash)

            nodes = merkle_blob.get_nodes_with_indexes()
            hash_to_node: dict[bytes32, Node] = {}
<<<<<<< HEAD
            tree_node: Node
            for _, node in reversed(nodes):
                if isinstance(node, chia_rs.datalayer.InternalNode):
                    left_hash = merkle_blob.get_hash_at_index(node.left)
                    right_hash = merkle_blob.get_hash_at_index(node.right)
                    tree_node = InternalNode.from_child_nodes(
                        left=hash_to_node[left_hash], right=hash_to_node[right_hash]
                    )
                else:
                    assert isinstance(node, chia_rs.datalayer.LeafNode)
                    tree_node = await self.get_terminal_node(node.key, node.value, store_id)
                hash_to_node[node.hash] = tree_node
=======
            for node in reversed(nodes):
                if isinstance(node, InternalNode):
                    node_entry: Node = replace(
                        node, left=hash_to_node[node.left_hash], right=hash_to_node[node.right_hash]
                    )
                else:
                    node_entry = node
                hash_to_node[node_entry.hash] = node_entry
>>>>>>> ebf8105f

            root_node = hash_to_node[root.node_hash]

        return root_node

    async def get_proof_of_inclusion_by_hash(
        self,
        node_hash: bytes32,
        store_id: bytes32,
        root_hash: Optional[bytes32] = None,
    ) -> ProofOfInclusion:
        if root_hash is None:
            root = await self.get_tree_root(store_id=store_id)
            root_hash = root.node_hash
        merkle_blob = await self.get_merkle_blob(store_id=store_id, root_hash=root_hash)
        kid, _ = merkle_blob.get_node_by_hash(node_hash)
        return merkle_blob.get_proof_of_inclusion(kid)

    async def get_proof_of_inclusion_by_key(
        self,
        key: bytes,
        store_id: bytes32,
    ) -> ProofOfInclusion:
        root = await self.get_tree_root(store_id=store_id)
        merkle_blob = await self.get_merkle_blob(store_id=store_id, root_hash=root.node_hash)
        kvid = await self.get_kvid(key, store_id)
        if kvid is None:
            raise Exception(f"Cannot find key: {key.hex()}")
        kid = KeyId(kvid)
        return merkle_blob.get_proof_of_inclusion(kid)

    async def get_nodes_for_file(
        self,
        root: Root,
        node_hash: bytes32,
        store_id: bytes32,
        deltas_only: bool,
        delta_file_cache: DeltaFileCache,
        tree_nodes: list[SerializedNode],
    ) -> None:
        if deltas_only:
            if delta_file_cache.seen_previous_hash(node_hash):
                return

        raw_index = delta_file_cache.get_index(node_hash)
        raw_node = delta_file_cache.get_raw_node(raw_index)

        if isinstance(raw_node, chia_rs.datalayer.InternalNode):
            left_hash = delta_file_cache.get_hash_at_index(raw_node.left)
            right_hash = delta_file_cache.get_hash_at_index(raw_node.right)
            await self.get_nodes_for_file(root, left_hash, store_id, deltas_only, delta_file_cache, tree_nodes)
            await self.get_nodes_for_file(root, right_hash, store_id, deltas_only, delta_file_cache, tree_nodes)
            tree_nodes.append(SerializedNode(False, bytes(left_hash), bytes(right_hash)))
        elif isinstance(raw_node, chia_rs.datalayer.LeafNode):
            tree_nodes.append(
                SerializedNode(
                    True,
                    raw_node.key.to_bytes(),
                    raw_node.value.to_bytes(),
                )
            )
        else:
            raise Exception(f"Node is neither InternalNode nor TerminalNode: {raw_node}")

    async def get_table_blobs(
        self, kv_ids_iter: Iterable[KeyOrValueId], store_id: bytes32
    ) -> dict[KeyOrValueId, tuple[bytes32, Optional[bytes]]]:
        result: dict[KeyOrValueId, tuple[bytes32, Optional[bytes]]] = {}
        batch_size = min(500, SQLITE_MAX_VARIABLE_NUMBER - 10)
        kv_ids = list(dict.fromkeys(kv_ids_iter))

        async with self.db_wrapper.reader() as reader:
            for i in range(0, len(kv_ids), batch_size):
                chunk = kv_ids[i : i + batch_size]
                placeholders = ",".join(["?"] * len(chunk))
                query = f"""
                    SELECT hash, blob, kv_id
                    FROM ids
                    WHERE store_id = ? AND kv_id IN ({placeholders})
                    LIMIT {len(chunk)}
                """

                async with reader.execute(query, (store_id, *chunk)) as cursor:
                    rows = await cursor.fetchall()
                    result.update({row["kv_id"]: (row["hash"], row["blob"]) for row in rows})

        if len(result) != len(kv_ids):
            raise Exception("Cannot retrieve all the requested kv_ids")

        return result

    async def write_tree_to_file(
        self,
        root: Root,
        node_hash: bytes32,
        store_id: bytes32,
        deltas_only: bool,
        writer: BinaryIO,
    ) -> None:
        if node_hash == bytes32.zeros:
            return

        with log_exceptions(log=log, message="Error while getting merkle blob"):
            root_path = self.get_merkle_path(store_id=store_id, root_hash=root.node_hash)
        delta_file_cache = DeltaFileCache(root_path)

        if root.generation > 0:
            previous_root = await self.get_tree_root(store_id=store_id, generation=root.generation - 1)
            if previous_root.node_hash is not None:
                with log_exceptions(log=log, message="Error while getting previous merkle blob"):
                    previous_root_path = self.get_merkle_path(store_id=store_id, root_hash=previous_root.node_hash)
                delta_file_cache.load_previous_hashes(previous_root_path)

        tree_nodes: list[SerializedNode] = []

        await self.get_nodes_for_file(root, node_hash, store_id, deltas_only, delta_file_cache, tree_nodes)
        kv_ids = (
            KeyOrValueId.from_bytes(raw_id)
            for node in tree_nodes
            if node.is_terminal
            for raw_id in (node.value1, node.value2)
        )
        table_blobs = await self.get_table_blobs(kv_ids, store_id)

        for node in tree_nodes:
            if node.is_terminal:
                blobs = []
                for raw_id in (node.value1, node.value2):
                    id = KeyOrValueId.from_bytes(raw_id)
                    blob_hash, blob = table_blobs[id]
                    if blob is None:
                        blob = self.get_blob_from_file(blob_hash, store_id)
                    blobs.append(blob)
                to_write = bytes(SerializedNode(True, blobs[0], blobs[1]))
            else:
                to_write = bytes(node)
            writer.write(len(to_write).to_bytes(4, byteorder="big"))
            writer.write(to_write)

    async def update_subscriptions_from_wallet(self, store_id: bytes32, new_urls: list[str]) -> None:
        async with self.db_wrapper.writer() as writer:
            cursor = await writer.execute(
                "SELECT * FROM subscriptions WHERE from_wallet == 1 AND tree_id == :tree_id",
                {
                    "tree_id": store_id,
                },
            )
            old_urls = [row["url"] async for row in cursor]
            cursor = await writer.execute(
                "SELECT * FROM subscriptions WHERE from_wallet == 0 AND tree_id == :tree_id",
                {
                    "tree_id": store_id,
                },
            )
            from_subscriptions_urls = {row["url"] async for row in cursor}
            additions = {url for url in new_urls if url not in old_urls}
            removals = [url for url in old_urls if url not in new_urls]
            for url in removals:
                await writer.execute(
                    "DELETE FROM subscriptions WHERE url == :url AND tree_id == :tree_id",
                    {
                        "url": url,
                        "tree_id": store_id,
                    },
                )
            for url in additions:
                if url not in from_subscriptions_urls:
                    await writer.execute(
                        "INSERT INTO subscriptions(tree_id, url, ignore_till, num_consecutive_failures, from_wallet) "
                        "VALUES (:tree_id, :url, 0, 0, 1)",
                        {
                            "tree_id": store_id,
                            "url": url,
                        },
                    )

    async def subscribe(self, subscription: Subscription) -> None:
        async with self.db_wrapper.writer() as writer:
            # Add a fake subscription, so we always have the store_id, even with no URLs.
            await writer.execute(
                "INSERT INTO subscriptions(tree_id, url, ignore_till, num_consecutive_failures, from_wallet) "
                "VALUES (:tree_id, NULL, NULL, NULL, 0)",
                {
                    "tree_id": subscription.store_id,
                },
            )
            all_subscriptions = await self.get_subscriptions()
            old_subscription = next(
                (
                    old_subscription
                    for old_subscription in all_subscriptions
                    if old_subscription.store_id == subscription.store_id
                ),
                None,
            )
            old_urls = set()
            if old_subscription is not None:
                old_urls = {server_info.url for server_info in old_subscription.servers_info}
            new_servers = [server_info for server_info in subscription.servers_info if server_info.url not in old_urls]
            for server_info in new_servers:
                await writer.execute(
                    "INSERT INTO subscriptions(tree_id, url, ignore_till, num_consecutive_failures, from_wallet) "
                    "VALUES (:tree_id, :url, :ignore_till, :num_consecutive_failures, 0)",
                    {
                        "tree_id": subscription.store_id,
                        "url": server_info.url,
                        "ignore_till": server_info.ignore_till,
                        "num_consecutive_failures": server_info.num_consecutive_failures,
                    },
                )

    async def remove_subscriptions(self, store_id: bytes32, urls: list[str]) -> None:
        async with self.db_wrapper.writer() as writer:
            for url in urls:
                await writer.execute(
                    "DELETE FROM subscriptions WHERE tree_id == :tree_id AND url == :url",
                    {
                        "tree_id": store_id,
                        "url": url,
                    },
                )

    async def unsubscribe(self, store_id: bytes32) -> None:
        async with self.db_wrapper.writer() as writer:
            await writer.execute(
                "DELETE FROM subscriptions WHERE tree_id == :tree_id",
                {"tree_id": store_id},
            )
            await writer.execute(
                "DELETE FROM ids WHERE store_id == :store_id",
                {"store_id": store_id},
            )
            await writer.execute(
                "DELETE FROM nodes WHERE store_id == :store_id",
                {"store_id": store_id},
            )

            with contextlib.suppress(FileNotFoundError):
                shutil.rmtree(self.get_merkle_path(store_id=store_id, root_hash=None))

            with contextlib.suppress(FileNotFoundError):
                shutil.rmtree(self.get_key_value_path(store_id=store_id, blob_hash=None))

    async def rollback_to_generation(self, store_id: bytes32, target_generation: int) -> None:
        async with self.db_wrapper.writer() as writer:
            await writer.execute(
                "DELETE FROM root WHERE tree_id == :tree_id AND generation > :target_generation",
                {"tree_id": store_id, "target_generation": target_generation},
            )
            await writer.execute(
                "DELETE FROM nodes WHERE store_id == :store_id AND generation > :target_generation",
                {"store_id": store_id, "target_generation": target_generation},
            )

    async def update_server_info(self, store_id: bytes32, server_info: ServerInfo) -> None:
        async with self.db_wrapper.writer() as writer:
            await writer.execute(
                "UPDATE subscriptions SET ignore_till = :ignore_till, "
                "num_consecutive_failures = :num_consecutive_failures WHERE tree_id = :tree_id AND url = :url",
                {
                    "ignore_till": server_info.ignore_till,
                    "num_consecutive_failures": server_info.num_consecutive_failures,
                    "tree_id": store_id,
                    "url": server_info.url,
                },
            )

    async def received_incorrect_file(self, store_id: bytes32, server_info: ServerInfo, timestamp: int) -> None:
        SEVEN_DAYS_BAN = 7 * 24 * 60 * 60
        new_server_info = replace(
            server_info,
            num_consecutive_failures=server_info.num_consecutive_failures + 1,
            ignore_till=max(server_info.ignore_till, timestamp + SEVEN_DAYS_BAN),
        )
        await self.update_server_info(store_id, new_server_info)

    async def received_correct_file(self, store_id: bytes32, server_info: ServerInfo) -> None:
        new_server_info = replace(
            server_info,
            num_consecutive_failures=0,
        )
        await self.update_server_info(store_id, new_server_info)

    async def server_misses_file(self, store_id: bytes32, server_info: ServerInfo, timestamp: int) -> ServerInfo:
        # Max banned time is 1 hour.
        BAN_TIME_BY_MISSING_COUNT = [5 * 60] * 3 + [15 * 60] * 3 + [30 * 60] * 2 + [60 * 60]
        index = min(server_info.num_consecutive_failures, len(BAN_TIME_BY_MISSING_COUNT) - 1)
        new_server_info = replace(
            server_info,
            num_consecutive_failures=server_info.num_consecutive_failures + 1,
            ignore_till=max(server_info.ignore_till, timestamp + BAN_TIME_BY_MISSING_COUNT[index]),
        )
        await self.update_server_info(store_id, new_server_info)
        return new_server_info

    async def get_available_servers_for_store(self, store_id: bytes32, timestamp: int) -> list[ServerInfo]:
        subscriptions = await self.get_subscriptions()
        subscription = next((subscription for subscription in subscriptions if subscription.store_id == store_id), None)
        if subscription is None:
            return []
        servers_info = []
        for server_info in subscription.servers_info:
            if timestamp > server_info.ignore_till:
                servers_info.append(server_info)
        return servers_info

    async def get_subscriptions(self) -> list[Subscription]:
        subscriptions: list[Subscription] = []

        async with self.db_wrapper.reader() as reader:
            cursor = await reader.execute(
                "SELECT * from subscriptions",
            )
            async for row in cursor:
                store_id = bytes32(row["tree_id"])
                url = row["url"]
                ignore_till = row["ignore_till"]
                num_consecutive_failures = row["num_consecutive_failures"]
                subscription = next(
                    (subscription for subscription in subscriptions if subscription.store_id == store_id), None
                )
                if subscription is None:
                    if url is not None and num_consecutive_failures is not None and ignore_till is not None:
                        subscriptions.append(
                            Subscription(store_id, [ServerInfo(url, num_consecutive_failures, ignore_till)])
                        )
                    else:
                        subscriptions.append(Subscription(store_id, []))
                elif url is not None and num_consecutive_failures is not None and ignore_till is not None:
                    new_servers_info = subscription.servers_info
                    new_servers_info.append(ServerInfo(url, num_consecutive_failures, ignore_till))
                    new_subscription = replace(subscription, servers_info=new_servers_info)
                    subscriptions.remove(subscription)
                    subscriptions.append(new_subscription)

        return subscriptions

    async def get_kv_diff(
        self,
        store_id: bytes32,
        # NOTE: empty is expressed as zeros
        hash_1: bytes32,
        hash_2: bytes32,
    ) -> set[DiffData]:
        async with self.db_wrapper.reader():
            old_pairs = set(await self.get_keys_values(store_id, hash_1))
            if len(old_pairs) == 0 and hash_1 != bytes32.zeros:
                raise Exception(f"Unable to diff: Can't find keys and values for {hash_1}")

            new_pairs = set(await self.get_keys_values(store_id, hash_2))
            if len(new_pairs) == 0 and hash_2 != bytes32.zeros:
                raise Exception(f"Unable to diff: Can't find keys and values for {hash_2}")

            insertions = {
                DiffData(type=OperationType.INSERT, key=node.key, value=node.value)
                for node in new_pairs
                if node not in old_pairs
            }
            deletions = {
                DiffData(type=OperationType.DELETE, key=node.key, value=node.value)
                for node in old_pairs
                if node not in new_pairs
            }
            return set.union(insertions, deletions)<|MERGE_RESOLUTION|>--- conflicted
+++ resolved
@@ -1252,7 +1252,6 @@
 
         return keys
 
-<<<<<<< HEAD
     def get_reference_kid_side(self, merkle_blob: MerkleBlob, seed: bytes32) -> tuple[KeyId, Side]:
         side_seed = bytes(seed)[0]
         side = Side.LEFT if side_seed < 128 else Side.RIGHT
@@ -1270,11 +1269,6 @@
         root = await self.get_tree_root(store_id=store_id)
         if root is None or root.node_hash is None:
             return None
-=======
-        if status == Status.COMMITTED:
-            for left_hash, right_hash, cache_store_id in insert_ancestors_cache:
-                await self._insert_ancestor_table(left_hash, right_hash, cache_store_id, new_generation)
->>>>>>> ebf8105f
 
         merkle_blob = await self.get_merkle_blob(store_id=store_id, root_hash=root.node_hash)
         assert not merkle_blob.empty()
@@ -1332,19 +1326,7 @@
             if kid is not None:
                 merkle_blob.delete(KeyId(kid))
 
-<<<<<<< HEAD
             new_root = await self.insert_root_from_merkle_blob(merkle_blob, store_id, status)
-=======
-            new_root = await self._insert_root(
-                store_id=store_id,
-                node_hash=new_child_hash,
-                status=status,
-                generation=new_generation,
-            )
-            if status == Status.COMMITTED:
-                for left_hash, right_hash, cache_store_id in insert_ancestors_cache:
-                    await self._insert_ancestor_table(left_hash, right_hash, cache_store_id, new_generation)
->>>>>>> ebf8105f
 
         return new_root
 
@@ -1356,127 +1338,11 @@
         status: Status = Status.PENDING,
         root: Optional[Root] = None,
     ) -> InsertResult:
-<<<<<<< HEAD
         async with self.db_wrapper.writer() as writer:
             with self.manage_kv_files(store_id):
                 if root is None:
                     root = await self.get_tree_root(store_id=store_id)
                 merkle_blob = await self.get_merkle_blob(store_id=store_id, root_hash=root.node_hash)
-=======
-        async with self.db_wrapper.writer():
-            if root is None:
-                root = await self.get_tree_root(store_id=store_id)
-
-            try:
-                old_node = await self.get_node_by_key(key=key, store_id=store_id)
-            except KeyNotFoundError:
-                log.debug(f"Key not found: {key.hex()}. Doing an autoinsert instead")
-                return await self.autoinsert(
-                    key=key,
-                    value=new_value,
-                    store_id=store_id,
-                    use_optimized=use_optimized,
-                    status=status,
-                    root=root,
-                )
-            if old_node.value == new_value:
-                log.debug(f"New value matches old value in upsert operation: {key.hex()}. Ignoring upsert")
-                return InsertResult(leaf_hash(key, new_value), root)
-
-            # create new terminal node
-            new_terminal_node_hash = await self._insert_terminal_node(key=key, value=new_value)
-
-            ancestors = await self.get_ancestors_common(
-                node_hash=old_node.hash,
-                store_id=store_id,
-                root_hash=root.node_hash,
-                generation=root.generation,
-                use_optimized=use_optimized,
-            )
-
-            # Store contains only the old root, replace it with a new root having the terminal node.
-            if len(ancestors) == 0:
-                new_root = await self._insert_root(
-                    store_id=store_id,
-                    node_hash=new_terminal_node_hash,
-                    status=status,
-                )
-            else:
-                parent = ancestors[0]
-                if parent.left_hash == old_node.hash:
-                    left = new_terminal_node_hash
-                    right = parent.right_hash
-                elif parent.right_hash == old_node.hash:
-                    left = parent.left_hash
-                    right = new_terminal_node_hash
-                else:
-                    raise Exception("Internal error.")
-
-                new_root = await self.update_ancestor_hashes_on_insert(
-                    store_id=store_id,
-                    left=left,
-                    right=right,
-                    traversal_node_hash=parent.hash,
-                    ancestors=ancestors[1:],
-                    status=status,
-                    root=root,
-                )
-
-            return InsertResult(node_hash=new_terminal_node_hash, root=new_root)
-
-    async def clean_node_table(self, writer: Optional[aiosqlite.Connection] = None) -> None:
-        query = """
-            WITH RECURSIVE pending_nodes AS (
-                SELECT node_hash AS hash FROM root
-                WHERE status IN (:pending_status, :pending_batch_status)
-                UNION ALL
-                SELECT n.left FROM node n
-                INNER JOIN pending_nodes pn ON n.hash = pn.hash
-                WHERE n.left IS NOT NULL
-                UNION ALL
-                SELECT n.right FROM node n
-                INNER JOIN pending_nodes pn ON n.hash = pn.hash
-                WHERE n.right IS NOT NULL
-            )
-            DELETE FROM node
-            WHERE hash IN (
-                SELECT n.hash FROM node n
-                LEFT JOIN ancestors a ON n.hash = a.hash
-                LEFT JOIN pending_nodes pn ON n.hash = pn.hash
-                WHERE a.hash IS NULL AND pn.hash IS NULL
-            )
-        """
-        params = {"pending_status": Status.PENDING.value, "pending_batch_status": Status.PENDING_BATCH.value}
-        if writer is None:
-            async with self.db_wrapper.writer(foreign_key_enforcement_enabled=False) as sub_writer:
-                await sub_writer.execute(query, params)
-        else:
-            await writer.execute(query, params)
-
-    async def get_nodes(self, node_hashes: list[bytes32]) -> list[Node]:
-        query_parameter_place_holders = ",".join("?" for _ in node_hashes)
-        async with self.db_wrapper.reader() as reader:
-            # TODO: handle SQLITE_MAX_VARIABLE_NUMBER
-            cursor = await reader.execute(
-                f"SELECT * FROM node WHERE hash IN ({query_parameter_place_holders})",
-                [*node_hashes],
-            )
-            rows = await cursor.fetchall()
-
-        hash_to_node = {row["hash"]: row_to_node(row=row) for row in rows}
-
-        missing_hashes = [node_hash.hex() for node_hash in node_hashes if node_hash not in hash_to_node]
-        if missing_hashes:
-            raise Exception(f"Nodes not found for hashes: {', '.join(missing_hashes)}")
-
-        return [hash_to_node[node_hash] for node_hash in node_hashes]
-
-    async def get_leaf_at_minimum_height(
-        self, root_hash: bytes32, hash_to_parent: dict[bytes32, InternalNode]
-    ) -> TerminalNode:
-        queue: list[bytes32] = [root_hash]
-        batch_size = min(500, SQLITE_MAX_VARIABLE_NUMBER - 10)
->>>>>>> ebf8105f
 
                 kid, vid = await self.add_key_value(key, new_value, store_id, writer=writer)
                 hash = leaf_hash(key, new_value)
@@ -1492,7 +1358,6 @@
         status: Status = Status.PENDING,
         enable_batch_autoinsert: bool = True,
     ) -> Optional[bytes32]:
-<<<<<<< HEAD
         async with self.db_wrapper.writer() as writer:
             with self.manage_kv_files(store_id):
                 old_root = await self.get_tree_root(store_id=store_id)
@@ -1506,22 +1371,6 @@
                         await self.clear_pending_roots(store_id)
                     else:
                         raise Exception("Internal error")
-=======
-        async with self.transaction():
-            old_root = await self.get_tree_root(store_id)
-            pending_root = await self.get_pending_root(store_id=store_id)
-            if pending_root is None:
-                latest_local_root: Optional[Root] = old_root
-            elif pending_root.status == Status.PENDING_BATCH:
-                # We have an unfinished batch, continue the current batch on top of it.
-                if pending_root.generation != old_root.generation + 1:
-                    raise Exception("Internal error")
-                await self.change_root_status(pending_root, Status.COMMITTED)
-                await self.build_ancestor_table_for_latest_root(store_id=store_id)
-                latest_local_root = pending_root
-            else:
-                raise Exception("Internal error")
->>>>>>> ebf8105f
 
                 merkle_blob = await self.get_merkle_blob(store_id=store_id, root_hash=old_root.node_hash)
 
@@ -1529,68 +1378,7 @@
                 first_action: dict[bytes32, str] = {}
                 last_action: dict[bytes32, str] = {}
 
-<<<<<<< HEAD
                 for change in changelist:
-=======
-            for change in changelist:
-                key = change["key"]
-                hash = key_hash(key)
-                key_hash_frequency[hash] = key_hash_frequency.get(hash, 0) + 1
-                if hash not in first_action:
-                    first_action[hash] = change["action"]
-                last_action[hash] = change["action"]
-
-            pending_autoinsert_hashes: list[bytes32] = []
-            pending_upsert_new_hashes: dict[bytes32, bytes32] = {}
-            leaf_hashes = await self.get_leaf_hashes_by_hashed_key(store_id)
-
-            for change in changelist:
-                if change["action"] == "insert":
-                    key = change["key"]
-                    value = change["value"]
-                    reference_node_hash = change.get("reference_node_hash", None)
-                    side = change.get("side", None)
-                    if reference_node_hash is None and side is None:
-                        hash = key_hash(key)
-                        # The key is not referenced in any other operation but this autoinsert, hence the order
-                        # of performing these should not matter. We perform all these autoinserts as a batch
-                        # at the end, to speed up the tree processing operations.
-                        # Additionally, if the first action is a delete, we can still perform the autoinsert at the
-                        # end, since the order will be preserved.
-                        if enable_batch_autoinsert:
-                            if key_hash_frequency[hash] == 1 or (
-                                key_hash_frequency[hash] == 2 and first_action[hash] == "delete"
-                            ):
-                                old_node = await self.maybe_get_node_from_key_hash(leaf_hashes, hash)
-                                terminal_node_hash = await self._insert_terminal_node(key, value)
-
-                                if old_node is None:
-                                    pending_autoinsert_hashes.append(terminal_node_hash)
-                                elif key_hash_frequency[hash] == 1:
-                                    raise Exception(f"Key already present: {key.hex()}")
-                                else:
-                                    pending_upsert_new_hashes[old_node.hash] = terminal_node_hash
-                                continue
-                        insert_result = await self.autoinsert(
-                            key, value, store_id, True, Status.COMMITTED, root=latest_local_root
-                        )
-                        latest_local_root = insert_result.root
-                    else:
-                        if reference_node_hash is None or side is None:
-                            raise Exception("Provide both reference_node_hash and side or neither.")
-                        insert_result = await self.insert(
-                            key,
-                            value,
-                            store_id,
-                            reference_node_hash,
-                            side,
-                            True,
-                            Status.COMMITTED,
-                            root=latest_local_root,
-                        )
-                        latest_local_root = insert_result.root
-                elif change["action"] == "delete":
->>>>>>> ebf8105f
                     key = change["key"]
                     hash = key_hash(key)
                     key_hash_frequency[hash] = key_hash_frequency.get(hash, 0) + 1
@@ -1690,7 +1478,6 @@
 
             nodes = merkle_blob.get_nodes_with_indexes()
             hash_to_node: dict[bytes32, Node] = {}
-<<<<<<< HEAD
             tree_node: Node
             for _, node in reversed(nodes):
                 if isinstance(node, chia_rs.datalayer.InternalNode):
@@ -1703,16 +1490,6 @@
                     assert isinstance(node, chia_rs.datalayer.LeafNode)
                     tree_node = await self.get_terminal_node(node.key, node.value, store_id)
                 hash_to_node[node.hash] = tree_node
-=======
-            for node in reversed(nodes):
-                if isinstance(node, InternalNode):
-                    node_entry: Node = replace(
-                        node, left=hash_to_node[node.left_hash], right=hash_to_node[node.right_hash]
-                    )
-                else:
-                    node_entry = node
-                hash_to_node[node_entry.hash] = node_entry
->>>>>>> ebf8105f
 
             root_node = hash_to_node[root.node_hash]
 
