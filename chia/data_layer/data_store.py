--- conflicted
+++ resolved
@@ -83,11 +83,7 @@
     recent_merkle_blobs: LRUCache[bytes32, MerkleBlob]
     merkle_blobs_path: Path
     key_value_blobs_path: Path
-<<<<<<< HEAD
-    prefer_file_kv_blob_length: int = default_prefer_file_kv_blob_length
-=======
-    prefer_db_kv_blob_length: int = 4096
->>>>>>> 53b2f90f
+    prefer_db_kv_blob_length: int = default_prefer_file_kv_blob_length
 
     @classmethod
     @contextlib.asynccontextmanager
@@ -120,7 +116,7 @@
                 recent_merkle_blobs=recent_merkle_blobs,
                 merkle_blobs_path=merkle_blobs_path,
                 key_value_blobs_path=key_value_blobs_path,
-                prefer_file_kv_blob_length=prefer_db_kv_blob_length,
+                prefer_db_kv_blob_length=prefer_db_kv_blob_length,
             )
 
             async with db_wrapper.writer() as writer:
