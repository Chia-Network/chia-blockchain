--- conflicted
+++ resolved
@@ -1415,10 +1415,6 @@
 
     async def batch_upsert(
         self,
-<<<<<<< HEAD
-        store_id: bytes32,
-=======
->>>>>>> ff306781
         hash: bytes32,
         to_update_hashes: Set[bytes32],
         pending_upsert_new_hashes: Dict[bytes32, bytes32],
@@ -1428,13 +1424,8 @@
         node = await self.get_node(hash)
         if isinstance(node, TerminalNode):
             return pending_upsert_new_hashes[hash]
-<<<<<<< HEAD
-        new_left_hash = await self.batch_upsert(store_id, node.left_hash, to_update_hashes, pending_upsert_new_hashes)
-        new_right_hash = await self.batch_upsert(store_id, node.right_hash, to_update_hashes, pending_upsert_new_hashes)
-=======
         new_left_hash = await self.batch_upsert(node.left_hash, to_update_hashes, pending_upsert_new_hashes)
         new_right_hash = await self.batch_upsert(node.right_hash, to_update_hashes, pending_upsert_new_hashes)
->>>>>>> ff306781
         return await self._insert_internal_node(new_left_hash, new_right_hash)
 
     async def insert_batch(
