--- conflicted
+++ resolved
@@ -7,11 +7,7 @@
 import shutil
 import sqlite3
 from collections import defaultdict
-<<<<<<< HEAD
-from collections.abc import AsyncIterator, Awaitable, Collection, Mapping, Sequence
-=======
-from collections.abc import AsyncIterator, Awaitable, Collection, Mapping
->>>>>>> 7969c6de
+from collections.abc import AsyncIterator, Awaitable, Collection
 from contextlib import asynccontextmanager
 from dataclasses import dataclass, replace
 from hashlib import sha256
@@ -19,7 +15,6 @@
 from typing import Any, BinaryIO, Callable, Optional, Union
 
 import aiosqlite
-import anyio
 import chia_rs.datalayer
 import zstd
 from chia_rs.datalayer import (
@@ -160,7 +155,7 @@
                     """
                     CREATE TABLE IF NOT EXISTS ids(
                         kv_id INTEGER PRIMARY KEY,
-                        hash BLOB NOT NULL,
+                        blob BLOB,
                         store_id BLOB NOT NULL CHECK(length(store_id) == 32)
                     )
                     """
@@ -179,7 +174,7 @@
                 )
                 await writer.execute(
                     """
-                    CREATE UNIQUE INDEX IF NOT EXISTS ids_blob_index ON ids(hash, store_id)
+                    CREATE UNIQUE INDEX IF NOT EXISTS ids_blob_index ON ids(blob, store_id)
                     """
                 )
                 await writer.execute(
@@ -201,42 +196,11 @@
         root_hash: Optional[bytes32],
         filename: Path,
     ) -> None:
-<<<<<<< HEAD
-        internal_nodes, terminal_nodes = await self.read_from_file(filename, store_id)
-        maybe_new_hashes = {*internal_nodes.keys(), *terminal_nodes.keys()}
-
-        delta_reader = DeltaReader(internal_nodes=internal_nodes, leaf_nodes=terminal_nodes)
-        root = await self.get_tree_root(store_id=store_id)
-        if root.node_hash is not None:
-            delta_reader.collect_from_merkle_blob(self.get_blob_path(root.node_hash).as_posix(), indexes=[TreeIndex(0)])
-        missing_hashes = delta_reader.get_missing_hashes()
-
-        merkle_blob_queries: dict[bytes32, tuple[int, list[TreeIndex]]] = {}
-        if len(missing_hashes) > 0:
-            # TODO: consider adding transactions around this code
-            known_hashes = "n/a"
-            merkle_blob_queries = await self.build_merkle_blob_queries_for_missing_hashes(
-                known_hashes, root.generation, missing_hashes, root, store_id
-            )
-
-        for old_root_hash, (generation, indexes) in merkle_blob_queries.items():
-            delta_reader.collect_from_merkle_blob(self.get_blob_path(old_root_hash).as_posix(), indexes=indexes)
-
-        merkle_blob, hashes_and_indexes = delta_reader.create_merkle_blob(root_hash, maybe_new_hashes)
-
-        async with self.db_wrapper.writer() as writer:
-            await writer.executemany(
-                """
-                INSERT OR IGNORE INTO nodes(store_id, hash, root_hash, generation, idx)
-                VALUES (?, ?, ?, ?, ?)
-                """,
-                ((store_id, hash, root_hash, root.generation + 1, index.raw) for hash, index in hashes_and_indexes),
-            )
-=======
         if root_hash is None:
             merkle_blob = MerkleBlob(b"")
         else:
             internal_nodes, terminal_nodes = await self.read_from_file(filename, store_id)
+            maybe_new_hashes = {*internal_nodes.keys(), *terminal_nodes.keys()}
 
             delta_reader = DeltaReader(internal_nodes=internal_nodes, leaf_nodes=terminal_nodes)
             root = await self.get_tree_root(store_id=store_id)
@@ -258,46 +222,27 @@
                         self.get_merkle_path(store_id=store_id, root_hash=old_root_hash), indexes=indexes
                     )
 
-            merkle_blob, _ = delta_reader.create_merkle_blob(root_hash, set())
->>>>>>> 7969c6de
+            merkle_blob, hashes_and_indexes = delta_reader.create_merkle_blob(root_hash, maybe_new_hashes)
+
+            async with self.db_wrapper.writer() as writer:
+                await writer.executemany(
+                    """
+                    INSERT OR IGNORE INTO nodes(store_id, hash, root_hash, generation, idx)
+                    VALUES (?, ?, ?, ?, ?)
+                    """,
+                    ((store_id, hash, root_hash, root.generation + 1, index.raw) for hash, index in hashes_and_indexes),
+                )
 
         # Don't store these blob objects into cache, since their data structures are not calculated yet.
         root = await self.insert_root_from_merkle_blob(merkle_blob, store_id, Status.COMMITTED, update_cache=False)
 
-    async def process_merkle_blob_queries(
-        self,
-        store_id: bytes32,
-        queries: Mapping[bytes32, list[TreeIndex]],
-    ) -> tuple[dict[bytes32, tuple[bytes32, bytes32]], dict[bytes32, tuple[KeyId, ValueId]]]:
-        internal_nodes: dict[bytes32, tuple[bytes32, bytes32]] = {}
-        terminal_nodes: dict[bytes32, tuple[KeyId, ValueId]] = {}
-
-        for root_hash_blob, (generation, indexes) in queries.items():
-            # TODO: load only the reference index
-            merkle_blob = await self.get_merkle_blob(store_id=store_id, root_hash=root_hash_blob, read_only=True)
-            internal, leafs = await anyio.to_thread.run_sync(merkle_blob.get_internal_terminal, indexes)
-            internal_nodes.update(internal)
-            terminal_nodes.update(leafs)
-
-        return internal_nodes, terminal_nodes
-
     async def build_merkle_blob_queries_for_missing_hashes(
         self,
-<<<<<<< HEAD
-        known_hashes: Mapping[bytes32, TreeIndex],
-        known_generation: int,
-        missing_hashes: Sequence[bytes32],
-        root: Root,
-        store_id: bytes32,
-    ) -> defaultdict[bytes32, tuple[int, list[TreeIndex]]]:
-        queries = {}  # defaultdict[bytes32, tuple[int, list[TreeIndex]]](list)
-=======
         missing_hashes: Collection[bytes32],
         root: Root,
         store_id: bytes32,
     ) -> defaultdict[bytes32, list[TreeIndex]]:
         queries = defaultdict[bytes32, list[TreeIndex]](list)
->>>>>>> 7969c6de
 
         if missing_hashes:
             async with self.db_wrapper.reader() as reader:
@@ -336,8 +281,8 @@
                             index = TreeIndex(row["idx"])
                             if node_hash in found_hashes:
                                 raise Exception("Internal error: duplicate node_hash found in nodes table")
-                            queries.setdefault(root_hash_blob, (row["generation"], []))
-                            queries[root_hash_blob][1].append(index)
+                            queries.setdefault(root_hash_blob, [])
+                            queries[root_hash_blob].append(index)
                             found_hashes.add(node_hash)
 
             missing_hashes = [hash for hash in missing_hashes if hash not in found_hashes]
