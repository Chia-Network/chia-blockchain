--- conflicted
+++ resolved
@@ -8,11 +8,8 @@
 from typing import TYPE_CHECKING, Any, Optional, Union
 
 import aiosqlite
-<<<<<<< HEAD
 import chia_rs.datalayer
-=======
 from chia_rs.sized_ints import uint8, uint64
->>>>>>> b88f1cee
 from typing_extensions import final
 
 from chia.data_layer.data_layer_errors import ProofIntegrityError
