from __future__ import annotations

import dataclasses
from dataclasses import dataclass, field
from enum import Enum, IntEnum
from hashlib import sha256
from pathlib import Path
from typing import TYPE_CHECKING, Any, Optional, Union, cast

import aiosqlite
import chia_rs.datalayer
<<<<<<< HEAD
=======
from chia_rs.sized_ints import uint8, uint64
>>>>>>> 5c68281a
from typing_extensions import final

from chia.data_layer.data_layer_errors import ProofIntegrityError
from chia.server.ws_connection import WSChiaConnection
from chia.types.blockchain_format.program import Program
from chia.types.blockchain_format.sized_bytes import bytes32
from chia.util.byte_types import hexstr_to_bytes
from chia.util.db_wrapper import DBWrapper2
from chia.util.streamable import Streamable, streamable
from chia.wallet.db_wallet.db_wallet_puzzles import create_host_fullpuz

if TYPE_CHECKING:
    from chia.data_layer.data_store import DataStore
    from chia.wallet.wallet_node import WalletNode

ProofOfInclusionHint = Union["ProofOfInclusion", chia_rs.datalayer.ProofOfInclusion]
ProofOfInclusionLayerHint = Union["ProofOfInclusionLayer", chia_rs.datalayer.ProofOfInclusionLayer]


def internal_hash(left_hash: bytes32, right_hash: bytes32) -> bytes32:
    # see test for the definition this is optimized from
    return bytes32(sha256(b"\2" + left_hash + right_hash).digest())


def calculate_internal_hash(hash: bytes32, other_hash_side: Side, other_hash: bytes32) -> bytes32:
    if other_hash_side == Side.LEFT:
        return internal_hash(left_hash=other_hash, right_hash=hash)
    elif other_hash_side == Side.RIGHT:
        return internal_hash(left_hash=hash, right_hash=other_hash)

    raise Exception(f"Invalid side: {other_hash_side!r}")


def leaf_hash(key: bytes, value: bytes) -> bytes32:
    # see test for the definition this is optimized from
    return bytes32(sha256(b"\2" + sha256(b"\1" + key).digest() + sha256(b"\1" + value).digest()).digest())


def key_hash(key: bytes) -> bytes32:
    # see test for the definition this is optimized from
    return bytes32(sha256(b"\1" + key).digest())


# TODO: allow Optional[bytes32] for `node_hash` and resolve the filenames here
def get_full_tree_filename(store_id: bytes32, node_hash: bytes32, generation: int, group_by_store: bool = False) -> str:
    if group_by_store:
        return f"{store_id}/{node_hash}-full-{generation}-v1.0.dat"
    return f"{store_id}-{node_hash}-full-{generation}-v1.0.dat"


def get_delta_filename(store_id: bytes32, node_hash: bytes32, generation: int, group_by_store: bool = False) -> str:
    if group_by_store:
        return f"{store_id}/{node_hash}-delta-{generation}-v1.0.dat"
    return f"{store_id}-{node_hash}-delta-{generation}-v1.0.dat"


def get_full_tree_filename_path(
    foldername: Path,
    store_id: bytes32,
    node_hash: bytes32,
    generation: int,
    group_by_store: bool = False,
) -> Path:
    if group_by_store:
        path = foldername.joinpath(f"{store_id}")
        return path.joinpath(f"{node_hash}-full-{generation}-v1.0.dat")
    return foldername.joinpath(f"{store_id}-{node_hash}-full-{generation}-v1.0.dat")


def get_delta_filename_path(
    foldername: Path,
    store_id: bytes32,
    node_hash: bytes32,
    generation: int,
    group_by_store: bool = False,
) -> Path:
    if group_by_store:
        path = foldername.joinpath(f"{store_id}")
        return path.joinpath(f"{node_hash}-delta-{generation}-v1.0.dat")
    return foldername.joinpath(f"{store_id}-{node_hash}-delta-{generation}-v1.0.dat")


@dataclasses.dataclass(frozen=True)
class PaginationData:
    total_pages: int
    total_bytes: int
    hashes: list[bytes32]


def get_hashes_for_page(page: int, lengths: dict[bytes32, int], max_page_size: int) -> PaginationData:
    current_page = 0
    current_page_size = 0
    total_bytes = 0
    hashes: list[bytes32] = []
    for hash, length in sorted(lengths.items(), key=lambda x: (-x[1], x[0])):
        if length > max_page_size:
            raise RuntimeError(
                f"Cannot paginate data, item size is larger than max page size: {length} {max_page_size}"
            )
        total_bytes += length
        if current_page_size + length <= max_page_size:
            current_page_size += length
        else:
            current_page += 1
            current_page_size = length
        if current_page == page:
            hashes.append(hash)

    return PaginationData(current_page + 1, total_bytes, hashes)


async def _debug_dump(db: DBWrapper2, description: str = "") -> None:
    async with db.reader() as reader:
        cursor = await reader.execute("SELECT name FROM sqlite_master WHERE type='table';")
        print("-" * 50, description, flush=True)
        for [name] in await cursor.fetchall():
            cursor = await reader.execute(f"SELECT * FROM {name}")
            print(f"\n -- {name} ------", flush=True)
            async for row in cursor:
                print(f"        {dict(row)}")


async def _dot_dump(
    data_store: DataStore,
    store_id: bytes32,
    root_hash: bytes32,
) -> str:
    terminal_nodes = await data_store.get_keys_values(store_id=store_id, root_hash=root_hash)
    internal_nodes = await data_store.get_internal_nodes(store_id=store_id, root_hash=root_hash)

    n = 8

    dot_nodes: list[str] = []
    dot_connections: list[str] = []
    dot_pair_boxes: list[str] = []

    for terminal_node in terminal_nodes:
        hash = terminal_node.hash.hex()
        key = terminal_node.key.hex()
        value = terminal_node.value.hex()
        dot_nodes.append(f"""node_{hash} [shape=box, label="{hash[:n]}\\nkey: {key}\\nvalue: {value}"];""")

    for internal_node in internal_nodes:
        hash = internal_node.hash.hex()
        left = internal_node.left_hash.hex()
        right = internal_node.right_hash.hex()
        dot_nodes.append(f"""node_{hash} [label="{hash[:n]}"]""")
        dot_connections.append(f"""node_{hash} -> node_{left} [label="L"];""")
        dot_connections.append(f"""node_{hash} -> node_{right} [label="R"];""")
        dot_pair_boxes.append(
            f"node [shape = box]; {{rank = same; node_{left}->node_{right}[style=invis]; rankdir = LR}}"
        )

    lines = [
        "digraph {",
        *dot_nodes,
        *dot_connections,
        *dot_pair_boxes,
        "}",
    ]

    return "\n".join(lines)


def row_to_node(row: aiosqlite.Row) -> Node:
    cls = node_type_to_class[row["node_type"]]
    return cls.from_row(row=row)


class Status(IntEnum):
    PENDING = 1
    COMMITTED = 2
    PENDING_BATCH = 3


class NodeType(IntEnum):
    INTERNAL = 1
    TERMINAL = 2


@final
class Side(uint8, Enum):
    LEFT = 0
    RIGHT = 1

    def other(self) -> Side:
        if self == Side.LEFT:
            return Side.RIGHT

        return Side.LEFT

    @classmethod
    def unmarshal(cls, o: str) -> Side:
        return getattr(cls, o.upper())  # type: ignore[no-any-return]

    def marshal(self) -> str:
        return self.name.lower()


class OperationType(IntEnum):
    INSERT = 0
    DELETE = 1


class CommitState(IntEnum):
    OPEN = 0
    FINALIZED = 1
    ROLLED_BACK = 2


Node = Union["TerminalNode", "InternalNode"]


@final
@dataclass(frozen=True)
class TerminalNode:
    hash: bytes32
    # generation: int
    key: bytes
    value: bytes

    # left for now for interface back-compat even though it is constant
    atom: None = field(init=False, default=None)

    @classmethod
    def from_key_value(cls, key: bytes, value: bytes) -> TerminalNode:
        return cls(
            hash=leaf_hash(key=key, value=value),
            key=key,
            value=value,
        )

    @classmethod
    def from_row(cls, row: aiosqlite.Row) -> TerminalNode:
        return cls(
            hash=bytes32(row["hash"]),
            # generation=row["generation"],
            key=row["key"],
            value=row["value"],
        )


@final
@dataclass(frozen=True)
class ProofOfInclusionLayer:
    other_hash_side: Side
    other_hash: bytes32
    combined_hash: bytes32

    @classmethod
    def from_internal_node(
        cls,
        internal_node: InternalNode,
        traversal_child_hash: bytes32,
    ) -> ProofOfInclusionLayer:
        return ProofOfInclusionLayer(
            other_hash_side=internal_node.other_child_side(hash=traversal_child_hash),
            other_hash=internal_node.other_child_hash(hash=traversal_child_hash),
            combined_hash=internal_node.hash,
        )

    @classmethod
    def from_hashes(cls, primary_hash: bytes32, other_hash_side: Side, other_hash: bytes32) -> ProofOfInclusionLayer:
        combined_hash = calculate_internal_hash(
            hash=primary_hash,
            other_hash_side=other_hash_side,
            other_hash=other_hash,
        )

        return cls(other_hash_side=other_hash_side, other_hash=other_hash, combined_hash=combined_hash)


def sibling_sides_integer(proof: ProofOfInclusionHint) -> int:
    # casting to workaround this
    # class C: ...
    # class D: ...
    #
    # m: list[C | D]
    # reveal_type(enumerate(m))
    # # main.py:5: note: Revealed type is "builtins.enumerate[Union[__main__.C, __main__.D]]"
    #
    # n: list[C] | list[D]
    # reveal_type(enumerate(n))
    # main.py:9: note: Revealed type is "builtins.enumerate[builtins.object]"

    return sum(
        (1 << index if cast(ProofOfInclusionLayerHint, layer).other_hash_side == Side.LEFT else 0)
        for index, layer in enumerate(proof.layers)
    )


def sibling_hashes(proof: ProofOfInclusionHint) -> list[bytes32]:
    return [layer.other_hash for layer in proof.layers]


def as_program(proof: ProofOfInclusionHint) -> Program:
    return Program.to([sibling_sides_integer(proof), sibling_hashes(proof)])


@dataclass(frozen=True)
class ProofOfInclusion:
    node_hash: bytes32
    # children before parents
    layers: list[ProofOfInclusionLayer]

    def root_hash(self) -> bytes32:
        if len(self.layers) == 0:
            return self.node_hash

        return self.layers[-1].combined_hash

<<<<<<< HEAD
=======
    def sibling_sides_integer(self) -> int:
        return sum(other_side_to_bit[layer.other_hash_side] << index for index, layer in enumerate(self.layers))

    def sibling_hashes(self) -> list[bytes32]:
        return [layer.other_hash for layer in self.layers]

>>>>>>> 5c68281a
    def valid(self) -> bool:
        existing_hash = self.node_hash

        for layer in self.layers:
            calculated_hash = calculate_internal_hash(
                hash=existing_hash, other_hash_side=layer.other_hash_side, other_hash=layer.other_hash
            )

            if calculated_hash != layer.combined_hash:
                return False

            existing_hash = calculated_hash

        if existing_hash != self.root_hash():
            return False

        return True


@final
@dataclass(frozen=True)
class InternalNode:
    hash: bytes32
    # generation: int
    left_hash: bytes32
    right_hash: bytes32

    left: Optional[Node] = None
    right: Optional[Node] = None

    @classmethod
    def from_child_nodes(cls, left: Node, right: Node) -> InternalNode:
        return cls(
            hash=internal_hash(left_hash=left.hash, right_hash=right.hash),
            left_hash=left.hash,
            right_hash=right.hash,
            left=left,
            right=right,
        )

    @classmethod
    def from_row(cls, row: aiosqlite.Row) -> InternalNode:
        return cls(
            hash=bytes32(row["hash"]),
            # generation=row["generation"],
            left_hash=bytes32(row["left"]),
            right_hash=bytes32(row["right"]),
        )

    def other_child_hash(self, hash: bytes32) -> bytes32:
        if self.left_hash == hash:
            return self.right_hash
        elif self.right_hash == hash:
            return self.left_hash

        # TODO: real exception considerations
        raise Exception("provided hash not present")

    def other_child_side(self, hash: bytes32) -> Side:
        if self.left_hash == hash:
            return Side.RIGHT
        elif self.right_hash == hash:
            return Side.LEFT

        # TODO: real exception considerations
        raise Exception("provided hash not present")


class Unspecified(Enum):
    # not beautiful, improve when a better way is known
    # https://github.com/python/typing/issues/236#issuecomment-229515556

    instance = None

    def __repr__(self) -> str:
        return "Unspecified"


unspecified = Unspecified.instance


@dataclass(frozen=True)
class Root:
    store_id: bytes32
    node_hash: Optional[bytes32]
    generation: int
    status: Status

    @classmethod
    def from_row(cls, row: aiosqlite.Row) -> Root:
        raw_node_hash = row["node_hash"]
        if raw_node_hash is None:
            node_hash = None
        else:
            node_hash = bytes32(raw_node_hash)

        return cls(
            store_id=bytes32(row["tree_id"]),
            node_hash=node_hash,
            generation=row["generation"],
            status=Status(row["status"]),
        )

    def to_row(self) -> dict[str, Any]:
        return {
            "tree_id": self.store_id,
            "node_hash": self.node_hash,
            "generation": self.generation,
            "status": self.status.value,
        }

    @classmethod
    def unmarshal(cls, marshalled: dict[str, Any]) -> Root:
        return cls(
            store_id=bytes32.from_hexstr(marshalled["tree_id"]),
            node_hash=None if marshalled["node_hash"] is None else bytes32.from_hexstr(marshalled["node_hash"]),
            generation=marshalled["generation"],
            status=Status(marshalled["status"]),
        )

    def marshal(self) -> dict[str, Any]:
        return {
            "tree_id": self.store_id.hex(),
            "node_hash": None if self.node_hash is None else self.node_hash.hex(),
            "generation": self.generation,
            "status": self.status.value,
        }


node_type_to_class: dict[NodeType, Union[type[InternalNode], type[TerminalNode]]] = {
    NodeType.INTERNAL: InternalNode,
    NodeType.TERMINAL: TerminalNode,
}


@dataclass(frozen=True)
class ServerInfo:
    url: str
    num_consecutive_failures: int
    ignore_till: int


@dataclass(frozen=True)
class Subscription:
    store_id: bytes32
    servers_info: list[ServerInfo]


@dataclass(frozen=True)
class DiffData:
    type: OperationType
    key: bytes
    value: bytes


@streamable
@dataclass(frozen=True)
class SerializedNode(Streamable):
    is_terminal: bool
    value1: bytes
    value2: bytes


@final
@dataclasses.dataclass(frozen=True)
class KeyValue:
    key: bytes
    value: bytes

    @classmethod
    def unmarshal(cls, marshalled: dict[str, Any]) -> KeyValue:
        return cls(
            key=hexstr_to_bytes(marshalled["key"]),
            value=hexstr_to_bytes(marshalled["value"]),
        )

    def marshal(self) -> dict[str, Any]:
        return {
            "key": self.key.hex(),
            "value": self.value.hex(),
        }


@dataclasses.dataclass(frozen=True)
class OfferStore:
    store_id: bytes32
    inclusions: tuple[KeyValue, ...]

    @classmethod
    def unmarshal(cls, marshalled: dict[str, Any]) -> OfferStore:
        return cls(
            store_id=bytes32.from_hexstr(marshalled["store_id"]),
            inclusions=tuple(KeyValue.unmarshal(key_value) for key_value in marshalled["inclusions"]),
        )

    def marshal(self) -> dict[str, Any]:
        return {
            "store_id": self.store_id.hex(),
            "inclusions": [key_value.marshal() for key_value in self.inclusions],
        }


@dataclasses.dataclass(frozen=True)
class Layer:
    # This class is similar to chia.data_layer.data_layer_util.ProofOfInclusionLayer
    # but is being retained for now to keep the API schema definition localized here.

    other_hash_side: Side
    other_hash: bytes32
    combined_hash: bytes32

    @classmethod
    def unmarshal(cls, marshalled: dict[str, Any]) -> Layer:
        return cls(
            other_hash_side=Side.unmarshal(marshalled["other_hash_side"]),
            other_hash=bytes32.from_hexstr(marshalled["other_hash"]),
            combined_hash=bytes32.from_hexstr(marshalled["combined_hash"]),
        )

    def marshal(self) -> dict[str, Any]:
        return {
            "other_hash_side": self.other_hash_side.marshal(),
            "other_hash": self.other_hash.hex(),
            "combined_hash": self.combined_hash.hex(),
        }


@dataclasses.dataclass(frozen=True)
class MakeOfferRequest:
    maker: tuple[OfferStore, ...]
    taker: tuple[OfferStore, ...]
    fee: Optional[uint64]

    @classmethod
    def unmarshal(cls, marshalled: dict[str, Any]) -> MakeOfferRequest:
        return cls(
            maker=tuple(OfferStore.unmarshal(offer_store) for offer_store in marshalled["maker"]),
            taker=tuple(OfferStore.unmarshal(offer_store) for offer_store in marshalled["taker"]),
            fee=None if marshalled["fee"] is None else uint64(marshalled["fee"]),
        )

    def marshal(self) -> dict[str, Any]:
        return {
            "maker": [offer_store.marshal() for offer_store in self.maker],
            "taker": [offer_store.marshal() for offer_store in self.taker],
            "fee": None if self.fee is None else int(self.fee),
        }


@dataclasses.dataclass(frozen=True)
class Proof:
    key: bytes
    value: bytes
    node_hash: bytes32
    layers: tuple[Layer, ...]

    @classmethod
    def unmarshal(cls, marshalled: dict[str, Any]) -> Proof:
        return cls(
            key=hexstr_to_bytes(marshalled["key"]),
            value=hexstr_to_bytes(marshalled["value"]),
            node_hash=bytes32.from_hexstr(marshalled["node_hash"]),
            layers=tuple(Layer.unmarshal(layer) for layer in marshalled["layers"]),
        )

    def root(self) -> bytes32:
        if len(self.layers) == 0:
            return self.node_hash

        return self.layers[-1].combined_hash

    def marshal(self) -> dict[str, Any]:
        return {
            "key": self.key.hex(),
            "value": self.value.hex(),
            "node_hash": self.node_hash.hex(),
            "layers": [layer.marshal() for layer in self.layers],
        }


@dataclasses.dataclass(frozen=True)
class StoreProofs:
    store_id: bytes32
    proofs: tuple[Proof, ...]

    @classmethod
    def unmarshal(cls, marshalled: dict[str, Any]) -> StoreProofs:
        return cls(
            store_id=bytes32.from_hexstr(marshalled["store_id"]),
            proofs=tuple(Proof.unmarshal(proof) for proof in marshalled["proofs"]),
        )

    def marshal(self) -> dict[str, Any]:
        return {
            "store_id": self.store_id.hex(),
            "proofs": [proof.marshal() for proof in self.proofs],
        }


@dataclasses.dataclass(frozen=True)
class Offer:
    trade_id: bytes
    offer: bytes
    taker: tuple[OfferStore, ...]
    maker: tuple[StoreProofs, ...]

    @classmethod
    def unmarshal(cls, marshalled: dict[str, Any]) -> Offer:
        return cls(
            trade_id=bytes32.from_hexstr(marshalled["trade_id"]),
            offer=hexstr_to_bytes(marshalled["offer"]),
            taker=tuple(OfferStore.unmarshal(offer_store) for offer_store in marshalled["taker"]),
            maker=tuple(StoreProofs.unmarshal(store_proof) for store_proof in marshalled["maker"]),
        )

    def marshal(self) -> dict[str, Any]:
        return {
            "trade_id": self.trade_id.hex(),
            "offer": self.offer.hex(),
            "taker": [offer_store.marshal() for offer_store in self.taker],
            "maker": [store_proofs.marshal() for store_proofs in self.maker],
        }


@dataclasses.dataclass(frozen=True)
class MakeOfferResponse:
    success: bool
    offer: Offer

    @classmethod
    def unmarshal(cls, marshalled: dict[str, Any]) -> MakeOfferResponse:
        return cls(
            success=marshalled["success"],
            offer=Offer.unmarshal(marshalled["offer"]),
        )

    def marshal(self) -> dict[str, Any]:
        return {
            "success": self.success,
            "offer": self.offer.marshal(),
        }


@dataclasses.dataclass(frozen=True)
class TakeOfferRequest:
    offer: Offer
    fee: Optional[uint64]

    @classmethod
    def unmarshal(cls, marshalled: dict[str, Any]) -> TakeOfferRequest:
        return cls(
            offer=Offer.unmarshal(marshalled["offer"]),
            fee=None if marshalled["fee"] is None else uint64(marshalled["fee"]),
        )

    def marshal(self) -> dict[str, Any]:
        return {
            "offer": self.offer.marshal(),
            "fee": None if self.fee is None else int(self.fee),
        }


@dataclasses.dataclass(frozen=True)
class TakeOfferResponse:
    success: bool
    trade_id: bytes32

    @classmethod
    def unmarshal(cls, marshalled: dict[str, Any]) -> TakeOfferResponse:
        return cls(
            success=marshalled["success"],
            trade_id=bytes32.from_hexstr(marshalled["trade_id"]),
        )

    def marshal(self) -> dict[str, Any]:
        return {
            "success": self.success,
            "trade_id": self.trade_id.hex(),
        }


@final
@dataclasses.dataclass(frozen=True)
class VerifyOfferResponse:
    success: bool
    valid: bool
    error: Optional[str] = None
    fee: Optional[uint64] = None

    @classmethod
    def unmarshal(cls, marshalled: dict[str, Any]) -> VerifyOfferResponse:
        return cls(
            success=marshalled["success"],
            valid=marshalled["valid"],
            error=marshalled["error"],
            fee=None if marshalled["fee"] is None else uint64(marshalled["fee"]),
        )

    def marshal(self) -> dict[str, Any]:
        return {
            "success": self.success,
            "valid": self.valid,
            "error": self.error,
            "fee": None if self.fee is None else int(self.fee),
        }


@dataclasses.dataclass(frozen=True)
class CancelOfferRequest:
    trade_id: bytes32
    # cancel on chain (secure) vs. just locally
    secure: bool
    fee: Optional[uint64]

    @classmethod
    def unmarshal(cls, marshalled: dict[str, Any]) -> CancelOfferRequest:
        return cls(
            trade_id=bytes32.from_hexstr(marshalled["trade_id"]),
            secure=marshalled["secure"],
            fee=None if marshalled["fee"] is None else uint64(marshalled["fee"]),
        )

    def marshal(self) -> dict[str, Any]:
        return {
            "trade_id": self.trade_id.hex(),
            "secure": self.secure,
            "fee": None if self.fee is None else int(self.fee),
        }


@dataclasses.dataclass(frozen=True)
class CancelOfferResponse:
    success: bool

    @classmethod
    def unmarshal(cls, marshalled: dict[str, Any]) -> CancelOfferResponse:
        return cls(
            success=marshalled["success"],
        )

    def marshal(self) -> dict[str, Any]:
        return {
            "success": self.success,
        }


@final
@dataclasses.dataclass(frozen=True)
class ClearPendingRootsRequest:
    store_id: bytes32

    @classmethod
    def unmarshal(cls, marshalled: dict[str, Any]) -> ClearPendingRootsRequest:
        return cls(
            store_id=bytes32.from_hexstr(marshalled["store_id"]),
        )

    def marshal(self) -> dict[str, Any]:
        return {
            "store_id": self.store_id.hex(),
        }


@final
@dataclasses.dataclass(frozen=True)
class ClearPendingRootsResponse:
    success: bool

    root: Optional[Root]
    # store_id: bytes32
    # node_hash: Optional[bytes32]
    # generation: int
    # status: Status

    @classmethod
    def unmarshal(cls, marshalled: dict[str, Any]) -> ClearPendingRootsResponse:
        return cls(
            success=marshalled["success"],
            root=None if marshalled["root"] is None else Root.unmarshal(marshalled["root"]),
        )

    def marshal(self) -> dict[str, Any]:
        return {
            "success": self.success,
            "root": None if self.root is None else self.root.marshal(),
        }


@dataclasses.dataclass(frozen=True)
class SyncStatus:
    root_hash: bytes32
    generation: int
    target_root_hash: bytes32
    target_generation: int


@final
@dataclasses.dataclass(frozen=True)
class PluginRemote:
    url: str
    # repr=False to avoid leaking secrets
    headers: dict[str, str] = dataclasses.field(default_factory=dict, hash=False, repr=False)

    @classmethod
    def unmarshal(cls, marshalled: dict[str, Any]) -> PluginRemote:
        return cls(
            url=marshalled["url"],
            headers=marshalled.get("headers", {}),
        )


@dataclasses.dataclass(frozen=True)
class PluginStatus:
    uploaders: dict[str, dict[str, Any]]
    downloaders: dict[str, dict[str, Any]]

    def marshal(self) -> dict[str, Any]:
        return {
            "plugin_status": {
                "uploaders": self.uploaders,
                "downloaders": self.downloaders,
            }
        }


@dataclasses.dataclass(frozen=True)
class InsertResult:
    node_hash: bytes32
    root: Root


@dataclasses.dataclass(frozen=True)
class UnsubscribeData:
    store_id: bytes32
    retain_data: bool


@dataclasses.dataclass(frozen=True)
class KeysValuesCompressed:
    keys_values_hashed: dict[bytes32, bytes32]
    key_hash_to_length: dict[bytes32, int]
    leaf_hash_to_length: dict[bytes32, int]
    root_hash: Optional[bytes32]


@dataclasses.dataclass(frozen=True)
class KeysPaginationData:
    total_pages: int
    total_bytes: int
    keys: list[bytes]
    root_hash: Optional[bytes32]


@dataclasses.dataclass(frozen=True)
class KeysValuesPaginationData:
    total_pages: int
    total_bytes: int
    keys_values: list[TerminalNode]
    root_hash: Optional[bytes32]


@dataclasses.dataclass(frozen=True)
class KVDiffPaginationData:
    total_pages: int
    total_bytes: int
    kv_diff: list[DiffData]


#
# GetProof and VerifyProof support classes
#
@streamable
@dataclasses.dataclass(frozen=True)
class ProofLayer(Streamable):
    # This class is basically Layer but streamable
    other_hash_side: uint8
    other_hash: bytes32
    combined_hash: bytes32


@streamable
@dataclasses.dataclass(frozen=True)
class HashOnlyProof(Streamable):
    key_clvm_hash: bytes32
    value_clvm_hash: bytes32
    node_hash: bytes32
    layers: list[ProofLayer]

    def root(self) -> bytes32:
        if len(self.layers) == 0:
            return self.node_hash
        return self.layers[-1].combined_hash

    @classmethod
    def from_key_value(cls, key: bytes, value: bytes, node_hash: bytes32, layers: list[ProofLayer]) -> HashOnlyProof:
        return cls(
            key_clvm_hash=Program.to(key).get_tree_hash(),
            value_clvm_hash=Program.to(value).get_tree_hash(),
            node_hash=node_hash,
            layers=layers,
        )


@streamable
@dataclasses.dataclass(frozen=True)
class KeyValueHashes(Streamable):
    key_clvm_hash: bytes32
    value_clvm_hash: bytes32


@streamable
@dataclasses.dataclass(frozen=True)
class ProofResultInclusions(Streamable):
    store_id: bytes32
    inclusions: list[KeyValueHashes]


@streamable
@dataclasses.dataclass(frozen=True)
class GetProofRequest(Streamable):
    store_id: bytes32
    keys: list[bytes]


@streamable
@dataclasses.dataclass(frozen=True)
class StoreProofsHashes(Streamable):
    store_id: bytes32
    proofs: list[HashOnlyProof]


@streamable
@dataclasses.dataclass(frozen=True)
class DLProof(Streamable):
    store_proofs: StoreProofsHashes
    coin_id: bytes32
    inner_puzzle_hash: bytes32


@streamable
@dataclasses.dataclass(frozen=True)
class GetProofResponse(Streamable):
    proof: DLProof
    success: bool


@streamable
@dataclasses.dataclass(frozen=True)
class VerifyProofResponse(Streamable):
    verified_clvm_hashes: ProofResultInclusions
    current_root: bool
    success: bool


def dl_verify_proof_internal(dl_proof: DLProof, puzzle_hash: bytes32) -> list[KeyValueHashes]:
    """Verify a proof of inclusion for a DL singleton"""

    verified_keys: list[KeyValueHashes] = []

    for reference_proof in dl_proof.store_proofs.proofs:
        inner_puz_hash = dl_proof.inner_puzzle_hash
        host_fullpuz_program = create_host_fullpuz(
            inner_puz_hash, reference_proof.root(), dl_proof.store_proofs.store_id
        )
        expected_puzzle_hash = host_fullpuz_program.get_tree_hash_precalc(inner_puz_hash)

        if puzzle_hash != expected_puzzle_hash:
            raise ProofIntegrityError(
                "Invalid Proof: incorrect puzzle hash: expected:"
                f"{expected_puzzle_hash.hex()} received: {puzzle_hash.hex()}"
            )

        proof = ProofOfInclusion(
            node_hash=reference_proof.node_hash,
            layers=[
                ProofOfInclusionLayer(
                    other_hash_side=Side(layer.other_hash_side),
                    other_hash=layer.other_hash,
                    combined_hash=layer.combined_hash,
                )
                for layer in reference_proof.layers
            ],
        )

        leaf_hash = internal_hash(left_hash=reference_proof.key_clvm_hash, right_hash=reference_proof.value_clvm_hash)
        if leaf_hash != proof.node_hash:
            raise ProofIntegrityError("Invalid Proof: node hash does not match key and value")

        if not proof.valid():
            raise ProofIntegrityError("Invalid Proof: invalid proof of inclusion found")

        verified_keys.append(
            KeyValueHashes(key_clvm_hash=reference_proof.key_clvm_hash, value_clvm_hash=reference_proof.value_clvm_hash)
        )

    return verified_keys


async def dl_verify_proof(
    request: dict[str, Any],
    wallet_node: WalletNode,
    peer: WSChiaConnection,
) -> dict[str, Any]:
    """Verify a proof of inclusion for a DL singleton"""

    dlproof = DLProof.from_json_dict(request)

    coin_id = dlproof.coin_id
    coin_states = await wallet_node.get_coin_state([coin_id], peer=peer)
    if len(coin_states) == 0:
        raise ProofIntegrityError(f"Invalid Proof: No DL singleton found at coin id: {coin_id.hex()}")

    verified_keys = dl_verify_proof_internal(dlproof, coin_states[0].coin.puzzle_hash)

    response = VerifyProofResponse(
        verified_clvm_hashes=ProofResultInclusions(dlproof.store_proofs.store_id, verified_keys),
        success=True,
        current_root=coin_states[0].spent_height is None,
    )
    return response.to_json_dict()<|MERGE_RESOLUTION|>--- conflicted
+++ resolved
@@ -9,10 +9,7 @@
 
 import aiosqlite
 import chia_rs.datalayer
-<<<<<<< HEAD
-=======
 from chia_rs.sized_ints import uint8, uint64
->>>>>>> 5c68281a
 from typing_extensions import final
 
 from chia.data_layer.data_layer_errors import ProofIntegrityError
@@ -324,15 +321,6 @@
 
         return self.layers[-1].combined_hash
 
-<<<<<<< HEAD
-=======
-    def sibling_sides_integer(self) -> int:
-        return sum(other_side_to_bit[layer.other_hash_side] << index for index, layer in enumerate(self.layers))
-
-    def sibling_hashes(self) -> list[bytes32]:
-        return [layer.other_hash for layer in self.layers]
-
->>>>>>> 5c68281a
     def valid(self) -> bool:
         existing_hash = self.node_hash
 
