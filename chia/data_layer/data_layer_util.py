from __future__ import annotations

import dataclasses
from dataclasses import dataclass, field
from enum import IntEnum
from typing import TYPE_CHECKING, Any, Dict, List, Optional, Tuple, Type, Union

# TODO: remove or formalize this
import aiosqlite as aiosqlite
from typing_extensions import final

from chia.data_layer.data_layer_errors import ProofIntegrityError
from chia.server.ws_connection import WSChiaConnection
from chia.types.blockchain_format.program import Program
from chia.types.blockchain_format.sized_bytes import bytes32
from chia.types.coin_spend import CoinSpend
from chia.types.condition_opcodes import ConditionOpcode
from chia.util.byte_types import hexstr_to_bytes
from chia.util.db_wrapper import DBWrapper2
from chia.util.ints import uint64
from chia.util.streamable import Streamable, streamable
from chia.wallet.db_wallet.db_wallet_puzzles import match_dl_singleton
from chia.wallet.util.wallet_sync_utils import fetch_coin_spend_for_coin_state

if TYPE_CHECKING:
    from chia.data_layer.data_store import DataStore
    from chia.wallet.wallet_node import WalletNode


def internal_hash(left_hash: bytes32, right_hash: bytes32) -> bytes32:
    # ignoring hint error here for:
    # https://github.com/Chia-Network/clvm/pull/102
    # https://github.com/Chia-Network/clvm/pull/106
    return Program.to((left_hash, right_hash)).get_tree_hash_precalc(left_hash, right_hash)  # type: ignore[no-any-return] # noqa: E501


def calculate_internal_hash(hash: bytes32, other_hash_side: Side, other_hash: bytes32) -> bytes32:
    if other_hash_side == Side.LEFT:
        return internal_hash(left_hash=other_hash, right_hash=hash)
    elif other_hash_side == Side.RIGHT:
        return internal_hash(left_hash=hash, right_hash=other_hash)

    raise Exception(f"Invalid side: {other_hash_side!r}")


def leaf_hash(key: bytes, value: bytes) -> bytes32:
    # ignoring hint error here for:
    # https://github.com/Chia-Network/clvm/pull/102
    # https://github.com/Chia-Network/clvm/pull/106
    return Program.to((key, value)).get_tree_hash()  # type: ignore[no-any-return]


async def _debug_dump(db: DBWrapper2, description: str = "") -> None:
    async with db.reader() as reader:
        cursor = await reader.execute("SELECT name FROM sqlite_master WHERE type='table';")
        print("-" * 50, description, flush=True)
        for [name] in await cursor.fetchall():
            cursor = await reader.execute(f"SELECT * FROM {name}")
            print(f"\n -- {name} ------", flush=True)
            async for row in cursor:
                print(f"        {dict(row)}")


async def _dot_dump(data_store: DataStore, store_id: bytes32, root_hash: bytes32) -> str:
    terminal_nodes = await data_store.get_keys_values(tree_id=store_id, root_hash=root_hash)
    internal_nodes = await data_store.get_internal_nodes(tree_id=store_id, root_hash=root_hash)

    n = 8

    dot_nodes: List[str] = []
    dot_connections: List[str] = []
    dot_pair_boxes: List[str] = []

    for terminal_node in terminal_nodes:
        hash = terminal_node.hash.hex()
        key = terminal_node.key.hex()
        value = terminal_node.value.hex()
        dot_nodes.append(f"""node_{hash} [shape=box, label="{hash[:n]}\\nkey: {key}\\nvalue: {value}"];""")

    for internal_node in internal_nodes:
        hash = internal_node.hash.hex()
        left = internal_node.left_hash.hex()
        right = internal_node.right_hash.hex()
        dot_nodes.append(f"""node_{hash} [label="{hash[:n]}"]""")
        dot_connections.append(f"""node_{hash} -> node_{left} [label="L"];""")
        dot_connections.append(f"""node_{hash} -> node_{right} [label="R"];""")
        dot_pair_boxes.append(
            f"node [shape = box]; {{rank = same; node_{left}->node_{right}[style=invis]; rankdir = LR}}"
        )

    lines = [
        "digraph {",
        *dot_nodes,
        *dot_connections,
        *dot_pair_boxes,
        "}",
    ]

    return "\n".join(lines)


def row_to_node(row: aiosqlite.Row) -> Node:
    cls = node_type_to_class[row["node_type"]]
    return cls.from_row(row=row)


class Status(IntEnum):
    PENDING = 1
    COMMITTED = 2


class NodeType(IntEnum):
    INTERNAL = 1
    TERMINAL = 2


@final
class Side(IntEnum):
    LEFT = 0
    RIGHT = 1

    def other(self) -> Side:
        if self == Side.LEFT:
            return Side.RIGHT

        return Side.LEFT

    @classmethod
    def unmarshal(cls, o: str) -> Side:
        return getattr(cls, o.upper())  # type: ignore[no-any-return]

    def marshal(self) -> str:
        return self.name.lower()


class OperationType(IntEnum):
    INSERT = 0
    DELETE = 1


class CommitState(IntEnum):
    OPEN = 0
    FINALIZED = 1
    ROLLED_BACK = 2


Node = Union["TerminalNode", "InternalNode"]


@dataclass(frozen=True)
class TerminalNode:
    hash: bytes32
    # generation: int
    key: bytes
    value: bytes

    atom: None = field(init=False, default=None)

    @property
    def pair(self) -> Tuple[bytes32, bytes32]:
        return Program.to(self.key), Program.to(self.value)

    @classmethod
    def from_row(cls, row: aiosqlite.Row) -> TerminalNode:
        return cls(
            hash=bytes32(row["hash"]),
            # generation=row["generation"],
            key=row["key"],
            value=row["value"],
        )


@final
@dataclass(frozen=True)
class ProofOfInclusionLayer:
    other_hash_side: Side
    other_hash: bytes32
    combined_hash: bytes32

    @classmethod
    def from_internal_node(
        cls,
        internal_node: InternalNode,
        traversal_child_hash: bytes32,
    ) -> ProofOfInclusionLayer:
        return ProofOfInclusionLayer(
            other_hash_side=internal_node.other_child_side(hash=traversal_child_hash),
            other_hash=internal_node.other_child_hash(hash=traversal_child_hash),
            combined_hash=internal_node.hash,
        )

    @classmethod
    def from_hashes(cls, primary_hash: bytes32, other_hash_side: Side, other_hash: bytes32) -> ProofOfInclusionLayer:
        combined_hash = calculate_internal_hash(
            hash=primary_hash,
            other_hash_side=other_hash_side,
            other_hash=other_hash,
        )

        return cls(other_hash_side=other_hash_side, other_hash=other_hash, combined_hash=combined_hash)


other_side_to_bit = {Side.LEFT: 1, Side.RIGHT: 0}


@dataclass(frozen=True)
class ProofOfInclusion:
    node_hash: bytes32
    # children before parents
    layers: List[ProofOfInclusionLayer]

    @property
    def root_hash(self) -> bytes32:
        if len(self.layers) == 0:
            return self.node_hash

        return self.layers[-1].combined_hash

    def sibling_sides_integer(self) -> int:
        return sum(other_side_to_bit[layer.other_hash_side] << index for index, layer in enumerate(self.layers))

    def sibling_hashes(self) -> List[bytes32]:
        return [layer.other_hash for layer in self.layers]

    def as_program(self) -> Program:
        # https://github.com/Chia-Network/clvm/pull/102
        # https://github.com/Chia-Network/clvm/pull/106
        return Program.to([self.sibling_sides_integer(), self.sibling_hashes()])  # type: ignore[no-any-return]

    def valid(self) -> bool:
        existing_hash = self.node_hash

        for layer in self.layers:
            calculated_hash = calculate_internal_hash(
                hash=existing_hash, other_hash_side=layer.other_hash_side, other_hash=layer.other_hash
            )

            if calculated_hash != layer.combined_hash:
                return False

            existing_hash = calculated_hash

        if existing_hash != self.root_hash:
            return False

        return True


@dataclass(frozen=True)
class InternalNode:
    hash: bytes32
    # generation: int
    left_hash: bytes32
    right_hash: bytes32

    pair: Optional[Tuple[Node, Node]] = None
    atom: None = None

    @classmethod
    def from_row(cls, row: aiosqlite.Row) -> InternalNode:
        return cls(
            hash=bytes32(row["hash"]),
            # generation=row["generation"],
            left_hash=bytes32(row["left"]),
            right_hash=bytes32(row["right"]),
        )

    def other_child_hash(self, hash: bytes32) -> bytes32:
        if self.left_hash == hash:
            return self.right_hash
        elif self.right_hash == hash:
            return self.left_hash

        # TODO: real exception considerations
        raise Exception("provided hash not present")

    def other_child_side(self, hash: bytes32) -> Side:
        if self.left_hash == hash:
            return Side.RIGHT
        elif self.right_hash == hash:
            return Side.LEFT

        # TODO: real exception considerations
        raise Exception("provided hash not present")


@dataclass(frozen=True)
class Root:
    tree_id: bytes32
    node_hash: Optional[bytes32]
    generation: int
    status: Status

    @classmethod
    def from_row(cls, row: aiosqlite.Row) -> Root:
        raw_node_hash = row["node_hash"]
        if raw_node_hash is None:
            node_hash = None
        else:
            node_hash = bytes32(raw_node_hash)

        return cls(
            tree_id=bytes32(row["tree_id"]),
            node_hash=node_hash,
            generation=row["generation"],
            status=Status(row["status"]),
        )

    def to_row(self) -> Dict[str, Any]:
        return {
            "tree_id": self.tree_id,
            "node_hash": self.node_hash,
            "generation": self.generation,
            "status": self.status.value,
        }

    @classmethod
    def unmarshal(cls, marshalled: Dict[str, Any]) -> Root:
        return cls(
            tree_id=bytes32.from_hexstr(marshalled["tree_id"]),
            node_hash=None if marshalled["node_hash"] is None else bytes32.from_hexstr(marshalled["node_hash"]),
            generation=marshalled["generation"],
            status=Status(marshalled["status"]),
        )

    def marshal(self) -> Dict[str, Any]:
        return {
            "tree_id": self.tree_id.hex(),
            "node_hash": None if self.node_hash is None else self.node_hash.hex(),
            "generation": self.generation,
            "status": self.status.value,
        }


node_type_to_class: Dict[NodeType, Union[Type[InternalNode], Type[TerminalNode]]] = {
    NodeType.INTERNAL: InternalNode,
    NodeType.TERMINAL: TerminalNode,
}


@dataclass(frozen=True)
class ServerInfo:
    url: str
    num_consecutive_failures: int
    ignore_till: int


@dataclass(frozen=True)
class Subscription:
    tree_id: bytes32
    servers_info: List[ServerInfo]


@dataclass(frozen=True)
class DiffData:
    type: OperationType
    key: bytes
    value: bytes


@streamable
@dataclass(frozen=True)
class SerializedNode(Streamable):
    is_terminal: bool
    value1: bytes
    value2: bytes


@final
@dataclasses.dataclass(frozen=True)
class KeyValue:
    key: bytes
    value: bytes

    @classmethod
    def unmarshal(cls, marshalled: Dict[str, Any]) -> KeyValue:
        return cls(
            key=hexstr_to_bytes(marshalled["key"]),
            value=hexstr_to_bytes(marshalled["value"]),
        )

    def marshal(self) -> Dict[str, Any]:
        return {
            "key": self.key.hex(),
            "value": self.value.hex(),
        }


@dataclasses.dataclass(frozen=True)
class OfferStore:
    store_id: bytes32
    inclusions: Tuple[KeyValue, ...]

    @classmethod
    def unmarshal(cls, marshalled: Dict[str, Any]) -> OfferStore:
        return cls(
            store_id=bytes32.from_hexstr(marshalled["store_id"]),
            inclusions=tuple(KeyValue.unmarshal(key_value) for key_value in marshalled["inclusions"]),
        )

    def marshal(self) -> Dict[str, Any]:
        return {
            "store_id": self.store_id.hex(),
            "inclusions": [key_value.marshal() for key_value in self.inclusions],
        }


@dataclasses.dataclass(frozen=True)
class Layer:
    # This class is similar to chia.data_layer.data_layer_util.ProofOfInclusionLayer
    # but is being retained for now to keep the API schema definition localized here.

    other_hash_side: Side
    other_hash: bytes32
    combined_hash: bytes32

    @classmethod
    def unmarshal(cls, marshalled: Dict[str, Any]) -> Layer:
        return cls(
            other_hash_side=Side.unmarshal(marshalled["other_hash_side"]),
            other_hash=bytes32.from_hexstr(marshalled["other_hash"]),
            combined_hash=bytes32.from_hexstr(marshalled["combined_hash"]),
        )

    def marshal(self) -> Dict[str, Any]:
        return {
            "other_hash_side": self.other_hash_side.marshal(),
            "other_hash": self.other_hash.hex(),
            "combined_hash": self.combined_hash.hex(),
        }


@dataclasses.dataclass(frozen=True)
class MakeOfferRequest:
    maker: Tuple[OfferStore, ...]
    taker: Tuple[OfferStore, ...]
    fee: Optional[uint64]

    @classmethod
    def unmarshal(cls, marshalled: Dict[str, Any]) -> MakeOfferRequest:
        return cls(
            maker=tuple(OfferStore.unmarshal(offer_store) for offer_store in marshalled["maker"]),
            taker=tuple(OfferStore.unmarshal(offer_store) for offer_store in marshalled["taker"]),
            fee=None if marshalled["fee"] is None else uint64(marshalled["fee"]),
        )

    def marshal(self) -> Dict[str, Any]:
        return {
            "maker": [offer_store.marshal() for offer_store in self.maker],
            "taker": [offer_store.marshal() for offer_store in self.taker],
            "fee": None if self.fee is None else int(self.fee),
        }


@dataclasses.dataclass(frozen=True)
class Proof:
    key: bytes
    value: bytes
    node_hash: bytes32
    layers: Tuple[Layer, ...]

    @classmethod
    def unmarshal(cls, marshalled: Dict[str, Any]) -> Proof:
        return cls(
            key=hexstr_to_bytes(marshalled["key"]),
            value=hexstr_to_bytes(marshalled["value"]),
            node_hash=bytes32.from_hexstr(marshalled["node_hash"]),
            layers=tuple(Layer.unmarshal(layer) for layer in marshalled["layers"]),
        )

    def root(self) -> bytes32:
        if len(self.layers) == 0:
            return self.node_hash

        return self.layers[-1].combined_hash

    def marshal(self) -> Dict[str, Any]:
        return {
            "key": self.key.hex(),
            "value": self.value.hex(),
            "node_hash": self.node_hash.hex(),
            "layers": [layer.marshal() for layer in self.layers],
        }


@dataclasses.dataclass(frozen=True)
class StoreProofs:
    store_id: bytes32
    proofs: Tuple[Proof, ...]

    @classmethod
    def unmarshal(cls, marshalled: Dict[str, Any]) -> StoreProofs:
        return cls(
            store_id=bytes32.from_hexstr(marshalled["store_id"]),
            proofs=tuple(Proof.unmarshal(proof) for proof in marshalled["proofs"]),
        )

    def marshal(self) -> Dict[str, Any]:
        return {
            "store_id": self.store_id.hex(),
            "proofs": [proof.marshal() for proof in self.proofs],
        }


@dataclasses.dataclass(frozen=True)
class Offer:
    trade_id: bytes
    offer: bytes
    taker: Tuple[OfferStore, ...]
    maker: Tuple[StoreProofs, ...]

    @classmethod
    def unmarshal(cls, marshalled: Dict[str, Any]) -> Offer:
        return cls(
            trade_id=bytes32.from_hexstr(marshalled["trade_id"]),
            offer=hexstr_to_bytes(marshalled["offer"]),
            taker=tuple(OfferStore.unmarshal(offer_store) for offer_store in marshalled["taker"]),
            maker=tuple(StoreProofs.unmarshal(store_proof) for store_proof in marshalled["maker"]),
        )

    def marshal(self) -> Dict[str, Any]:
        return {
            "trade_id": self.trade_id.hex(),
            "offer": self.offer.hex(),
            "taker": [offer_store.marshal() for offer_store in self.taker],
            "maker": [store_proofs.marshal() for store_proofs in self.maker],
        }


@dataclasses.dataclass(frozen=True)
class MakeOfferResponse:
    success: bool
    offer: Offer

    @classmethod
    def unmarshal(cls, marshalled: Dict[str, Any]) -> MakeOfferResponse:
        return cls(
            success=marshalled["success"],
            offer=Offer.unmarshal(marshalled["offer"]),
        )

    def marshal(self) -> Dict[str, Any]:
        return {
            "success": self.success,
            "offer": self.offer.marshal(),
        }


@dataclasses.dataclass(frozen=True)
class TakeOfferRequest:
    offer: Offer
    fee: Optional[uint64]

    @classmethod
    def unmarshal(cls, marshalled: Dict[str, Any]) -> TakeOfferRequest:
        return cls(
            offer=Offer.unmarshal(marshalled["offer"]),
            fee=None if marshalled["fee"] is None else uint64(marshalled["fee"]),
        )

    def marshal(self) -> Dict[str, Any]:
        return {
            "offer": self.offer.marshal(),
            "fee": None if self.fee is None else int(self.fee),
        }


@dataclasses.dataclass(frozen=True)
class TakeOfferResponse:
    success: bool
    trade_id: bytes32

    @classmethod
    def unmarshal(cls, marshalled: Dict[str, Any]) -> TakeOfferResponse:
        return cls(
            success=marshalled["success"],
            trade_id=bytes32.from_hexstr(marshalled["trade_id"]),
        )

    def marshal(self) -> Dict[str, Any]:
        return {
            "success": self.success,
            "trade_id": self.trade_id.hex(),
        }


@final
@dataclasses.dataclass(frozen=True)
class VerifyOfferResponse:
    success: bool
    valid: bool
    error: Optional[str] = None
    fee: Optional[uint64] = None

    @classmethod
    def unmarshal(cls, marshalled: Dict[str, Any]) -> VerifyOfferResponse:
        return cls(
            success=marshalled["success"],
            valid=marshalled["valid"],
            error=marshalled["error"],
            fee=None if marshalled["fee"] is None else uint64(marshalled["fee"]),
        )

    def marshal(self) -> Dict[str, Any]:
        return {
            "success": self.success,
            "valid": self.valid,
            "error": self.error,
            "fee": None if self.fee is None else int(self.fee),
        }


@dataclasses.dataclass(frozen=True)
class CancelOfferRequest:
    trade_id: bytes32
    # cancel on chain (secure) vs. just locally
    secure: bool
    fee: Optional[uint64]

    @classmethod
    def unmarshal(cls, marshalled: Dict[str, Any]) -> CancelOfferRequest:
        return cls(
            trade_id=bytes32.from_hexstr(marshalled["trade_id"]),
            secure=marshalled["secure"],
            fee=None if marshalled["fee"] is None else uint64(marshalled["fee"]),
        )

    def marshal(self) -> Dict[str, Any]:
        return {
            "trade_id": self.trade_id.hex(),
            "secure": self.secure,
            "fee": None if self.fee is None else int(self.fee),
        }


@dataclasses.dataclass(frozen=True)
class CancelOfferResponse:
    success: bool

    @classmethod
    def unmarshal(cls, marshalled: Dict[str, Any]) -> CancelOfferResponse:
        return cls(
            success=marshalled["success"],
        )

    def marshal(self) -> Dict[str, Any]:
        return {
            "success": self.success,
        }


@final
@dataclasses.dataclass(frozen=True)
class ClearPendingRootsRequest:
    store_id: bytes32

    @classmethod
    def unmarshal(cls, marshalled: Dict[str, Any]) -> ClearPendingRootsRequest:
        return cls(
            store_id=bytes32.from_hexstr(marshalled["store_id"]),
        )

    def marshal(self) -> Dict[str, Any]:
        return {
            "store_id": self.store_id.hex(),
        }


@final
@dataclasses.dataclass(frozen=True)
class ClearPendingRootsResponse:
    success: bool

    root: Optional[Root]
    # tree_id: bytes32
    # node_hash: Optional[bytes32]
    # generation: int
    # status: Status

    @classmethod
    def unmarshal(cls, marshalled: Dict[str, Any]) -> ClearPendingRootsResponse:
        return cls(
            success=marshalled["success"],
            root=None if marshalled["root"] is None else Root.unmarshal(marshalled["root"]),
        )

    def marshal(self) -> Dict[str, Any]:
        return {
            "success": self.success,
            "root": None if self.root is None else self.root.marshal(),
        }


@dataclasses.dataclass(frozen=True)
class SyncStatus:
    root_hash: bytes32
    generation: int
    target_root_hash: bytes32
    target_generation: int


@final
@dataclasses.dataclass(frozen=True)
class PluginRemote:
    url: str
    # repr=False to avoid leaking secrets
    headers: Dict[str, str] = dataclasses.field(default_factory=dict, hash=False, repr=False)

    @classmethod
    def unmarshal(cls, marshalled: Dict[str, Any]) -> PluginRemote:
        return cls(
            url=marshalled["url"],
            headers=marshalled["headers"],
        )


@dataclasses.dataclass(frozen=True)
class PluginStatus:
    uploaders: Dict[str, Dict[str, Any]]
    downloaders: Dict[str, Dict[str, Any]]

    def marshal(self) -> Dict[str, Any]:
        return {
            "plugin_status": {
                "uploaders": self.uploaders,
                "downloaders": self.downloaders,
            }
        }


@dataclasses.dataclass(frozen=True)
class InsertResult:
    node_hash: bytes32
    root: Root


<<<<<<< HEAD
@final
@dataclasses.dataclass(frozen=True)
class GetProofRequest:
    store_id: bytes32
    keys: Tuple[bytes, ...]

    @classmethod
    def unmarshal(cls, marshalled: Dict[str, Any]) -> GetProofRequest:
        return cls(
            store_id=bytes32.from_hexstr(marshalled["store_id"]),
            keys=tuple(hexstr_to_bytes(key) for key in marshalled["keys"]),
        )

    def marshal(self) -> Dict[str, Any]:
        return {
            "store_id": self.store_id.hex(),
            "keys": [key.hex() for key in self.keys],
        }


@final
@dataclasses.dataclass(frozen=True)
class GetProofResponse:
    proof: StoreProofs
    coin_id: bytes32
    success: bool

    @classmethod
    def unmarshal(cls, marshalled: Dict[str, Any]) -> GetProofResponse:
        return cls(
            proof=StoreProofs.unmarshal(marshalled["proof"]),
            # offer=hexstr_to_bytes(marshalled["offer"]),
            coin_id=bytes32.from_hexstr(marshalled["coin_id"]),
            success=marshalled["success"],
        )

    def marshal(self) -> Dict[str, Any]:
        return {"proof": self.proof.marshal(), "coin_id": self.coin_id.hex(), "success": self.success}


@final
@dataclasses.dataclass(frozen=True)
class VerifyProofResponse:
    verified: OfferStore
    success: bool

    @classmethod
    def unmarshal(cls, marshalled: Dict[str, Any]) -> VerifyProofResponse:
        return cls(
            verified=OfferStore.unmarshal(marshalled["verified"]),
            success=marshalled["success"],
        )

    def marshal(self) -> Dict[str, Any]:
        return {
            "verified": self.verified.marshal(),
            "success": self.success,
        }


async def get_dl_root_from_parent_spend(
    parent_spend: CoinSpend, max_cost: int
) -> Tuple[Optional[bytes32], Optional[bytes32]]:
    matched, curried_args = match_dl_singleton(parent_spend.puzzle_reveal.to_program())
    if not matched:
        return None, None

    _, _, launcher_id_program = curried_args
    launcher_id = bytes32(launcher_id_program.as_atom())

    _, result = parent_spend.puzzle_reveal.run_with_cost(max_cost, parent_spend.solution)

    #
    # expected condition structure
    # condition[0] is the OpCode
    # condition[1] is puzzle hash
    # condition[2] is amount
    # condition[3] is a list (memos)
    # condition[3][0] is the hint
    # condition[3][1] is root_hash
    #
    for condition in Program.to(result).as_iter():
        atom_list = list(condition.as_iter())
        op = atom_list[0].atom
        if op == ConditionOpcode.CREATE_COIN:
            amount = int.from_bytes(atom_list[2].atom, "big")
            if amount % 2 == 1:
                memos = list(atom_list[3].as_iter())
                root_hash = memos[1].atom
                return root_hash, launcher_id

    return None, None


async def dl_verify_proof(
    request: Dict[str, Any],
    wallet_node: WalletNode,
    max_cost: int,
    peer: WSChiaConnection,
) -> Dict[str, Any]:
    """Verify a proof of inclusion for a DL singleton"""

    get_proof_response = GetProofResponse.unmarshal(request)
    verified_keys: List[KeyValue] = []

    coin_id = get_proof_response.coin_id
    coin_states = await wallet_node.get_coin_state([coin_id], peer=peer)
    if len(coin_states) == 0:
        raise ProofIntegrityError(f"Invalid Proof: No DL singleton found at coin id: {coin_id.hex()}")

    parent_coin_states = await wallet_node.get_coin_state([coin_states[0].coin.parent_coin_info], peer=peer)
    if len(parent_coin_states) == 0:
        raise ProofIntegrityError(f"Invalid Proof: No DL singleton found at coin id: {coin_id.hex()}")

    coin_spend = await fetch_coin_spend_for_coin_state(coin_state=parent_coin_states[0], peer=peer)
    root_hash, launcher_id = await get_dl_root_from_parent_spend(coin_spend, max_cost=max_cost)

    if root_hash is None or launcher_id is None:
        raise ProofIntegrityError(f"Invalid Proof: No DL singleton found at coin id: {coin_id.hex()}")

    if get_proof_response.proof.store_id != launcher_id:
        raise ProofIntegrityError(
            f"Invalid Proof: store id {get_proof_response.proof.store_id.hex()} "
            "does not match launcher id {launcher_id.hex()}"
        )

    for reference_proof in get_proof_response.proof.proofs:
        proof = ProofOfInclusion(
            node_hash=reference_proof.node_hash,
            layers=[
                ProofOfInclusionLayer(
                    other_hash_side=layer.other_hash_side,
                    other_hash=layer.other_hash,
                    combined_hash=layer.combined_hash,
                )
                for layer in reference_proof.layers
            ],
        )

        if leaf_hash(key=reference_proof.key, value=reference_proof.value) != proof.node_hash:
            raise ProofIntegrityError("Invalid Proof: node hash does not match key and value")

        if not proof.valid():
            raise ProofIntegrityError("Invalid Proof: invalid proof of inclusion found")

        if proof.root_hash != root_hash:
            raise ProofIntegrityError(
                f"Invalid Proof: invalid root hash found. got {root_hash.hex()}, expected {proof.root_hash.hex()}"
            )

        verified_keys.append(KeyValue(key=reference_proof.key, value=reference_proof.value))

    response = VerifyProofResponse(
        verified=OfferStore(get_proof_response.proof.store_id, tuple(verified_keys)), success=True
    )
    return response.marshal()
=======
@dataclasses.dataclass(frozen=True)
class UnsubscribeData:
    tree_id: bytes32
    retain_data: bool
>>>>>>> 41b9d026
<|MERGE_RESOLUTION|>--- conflicted
+++ resolved
@@ -734,7 +734,6 @@
     root: Root
 
 
-<<<<<<< HEAD
 @final
 @dataclasses.dataclass(frozen=True)
 class GetProofRequest:
@@ -793,6 +792,12 @@
             "verified": self.verified.marshal(),
             "success": self.success,
         }
+
+
+@dataclasses.dataclass(frozen=True)
+class UnsubscribeData:
+    tree_id: bytes32
+    retain_data: bool
 
 
 async def get_dl_root_from_parent_spend(
@@ -890,10 +895,4 @@
     response = VerifyProofResponse(
         verified=OfferStore(get_proof_response.proof.store_id, tuple(verified_keys)), success=True
     )
-    return response.marshal()
-=======
-@dataclasses.dataclass(frozen=True)
-class UnsubscribeData:
-    tree_id: bytes32
-    retain_data: bool
->>>>>>> 41b9d026
+    return response.marshal()