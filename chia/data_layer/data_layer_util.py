--- conflicted
+++ resolved
@@ -2,13 +2,8 @@
 
 import dataclasses
 from dataclasses import dataclass, field
-<<<<<<< HEAD
-from enum import IntEnum
+from enum import Enum, IntEnum
 from typing import TYPE_CHECKING, Any, ClassVar, Dict, Generic, List, Optional, Tuple, Type, TypeVar, Union, overload
-=======
-from enum import Enum, IntEnum
-from typing import TYPE_CHECKING, Any, Dict, List, Optional, Tuple, Type, Union
->>>>>>> da669f46
 
 # TODO: remove or formalize this
 import aiosqlite as aiosqlite
@@ -92,20 +87,11 @@
 
 
 async def _dot_dump(
-<<<<<<< HEAD
     data_store: DataStore, tree_id: TreeId[Union[int, TreeId.Unspecified], Union[Optional[bytes32], TreeId.Unspecified]]
 ) -> str:
     resolved_tree_id = await data_store._resolve_tree_id(tree_id=tree_id)
     terminal_nodes = await data_store.get_keys_values(tree_id=resolved_tree_id)
     internal_nodes = await data_store.get_internal_nodes(tree_id=resolved_tree_id)
-=======
-    data_store: DataStore,
-    store_id: bytes32,
-    root_hash: bytes32,
-) -> str:
-    terminal_nodes = await data_store.get_keys_values(store_id=store_id, root_hash=root_hash)
-    internal_nodes = await data_store.get_internal_nodes(store_id=store_id, root_hash=root_hash)
->>>>>>> da669f46
 
     n = 8
 
@@ -342,7 +328,6 @@
         raise Exception("provided hash not present")
 
 
-<<<<<<< HEAD
 T_MaybeGeneration = TypeVar("T_MaybeGeneration", bound=Union[int, "TreeId.Unspecified"], covariant=True)
 T_MaybeBytes32 = TypeVar("T_MaybeBytes32", bound=Union[Optional[bytes32], "TreeId.Unspecified"], covariant=True)
 
@@ -350,11 +335,17 @@
 @final
 @dataclass(frozen=True)
 class TreeId(Generic[T_MaybeGeneration, T_MaybeBytes32]):
-    class Unspecified:
+    class Unspecified(Enum):
+        # not beautiful, improve when a better way is known
+        # https://github.com/python/typing/issues/236#issuecomment-229515556
+
+        instance = None
+
         def __repr__(self) -> str:
             return "TreeId.Unspecified"
 
-    unspecified: ClassVar[Unspecified] = Unspecified()
+    # TODO: is this really useful vs. just saying Unspecified.instance?
+    unspecified: ClassVar[Unspecified] = Unspecified.instance
 
     store_id: bytes32
     generation: T_MaybeGeneration
@@ -393,19 +384,6 @@
             generation=generation if generation is not None else cls.unspecified,
             root_hash=root_hash if root_hash is not None else cls.unspecified,
         )
-=======
-class Unspecified(Enum):
-    # not beautiful, improve when a better way is known
-    # https://github.com/python/typing/issues/236#issuecomment-229515556
-
-    instance = None
-
-    def __repr__(self) -> str:
-        return "Unspecified"
-
-
-unspecified = Unspecified.instance
->>>>>>> da669f46
 
 
 @dataclass(frozen=True)
