--- conflicted
+++ resolved
@@ -277,7 +277,6 @@
             f", and secret_access_key. Missing config key: {e.args[0]!r}"
         )
 
-<<<<<<< HEAD
     log.setLevel(logging.INFO)
     # create file handler which logs even debug messages
     fh = logging.FileHandler(config.get("log_filename", "s3_plugin.log"))
@@ -291,8 +290,6 @@
     # add the handlers to logger
     log.addHandler(fh)
 
-=======
->>>>>>> e5dfac47
     stores = read_store_ids_from_config(config)
 
     s3_client = S3Plugin(
@@ -308,13 +305,9 @@
     app.add_routes([web.post("/upload", s3_client.upload)])
     app.add_routes([web.post("/handle_download", s3_client.handle_download)])
     app.add_routes([web.post("/download", s3_client.download)])
-<<<<<<< HEAD
-=======
     app.add_routes([web.post("/add_missing_files", s3_client.add_missing_files)])
     app.add_routes([web.post("/plugin_info", s3_client.plugin_info)])
     app.add_routes([web.post("/healthz", s3_client.healthz)])
-    logging.basicConfig(level=logging.INFO, filename=config.get("log_filename", "s3_plugin.log"))
->>>>>>> e5dfac47
     log.info(f"Starting s3 plugin {instance_name} on port {config['port']}")
     return app
 
