--- conflicted
+++ resolved
@@ -216,14 +216,11 @@
         cache_capacity = self.config.get("merkle_blobs_cache_size", 1)
 
         async with DataStore.managed(
-<<<<<<< HEAD
             database=self.db_path,
             merkle_blobs_path=self.merkle_blobs_path,
             key_value_blobs_path=self.key_value_blobs_path,
             sql_log_path=sql_log_path,
-=======
-            database=self.db_path, sql_log_path=sql_log_path, cache_capacity=cache_capacity
->>>>>>> 96d5c9f2
+            cache_capacity=cache_capacity,
         ) as self._data_store:
             self._wallet_rpc = await self.wallet_rpc_init
 
