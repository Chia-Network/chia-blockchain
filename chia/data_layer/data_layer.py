--- conflicted
+++ resolved
@@ -51,14 +51,9 @@
     Subscription,
     SyncStatus,
     TerminalNode,
-<<<<<<< HEAD
     TreeId,
-=======
-    Unspecified,
->>>>>>> da669f46
     UnsubscribeData,
     leaf_hash,
-    unspecified,
 )
 from chia.data_layer.data_layer_wallet import DataLayerWallet, Mirror, SingletonRecord, verify_offer
 from chia.data_layer.data_store import DataStore
@@ -167,7 +162,7 @@
         name: Optional[str] = None,
     ) -> DataLayer:
         if name == "":
-            # TODO: If no code depends on "" counting as 'unspecified' then we do not
+            # TODO: If no code depends on "" counting as 'TreeId.unspecified' then we do not
             #       need this.
             name = None
 
@@ -385,7 +380,7 @@
         self,
         store_id: bytes32,
         key: bytes,
-        root_hash: Union[bytes32, Unspecified] = unspecified,
+        root_hash: Union[bytes32, TreeId.Unspecified] = TreeId.unspecified,
     ) -> bytes32:
         await self._update_confirmation_status(store_id=store_id)
 
@@ -401,7 +396,7 @@
             return node.hash
 
     async def get_value(
-        self, store_id: bytes32, key: bytes, root_hash: Union[bytes32, Unspecified] = unspecified
+        self, store_id: bytes32, key: bytes, root_hash: Union[bytes32, TreeId.Unspecified] = TreeId.unspecified
     ) -> bytes:
         await self._update_confirmation_status(store_id=store_id)
 
@@ -420,7 +415,7 @@
     async def get_keys_values(
         self,
         store_id: bytes32,
-        root_hash: Union[bytes32, Unspecified],
+        root_hash: Union[bytes32, TreeId.Unspecified],
     ) -> List[TerminalNode]:
         await self._update_confirmation_status(store_id=store_id)
 
@@ -438,7 +433,7 @@
     async def get_keys_values_paginated(
         self,
         store_id: bytes32,
-        root_hash: Union[bytes32, Unspecified],
+        root_hash: Union[bytes32, TreeId.Unspecified],
         page: int,
         max_page_size: Optional[int] = None,
     ) -> KeysValuesPaginationData:
@@ -453,7 +448,7 @@
         )
         return res
 
-    async def get_keys(self, store_id: bytes32, root_hash: Union[bytes32, Unspecified]) -> List[bytes]:
+    async def get_keys(self, store_id: bytes32, root_hash: Union[bytes32, TreeId.Unspecified]) -> List[bytes]:
         await self._update_confirmation_status(store_id=store_id)
 
         res = await self.data_store.get_keys(
@@ -464,7 +459,7 @@
     async def get_keys_paginated(
         self,
         store_id: bytes32,
-        root_hash: Union[bytes32, Unspecified],
+        root_hash: Union[bytes32, TreeId.Unspecified],
         page: int,
         max_page_size: Optional[int] = None,
     ) -> KeysPaginationData:
