from __future__ import annotations

import asyncio
import contextlib
import dataclasses
import functools
import json
import logging
import os
import random
import time
import traceback
from collections.abc import AsyncIterator, Awaitable
from pathlib import Path
from typing import TYPE_CHECKING, Any, ClassVar, Optional, Union, cast, final

import aiohttp

from chia.data_layer.data_layer_errors import KeyNotFoundError
from chia.data_layer.data_layer_util import (
    DiffData,
    InternalNode,
    KeysPaginationData,
    KeysValuesPaginationData,
    KeyValue,
    KVDiffPaginationData,
    Layer,
    Offer,
    OfferStore,
    PluginRemote,
    PluginStatus,
    Proof,
    ProofOfInclusion,
    ProofOfInclusionLayer,
    Root,
    ServerInfo,
    Status,
    StoreProofs,
    Subscription,
    SyncStatus,
    TerminalNode,
    Unspecified,
    UnsubscribeData,
    leaf_hash,
    unspecified,
)
from chia.data_layer.data_layer_wallet import DataLayerWallet, Mirror, SingletonRecord, verify_offer
from chia.data_layer.data_store import DataStore
from chia.data_layer.download_data import (
    delete_full_file_if_exists,
    get_delta_filename_path,
    get_full_tree_filename_path,
    insert_from_delta_file,
    write_files_for_root,
)
from chia.rpc.rpc_server import StateChangedProtocol, default_get_connections
from chia.rpc.wallet_request_types import LogIn
from chia.rpc.wallet_rpc_client import WalletRpcClient
from chia.server.outbound_message import NodeType
from chia.server.server import ChiaServer
from chia.server.ws_connection import WSChiaConnection
from chia.types.blockchain_format.sized_bytes import bytes32
from chia.util.async_pool import Job, QueuedAsyncPool
from chia.util.ints import uint32, uint64
from chia.util.path import path_from_root
from chia.wallet.trade_record import TradeRecord
from chia.wallet.trading.offer import Offer as TradingOffer
from chia.wallet.transaction_record import TransactionRecord
from chia.wallet.util.tx_config import DEFAULT_TX_CONFIG


async def get_plugin_info(plugin_remote: PluginRemote) -> tuple[PluginRemote, dict[str, Any]]:
    try:
        async with aiohttp.ClientSession() as session:
            async with session.post(
                plugin_remote.url + "/plugin_info",
                json={},
                headers=plugin_remote.headers,
            ) as response:
                ret = {"status": response.status}
                if response.status == 200:
                    ret["response"] = json.loads(await response.text())
                return plugin_remote, ret
    except aiohttp.ClientError as e:
        return plugin_remote, {"error": f"ClientError: {e}"}


@final
@dataclasses.dataclass
class DataLayer:
    if TYPE_CHECKING:
        from chia.rpc.rpc_server import RpcServiceProtocol

        _protocol_check: ClassVar[RpcServiceProtocol] = cast("DataLayer", None)

    db_path: Path
    config: dict[str, Any]
    root_path: Path
    log: logging.Logger
    wallet_rpc_init: Awaitable[WalletRpcClient]
    downloaders: list[PluginRemote]
    uploaders: list[PluginRemote]
    maximum_full_file_count: int
    server_files_location: Path
    unsubscribe_data_queue: list[UnsubscribeData]
    _server: Optional[ChiaServer] = None
    none_bytes: bytes32 = bytes32.zeros
    initialized: bool = False
    _data_store: Optional[DataStore] = None
    state_changed_callback: Optional[StateChangedProtocol] = None
    _shut_down: bool = False
    periodically_manage_data_task: Optional[asyncio.Task[None]] = None
    _wallet_rpc: Optional[WalletRpcClient] = None
    subscription_lock: asyncio.Lock = dataclasses.field(default_factory=asyncio.Lock)
    subscription_update_concurrency: int = 5
    client_timeout: aiohttp.ClientTimeout = dataclasses.field(
        default_factory=functools.partial(aiohttp.ClientTimeout, total=45, sock_connect=5)
    )
    group_files_by_store: bool = False

    @property
    def server(self) -> ChiaServer:
        # This is a stop gap until the class usage is refactored such the values of
        # integral attributes are known at creation of the instance.
        if self._server is None:
            raise RuntimeError("server not assigned")

        return self._server

    @property
    def data_store(self) -> DataStore:
        # This is a stop gap until the class usage is refactored such the values of
        # integral attributes are known at creation of the instance.
        if self._data_store is None:
            raise RuntimeError("data_store not assigned")

        return self._data_store

    @property
    def wallet_rpc(self) -> WalletRpcClient:
        # This is a stop gap until the class usage is refactored such the values of
        # integral attributes are known at creation of the instance.
        if self._wallet_rpc is None:
            raise RuntimeError("wallet_rpc not assigned")

        return self._wallet_rpc

    @classmethod
    def create(
        cls,
        config: dict[str, Any],
        root_path: Path,
        wallet_rpc_init: Awaitable[WalletRpcClient],
        downloaders: list[PluginRemote],
        uploaders: list[PluginRemote],  # dont add FilesystemUploader to this, it is the default uploader
        name: Optional[str] = None,
    ) -> DataLayer:
        if name == "":
            # TODO: If no code depends on "" counting as 'unspecified' then we do not
            #       need this.
            name = None

        server_files_replaced: str = config.get(
            "server_files_location", "data_layer/db/server_files_location_CHALLENGE"
        ).replace("CHALLENGE", config["selected_network"])

        db_path_replaced: str = config["database_path"].replace("CHALLENGE", config["selected_network"])

        self = cls(
            config=config,
            root_path=root_path,
            wallet_rpc_init=wallet_rpc_init,
            log=logging.getLogger(name if name is None else __name__),
            db_path=path_from_root(root_path, db_path_replaced),
            server_files_location=path_from_root(root_path, server_files_replaced),
            downloaders=downloaders,
            uploaders=uploaders,
            maximum_full_file_count=config.get("maximum_full_file_count", 1),
            subscription_update_concurrency=config.get("subscription_update_concurrency", 5),
            unsubscribe_data_queue=[],
            client_timeout=aiohttp.ClientTimeout(
                total=config.get("client_timeout", 45), sock_connect=config.get("connect_timeout", 5)
            ),
            group_files_by_store=config.get("group_files_by_store", False),
        )

        self.db_path.parent.mkdir(parents=True, exist_ok=True)
        self.server_files_location.mkdir(parents=True, exist_ok=True)

        return self

    @contextlib.asynccontextmanager
    async def manage(self) -> AsyncIterator[None]:
        sql_log_path: Optional[Path] = None
        if self.config.get("log_sqlite_cmds", False):
            sql_log_path = path_from_root(self.root_path, "log/data_sql.log")
            self.log.info(f"logging SQL commands to {sql_log_path}")

        async with DataStore.managed(database=self.db_path, sql_log_path=sql_log_path) as self._data_store:
            self._wallet_rpc = await self.wallet_rpc_init

            await self._data_store.migrate_db()
            self.periodically_manage_data_task = asyncio.create_task(self.periodically_manage_data())
            try:
                yield
            finally:
                # TODO: review for anything else we need to do here
                self._shut_down = True
                if self._wallet_rpc is not None:
                    self.wallet_rpc.close()

                if self.periodically_manage_data_task is not None:
                    try:
                        self.periodically_manage_data_task.cancel()
                    except asyncio.CancelledError:
                        pass
                if self._wallet_rpc is not None:
                    await self.wallet_rpc.await_closed()

    def _set_state_changed_callback(self, callback: StateChangedProtocol) -> None:
        self.state_changed_callback = callback

    async def on_connect(self, connection: WSChiaConnection) -> None:
        pass

    def get_connections(self, request_node_type: Optional[NodeType]) -> list[dict[str, Any]]:
        return default_get_connections(server=self.server, request_node_type=request_node_type)

    def set_server(self, server: ChiaServer) -> None:
        self._server = server

    async def wallet_log_in(self, fingerprint: int) -> int:
        try:
            result = await self.wallet_rpc.log_in(LogIn(uint32(fingerprint)))
        except ValueError as e:
            raise Exception(f"DataLayer wallet RPC log in request failed: {e.args[0]}")

        return result.fingerprint

    async def create_store(self, fee: uint64, root: bytes32 = bytes32.zeros) -> tuple[list[TransactionRecord], bytes32]:
        txs, store_id = await self.wallet_rpc.create_new_dl(root, fee)
        res = await self.data_store.create_tree(store_id=store_id)
        if res is None:
            self.log.fatal("failed creating store")
        self.initialized = True
        return txs, store_id

    async def batch_update(
        self,
        store_id: bytes32,
        changelist: list[dict[str, Any]],
        fee: uint64,
        submit_on_chain: bool = True,
    ) -> Optional[TransactionRecord]:
        status = Status.PENDING if submit_on_chain else Status.PENDING_BATCH
        await self.batch_insert(store_id=store_id, changelist=changelist, status=status)
        await self.data_store.clean_node_table()

        if submit_on_chain:
            return await self.publish_update(store_id=store_id, fee=fee)
        else:
            return None

    async def _get_publishable_root_hash(self, store_id: bytes32) -> bytes32:
        pending_root: Optional[Root] = await self.data_store.get_pending_root(store_id=store_id)
        if pending_root is None:
            raise Exception("Latest root is already confirmed.")
        if pending_root.status == Status.PENDING_BATCH:
            raise Exception("Unable to publish on chain, batch update set still open.")

        return self.none_bytes if pending_root.node_hash is None else pending_root.node_hash

    async def multistore_batch_update(
        self,
        store_updates: list[dict[str, Any]],
        fee: uint64,
        submit_on_chain: bool = True,
    ) -> list[TransactionRecord]:
        store_ids: set[bytes32] = set()
        for update in store_updates:
            store_id = update["store_id"]
            changelist = update["changelist"]

            if store_id in store_ids:
                raise Exception(f"Store id {store_id.hex()} must appear in a single update")
            store_ids.add(store_id)

            status = Status.PENDING if submit_on_chain else Status.PENDING_BATCH
            await self.batch_insert(store_id=store_id, changelist=changelist, status=status)

        await self.data_store.clean_node_table()

        if submit_on_chain:
            update_dictionary: dict[bytes32, bytes32] = {}
            for store_id in store_ids:
                await self._update_confirmation_status(store_id=store_id)
                root_hash = await self._get_publishable_root_hash(store_id=store_id)
                update_dictionary[store_id] = root_hash
            transaction_records = await self.wallet_rpc.dl_update_multiple(update_dictionary=update_dictionary, fee=fee)
            return transaction_records
        else:
            return []

    async def submit_pending_root(
        self,
        store_id: bytes32,
        fee: uint64,
    ) -> TransactionRecord:
        await self._update_confirmation_status(store_id=store_id)

        pending_root: Optional[Root] = await self.data_store.get_pending_root(store_id=store_id)
        if pending_root is None:
            raise Exception("Latest root is already confirmed.")
        if pending_root.status == Status.PENDING:
            raise Exception("Pending root is already submitted.")

        await self.data_store.change_root_status(pending_root, Status.PENDING)
        return await self.publish_update(store_id, fee)

    async def submit_all_pending_roots(self, fee: uint64) -> list[TransactionRecord]:
        pending_roots = await self.data_store.get_all_pending_batches_roots()
        update_dictionary: dict[bytes32, bytes32] = {}
        if len(pending_roots) == 0:
            raise Exception("No pending roots found to submit")
        for pending_root in pending_roots:
            root_hash = pending_root.node_hash if pending_root.node_hash is not None else self.none_bytes
            update_dictionary[pending_root.store_id] = root_hash
            await self.data_store.change_root_status(pending_root, Status.PENDING)
        transaction_records = await self.wallet_rpc.dl_update_multiple(update_dictionary=update_dictionary, fee=fee)
        return transaction_records

    async def batch_insert(
        self,
        store_id: bytes32,
        changelist: list[dict[str, Any]],
        status: Status = Status.PENDING,
        enable_batch_autoinsert: Optional[bool] = None,
    ) -> bytes32:
        await self._update_confirmation_status(store_id=store_id)

        async with self.data_store.transaction():
            pending_root: Optional[Root] = await self.data_store.get_pending_root(store_id=store_id)
            if pending_root is not None and pending_root.status == Status.PENDING:
                raise Exception("Already have a pending root waiting for confirmation.")

            # check before any DL changes that this singleton is currently owned by this wallet
            singleton_records: list[SingletonRecord] = await self.get_owned_stores()
            if not any(store_id == singleton.launcher_id for singleton in singleton_records):
                raise ValueError(f"Singleton with launcher ID {store_id} is not owned by DL Wallet")

            t1 = time.monotonic()
            if enable_batch_autoinsert is None:
                enable_batch_autoinsert = self.config.get("enable_batch_autoinsert", True)
            batch_hash = await self.data_store.insert_batch(store_id, changelist, status, enable_batch_autoinsert)
            t2 = time.monotonic()
            self.log.info(f"Data store batch update process time: {t2 - t1}.")
            # todo return empty node hash from get_tree_root
            if batch_hash is not None:
                node_hash = batch_hash
            else:
                node_hash = self.none_bytes  # todo change

            return node_hash

    async def publish_update(
        self,
        store_id: bytes32,
        fee: uint64,
    ) -> TransactionRecord:
        await self._update_confirmation_status(store_id=store_id)
        root_hash = await self._get_publishable_root_hash(store_id=store_id)
        transaction_record = await self.wallet_rpc.dl_update_root(
            launcher_id=store_id,
            new_root=root_hash,
            fee=fee,
        )
        return transaction_record

    async def get_key_value_hash(
        self,
        store_id: bytes32,
        key: bytes,
        root_hash: Union[bytes32, Unspecified] = unspecified,
    ) -> bytes32:
        await self._update_confirmation_status(store_id=store_id)

        async with self.data_store.transaction():
            node = await self.data_store.get_node_by_key(store_id=store_id, key=key, root_hash=root_hash)
            return node.hash

    async def get_value(
        self, store_id: bytes32, key: bytes, root_hash: Union[bytes32, Unspecified] = unspecified
    ) -> bytes:
        await self._update_confirmation_status(store_id=store_id)

        async with self.data_store.transaction():
            # this either returns the node or raises an exception
            res = await self.data_store.get_node_by_key(store_id=store_id, key=key, root_hash=root_hash)
            return res.value

    async def get_keys_values(
        self,
        store_id: bytes32,
        root_hash: Union[bytes32, Unspecified],
    ) -> list[TerminalNode]:
        await self._update_confirmation_status(store_id=store_id)

        res = await self.data_store.get_keys_values(store_id, root_hash)
        if res is None:
            self.log.error("Failed to fetch keys values")
        return res

    async def get_keys_values_paginated(
        self,
        store_id: bytes32,
        root_hash: Union[bytes32, Unspecified],
        page: int,
        max_page_size: Optional[int] = None,
    ) -> KeysValuesPaginationData:
        await self._update_confirmation_status(store_id=store_id)

        if max_page_size is None:
            max_page_size = 40 * 1024 * 1024
        res = await self.data_store.get_keys_values_paginated(store_id, page, max_page_size, root_hash)
        return res

    async def get_keys(self, store_id: bytes32, root_hash: Union[bytes32, Unspecified]) -> list[bytes]:
        await self._update_confirmation_status(store_id=store_id)

        res = await self.data_store.get_keys(store_id, root_hash)
        return res

    async def get_keys_paginated(
        self,
        store_id: bytes32,
        root_hash: Union[bytes32, Unspecified],
        page: int,
        max_page_size: Optional[int] = None,
    ) -> KeysPaginationData:
        await self._update_confirmation_status(store_id=store_id)

        if max_page_size is None:
            max_page_size = 40 * 1024 * 1024
        res = await self.data_store.get_keys_paginated(store_id, page, max_page_size, root_hash)
        return res

    async def get_ancestors(self, node_hash: bytes32, store_id: bytes32) -> list[InternalNode]:
        await self._update_confirmation_status(store_id=store_id)

        res = await self.data_store.get_ancestors(node_hash=node_hash, store_id=store_id)
        if res is None:
            self.log.error("Failed to get ancestors")
        return res

    async def get_root(self, store_id: bytes32) -> Optional[SingletonRecord]:
        latest = await self.wallet_rpc.dl_latest_singleton(store_id, True)
        if latest is None:
            self.log.error(f"Failed to get root for {store_id.hex()}")
        return latest

    async def get_local_root(self, store_id: bytes32) -> Optional[bytes32]:
        await self._update_confirmation_status(store_id=store_id)

        res = await self.data_store.get_tree_root(store_id=store_id)
        if res is None:
            self.log.error(f"Failed to get root for {store_id.hex()}")
            return None
        return res.node_hash

    async def get_root_history(self, store_id: bytes32) -> list[SingletonRecord]:
        records = await self.wallet_rpc.dl_history(store_id)
        if records is None:
            self.log.error(f"Failed to get root history for {store_id.hex()}")
        root_history = []
        prev: Optional[SingletonRecord] = None
        for record in records:
            if prev is None or record.root != prev.root:
                root_history.append(record)
                prev = record
        return root_history

    async def _update_confirmation_status(self, store_id: bytes32) -> None:
        async with self.data_store.transaction():
            try:
                root = await self.data_store.get_tree_root(store_id=store_id)
            except Exception:
                root = None
            singleton_record: Optional[SingletonRecord] = await self.wallet_rpc.dl_latest_singleton(store_id, True)
            if singleton_record is None:
                return
            if root is None:
                pending_root = await self.data_store.get_pending_root(store_id=store_id)
                if pending_root is not None and pending_root.status == Status.PENDING:
                    if pending_root.generation == 0 and pending_root.node_hash is None:
                        await self.data_store.change_root_status(pending_root, Status.COMMITTED)
                        await self.data_store.clear_pending_roots(store_id=store_id)
                        return
                    else:
                        root = None
            if root is None:
                self.log.info(f"Don't have pending root for {store_id}.")
                return
            if root.generation == singleton_record.generation:
                return
            if root.generation > singleton_record.generation:
                self.log.info(
                    f"Local root ahead of chain root: {root.generation} {singleton_record.generation}. "
                    "Maybe we're doing a batch update."
                )
                return
            wallet_history = await self.wallet_rpc.dl_history(
                launcher_id=store_id,
                min_generation=uint32(root.generation + 1),
                max_generation=singleton_record.generation,
            )
            new_hashes = [record.root for record in reversed(wallet_history)]
            root_hash = self.none_bytes if root.node_hash is None else root.node_hash
            generation_shift = 0
            while len(new_hashes) > 0 and new_hashes[0] == root_hash:
                generation_shift += 1
                new_hashes.pop(0)
            if generation_shift > 0:
                await self.data_store.clear_pending_roots(store_id=store_id)
                await self.data_store.shift_root_generations(store_id=store_id, shift_size=generation_shift)
            else:
                expected_root_hash = None if new_hashes[0] == self.none_bytes else new_hashes[0]
                pending_root = await self.data_store.get_pending_root(store_id=store_id)
                if (
                    pending_root is not None
                    and pending_root.generation == root.generation + 1
                    and pending_root.node_hash == expected_root_hash
                    and pending_root.status == Status.PENDING
                ):
                    await self.data_store.change_root_status(pending_root, Status.COMMITTED)
                    await self.data_store.build_ancestor_table_for_latest_root(store_id=store_id)
            await self.data_store.clear_pending_roots(store_id=store_id)

    async def fetch_and_validate(self, store_id: bytes32) -> None:
        singleton_record: Optional[SingletonRecord] = await self.wallet_rpc.dl_latest_singleton(store_id, True)
        if singleton_record is None:
            self.log.info(f"Fetch data: No singleton record for {store_id}.")
            return
        if singleton_record.generation == uint32(0):
            self.log.info(f"Fetch data: No data on chain for {store_id}.")
            return

        await self._update_confirmation_status(store_id=store_id)

        if not await self.data_store.store_id_exists(store_id=store_id):
            await self.data_store.create_tree(store_id=store_id, status=Status.COMMITTED)

        timestamp = int(time.time())
        servers_info = await self.data_store.get_available_servers_for_store(store_id, timestamp)
        # TODO: maybe append a random object to the whole DataLayer class?
        random.shuffle(servers_info)
        success = False
        for server_info in servers_info:
            url = server_info.url

            root = await self.data_store.get_tree_root(store_id=store_id)
            if root.generation > singleton_record.generation:
                self.log.info(
                    "Fetch data: local DL store is ahead of chain generation. "
                    f"Local root: {root}. Singleton: {singleton_record}"
                )
                break
            if root.generation == singleton_record.generation:
                self.log.info(f"Fetch data: wallet generation matching on-chain generation: {store_id}.")
                break

            self.log.info(
                f"Downloading files {store_id}. "
                f"Current wallet generation: {root.generation}. "
                f"Target wallet generation: {singleton_record.generation}. "
                f"Server used: {url}."
            )

            to_download = await self.wallet_rpc.dl_history(
                launcher_id=store_id,
                min_generation=uint32(root.generation + 1),
                max_generation=singleton_record.generation,
            )
            try:
                proxy_url = self.config.get("proxy_url", None)
                success = await insert_from_delta_file(
                    self.data_store,
                    store_id,
                    root.generation,
                    target_generation=singleton_record.generation,
                    root_hashes=[record.root for record in reversed(to_download)],
                    server_info=server_info,
                    client_foldername=self.server_files_location,
                    timeout=self.client_timeout,
                    log=self.log,
                    proxy_url=proxy_url,
                    downloader=await self.get_downloader(store_id, url),
                    group_files_by_store=self.group_files_by_store,
                    maximum_full_file_count=self.maximum_full_file_count,
                )
                if success:
                    self.log.info(
                        f"Finished downloading and validating {store_id}. "
                        f"Wallet generation saved: {singleton_record.generation}. "
                        f"Root hash saved: {singleton_record.root}."
                    )
                    break
            except aiohttp.client_exceptions.ClientConnectorError:
                self.log.warning(f"Server {url} unavailable for {store_id}.")
            except Exception as e:
                self.log.warning(f"Exception while downloading files for {store_id}: {e} {traceback.format_exc()}.")

        # if there aren't any servers then don't try to write the full tree
        if not success and len(servers_info) > 0:
            root = await self.data_store.get_tree_root(store_id=store_id)
            if root.node_hash is None:
                return
            filename_full_tree = get_full_tree_filename_path(
                foldername=self.server_files_location,
                store_id=store_id,
                node_hash=root.node_hash,
                generation=root.generation,
                group_by_store=self.group_files_by_store,
            )
            # Had trouble with this generation, so generate full file for the generation we currently have
            if not os.path.exists(filename_full_tree):
                with open(filename_full_tree, "wb") as writer:
                    await self.data_store.write_tree_to_file(
                        root=root,
                        node_hash=root.node_hash,
                        store_id=store_id,
                        deltas_only=False,
                        writer=writer,
                    )
                    self.log.info(f"Successfully written full tree filename {filename_full_tree}.")

    async def get_downloader(self, store_id: bytes32, url: str) -> Optional[PluginRemote]:
        request_json = {"store_id": store_id.hex(), "url": url}
        for d in self.downloaders:
            async with aiohttp.ClientSession() as session:
                try:
                    async with session.post(
                        d.url + "/handle_download",
                        json=request_json,
                        headers=d.headers,
                    ) as response:
                        res_json = await response.json()
                        if res_json["handle_download"]:
                            return d
                except Exception as e:
                    self.log.error(f"get_downloader could not get response: {type(e).__name__}: {e}")
        return None

    async def clean_old_full_tree_files(self, store_id: bytes32) -> None:
        singleton_record: Optional[SingletonRecord] = await self.wallet_rpc.dl_latest_singleton(store_id, True)
        if singleton_record is None:
            return
        await self._update_confirmation_status(store_id=store_id)

        root = await self.data_store.get_tree_root(store_id=store_id)
        latest_generation = root.generation
        full_tree_first_publish_generation = max(0, latest_generation - self.maximum_full_file_count + 1)
        foldername = self.server_files_location

        for generation in range(full_tree_first_publish_generation - 1, 0, -1):
            root = await self.data_store.get_tree_root(store_id=store_id, generation=generation)
            file_exists = delete_full_file_if_exists(foldername, store_id, root)
            if not file_exists:
                break

    async def upload_files(self, store_id: bytes32) -> None:
        uploaders = await self.get_uploaders(store_id)
        singleton_record: Optional[SingletonRecord] = await self.wallet_rpc.dl_latest_singleton(store_id, True)
        if singleton_record is None:
            self.log.info(f"Upload files: no on-chain record for {store_id}.")
            return
        await self._update_confirmation_status(store_id=store_id)

        root = await self.data_store.get_tree_root(store_id=store_id)
        latest_generation = root.generation
        # Don't store full tree files before this generation.
        full_tree_first_publish_generation = max(0, latest_generation - self.maximum_full_file_count + 1)
        publish_generation = min(singleton_record.generation, 0 if root is None else root.generation)
        # If we make some batch updates, which get confirmed to the chain, we need to create the files.
        # We iterate back and write the missing files, until we find the files already written.
        root = await self.data_store.get_tree_root(store_id=store_id, generation=publish_generation)
        while publish_generation > 0:
            write_file_result = await write_files_for_root(
                self.data_store,
                store_id,
                root,
                self.server_files_location,
                full_tree_first_publish_generation,
                group_by_store=self.group_files_by_store,
            )
            if not write_file_result.result:
                # this particular return only happens if the files already exist, no need to log anything
                break
            try:
                if uploaders is not None and len(uploaders) > 0:
                    request_json = {
                        "store_id": store_id.hex(),
                        "diff_filename": write_file_result.diff_tree.name,
                        "group_files_by_store": self.group_files_by_store,
                    }
                    if write_file_result.full_tree is not None:
                        request_json["full_tree_filename"] = write_file_result.full_tree.name

                    for uploader in uploaders:
                        self.log.info(f"Using uploader {uploader} for store {store_id.hex()}")
                        async with aiohttp.ClientSession() as session:
                            async with session.post(
                                uploader.url + "/upload",
                                json=request_json,
                                headers=uploader.headers,
                            ) as response:
                                res_json = await response.json()
                                if res_json["uploaded"]:
                                    self.log.info(
                                        f"Uploaded files to {uploader} for store {store_id.hex()} "
                                        f"generation {publish_generation}"
                                    )
                                else:
                                    self.log.error(
                                        f"Failed to upload files to, will retry later: {uploader} : {res_json}"
                                    )
            except Exception as e:
                self.log.error(f"Exception uploading files, will retry later: store id {store_id}")
                self.log.debug(f"Failed to upload files, cleaning local files: {type(e).__name__}: {e}")
                if write_file_result.full_tree is not None:
                    os.remove(write_file_result.full_tree)
                os.remove(write_file_result.diff_tree)
            publish_generation -= 1
            root = await self.data_store.get_tree_root(store_id=store_id, generation=publish_generation)

    async def add_missing_files(self, store_id: bytes32, overwrite: bool, foldername: Optional[Path]) -> None:
        root = await self.data_store.get_tree_root(store_id=store_id)
        latest_generation = root.generation
        full_tree_first_publish_generation = max(0, latest_generation - self.maximum_full_file_count + 1)
        singleton_record: Optional[SingletonRecord] = await self.wallet_rpc.dl_latest_singleton(store_id, True)
        if singleton_record is None:
            self.log.error(f"No singleton record found for: {store_id}")
            return
        max_generation = min(singleton_record.generation, 0 if root is None else root.generation)
        server_files_location = foldername if foldername is not None else self.server_files_location
        files = []
        for generation in range(1, max_generation + 1):
            root = await self.data_store.get_tree_root(store_id=store_id, generation=generation)
            res = await write_files_for_root(
                self.data_store,
                store_id,
                root,
                server_files_location,
                full_tree_first_publish_generation,
                overwrite,
                self.group_files_by_store,
            )
            files.append(res.diff_tree.name)
            if res.full_tree is not None:
                files.append(res.full_tree.name)

        uploaders = await self.get_uploaders(store_id)
        if uploaders is not None and len(uploaders) > 0:
            request_json = {
                "store_id": store_id.hex(),
                "files": json.dumps(files),
                "group_files_by_store": self.group_files_by_store,
            }
            for uploader in uploaders:
                async with aiohttp.ClientSession() as session:
                    async with session.post(
                        uploader.url + "/add_missing_files",
                        json=request_json,
                        headers=uploader.headers,
                    ) as response:
                        res_json = await response.json()
                        if not res_json["uploaded"]:
                            self.log.error(f"failed to upload to uploader {uploader}")
                        else:
                            self.log.debug(f"uploaded to uploader {uploader}")

    async def subscribe(self, store_id: bytes32, urls: list[str]) -> Subscription:
        parsed_urls = [url.rstrip("/") for url in urls]
        subscription = Subscription(store_id, [ServerInfo(url, 0, 0) for url in parsed_urls])
        await self.wallet_rpc.dl_track_new(subscription.store_id)
        await self.data_store.subscribe(subscription)
        self.log.info(f"Done adding subscription: {subscription.store_id}")
        return subscription

    async def remove_subscriptions(self, store_id: bytes32, urls: list[str]) -> None:
        parsed_urls = [url.rstrip("/") for url in urls]
        await self.data_store.remove_subscriptions(store_id, parsed_urls)

    async def unsubscribe(self, store_id: bytes32, retain_data: bool) -> None:
        async with self.subscription_lock:
            subscriptions = await self.data_store.get_subscriptions()
            if store_id not in (subscription.store_id for subscription in subscriptions):
                raise RuntimeError("No subscription found for the given store_id.")

            # Unsubscribe is processed later, after all fetching of data is done, to avoid races.
            self.unsubscribe_data_queue.append(UnsubscribeData(store_id, retain_data))

    async def process_unsubscribe(self, store_id: bytes32, retain_data: bool) -> None:
        # This function already acquired `subscriptions_lock`.
        subscriptions = await self.data_store.get_subscriptions()
        if store_id not in (subscription.store_id for subscription in subscriptions):
            raise RuntimeError("No subscription found for the given store_id.")
        paths: list[Path] = []
        if await self.data_store.store_id_exists(store_id) and not retain_data:
            generation = await self.data_store.get_tree_generation(store_id)
            all_roots = await self.data_store.get_roots_between(store_id, 1, generation + 1)
            for root in all_roots:
                root_hash = root.node_hash if root.node_hash is not None else self.none_bytes
                for group_by_store in (True, False):
                    paths.append(
                        get_full_tree_filename_path(
                            self.server_files_location,
                            store_id,
                            root_hash,
                            root.generation,
                            group_by_store,
                        )
                    )
                    paths.append(
                        get_delta_filename_path(
                            self.server_files_location,
                            store_id,
                            root_hash,
                            root.generation,
                            group_by_store,
                        )
                    )

        # stop tracking first, then unsubscribe from the data store
        await self.wallet_rpc.dl_stop_tracking(store_id)
        await self.data_store.unsubscribe(store_id)
        if not retain_data:
            await self.data_store.delete_store_data(store_id)

        self.log.info(f"Unsubscribed to {store_id}")
        for file_path in paths:
            try:
                file_path.unlink()
            except FileNotFoundError:
                pass

<<<<<<< HEAD
    async def get_subscriptions(self) -> List[Subscription]:
        return await self.data_store.get_subscriptions()
=======
    async def get_subscriptions(self) -> list[Subscription]:
        async with self.subscription_lock:
            return await self.data_store.get_subscriptions()
>>>>>>> 214ecf79

    async def add_mirror(self, store_id: bytes32, urls: list[str], amount: uint64, fee: uint64) -> None:
        if not urls:
            raise RuntimeError("URL list can't be empty")
        bytes_urls = [bytes(url, "utf8") for url in urls]
        await self.wallet_rpc.dl_new_mirror(store_id, amount, bytes_urls, fee)

    async def delete_mirror(self, coin_id: bytes32, fee: uint64) -> None:
        await self.wallet_rpc.dl_delete_mirror(coin_id, fee)

    async def get_mirrors(self, store_id: bytes32) -> list[Mirror]:
        mirrors: list[Mirror] = await self.wallet_rpc.dl_get_mirrors(store_id)
        return [mirror for mirror in mirrors if mirror.urls]

    async def update_subscriptions_from_wallet(self, store_id: bytes32) -> None:
        mirrors: list[Mirror] = await self.wallet_rpc.dl_get_mirrors(store_id)
        urls: list[str] = []
        for mirror in mirrors:
            urls += [url.decode("utf8") for url in mirror.urls]
        urls = [url.rstrip("/") for url in urls]
        await self.data_store.update_subscriptions_from_wallet(store_id, urls)

    async def get_owned_stores(self) -> list[SingletonRecord]:
        return await self.wallet_rpc.dl_owned_singletons()

    async def get_kv_diff(self, store_id: bytes32, hash_1: bytes32, hash_2: bytes32) -> set[DiffData]:
        return await self.data_store.get_kv_diff(store_id, hash_1, hash_2)

    async def get_kv_diff_paginated(
        self,
        store_id: bytes32,
        # NOTE: empty is expressed as zeros
        hash_1: bytes32,
        hash_2: bytes32,
        page: int,
        max_page_size: Optional[int] = None,
    ) -> KVDiffPaginationData:
        if max_page_size is None:
            max_page_size = 40 * 1024 * 1024
        return await self.data_store.get_kv_diff_paginated(store_id, page, max_page_size, hash_1, hash_2)

    async def periodically_manage_data(self) -> None:
        manage_data_interval = self.config.get("manage_data_interval", 60)
        while not self._shut_down:
            try:
                subscriptions = await self.data_store.get_subscriptions()
                for subscription in subscriptions:
                    await self.wallet_rpc.dl_track_new(subscription.store_id)
                break
            except aiohttp.client_exceptions.ClientConnectorError:
                pass
            except Exception as e:
                self.log.error(f"Exception while requesting wallet track subscription: {type(e)} {e}")

            self.log.warning("Cannot connect to the wallet. Retrying in 3s.")

            delay_until = time.monotonic() + 3
            while time.monotonic() < delay_until:
                if self._shut_down:
                    break
                await asyncio.sleep(0.1)

        while not self._shut_down:
<<<<<<< HEAD
            subscriptions = await self.data_store.get_subscriptions()
=======
            # Add existing subscriptions
            async with self.subscription_lock:
                subscriptions = await self.data_store.get_subscriptions()
>>>>>>> 214ecf79

            # pseudo-subscribe to all unsubscribed owned stores
            # Need this to make sure we process updates and generate DAT files
            try:
                owned_stores = await self.get_owned_stores()
            except ValueError:
                # Sometimes the DL wallet isn't available, so we can't get the owned stores.
                # We'll try again next time.
                owned_stores = []
            subscription_store_ids = {subscription.store_id for subscription in subscriptions}
            for record in owned_stores:
                store_id = record.launcher_id
                if store_id not in subscription_store_ids:
                    try:
                        # don't actually subscribe, just add to the list
                        subscriptions.insert(0, Subscription(store_id=store_id, servers_info=[]))
                    except Exception as e:
                        self.log.info(
                            f"Can't subscribe to owned store {store_id}: {type(e)} {e} {traceback.format_exc()}"
                        )

            # Optionally
            # Subscribe to all local non-owned store_ids that we can find on chain.
            # This is the prior behavior where all local stores, both owned and not owned, are subscribed to.
            if self.config.get("auto_subscribe_to_local_stores", False):
                local_store_ids = await self.data_store.get_store_ids()
                subscription_store_ids = {subscription.store_id for subscription in subscriptions}
                for local_id in local_store_ids:
                    if local_id not in subscription_store_ids:
                        try:
                            subscription = await self.subscribe(local_id, [])
                            subscriptions.insert(0, subscription)
                        except Exception as e:
                            self.log.info(
                                f"Can't subscribe to local store {local_id}: {type(e)} {e} {traceback.format_exc()}"
                            )

            work_queue: asyncio.Queue[Job[Subscription]] = asyncio.Queue()
            async with QueuedAsyncPool.managed(
                name="DataLayer subscription update pool",
                worker_async_callable=self.update_subscription,
                job_queue=work_queue,
                target_worker_count=self.subscription_update_concurrency,
                log=self.log,
            ):
                jobs = [Job(input=subscription) for subscription in subscriptions]
                for job in jobs:
                    await work_queue.put(job)

                await asyncio.gather(*(job.done.wait() for job in jobs), return_exceptions=True)

            # Do unsubscribes after the fetching of data is complete, to avoid races.
            async with self.subscription_lock:
                for unsubscribe_data in self.unsubscribe_data_queue:
                    await self.process_unsubscribe(unsubscribe_data.store_id, unsubscribe_data.retain_data)
                self.unsubscribe_data_queue.clear()
            await asyncio.sleep(manage_data_interval)

    async def update_subscription(
        self,
        worker_id: int,
        job: Job[Subscription],
    ) -> None:
        subscription = job.input

        try:
            await self.update_subscriptions_from_wallet(subscription.store_id)
            await self.fetch_and_validate(subscription.store_id)
            await self.upload_files(subscription.store_id)
            await self.clean_old_full_tree_files(subscription.store_id)
        except Exception as e:
            self.log.error(f"Exception while fetching data: {type(e)} {e} {traceback.format_exc()}.")

    async def build_offer_changelist(
        self,
        store_id: bytes32,
        inclusions: tuple[KeyValue, ...],
    ) -> list[dict[str, Any]]:
        async with self.data_store.transaction():
            changelist: list[dict[str, Any]] = []
            for entry in inclusions:
                try:
                    existing_value = await self.get_value(store_id=store_id, key=entry.key)
                except KeyNotFoundError:
                    existing_value = None

                if existing_value == entry.value:
                    # already present, nothing needed
                    continue

                if existing_value is not None:
                    # upsert, delete the existing key and value
                    changelist.append(
                        {
                            "action": "delete",
                            "key": entry.key,
                        }
                    )

                changelist.append(
                    {
                        "action": "insert",
                        "key": entry.key,
                        "value": entry.value,
                    }
                )

            return changelist

    async def process_offered_stores(self, offer_stores: tuple[OfferStore, ...]) -> dict[bytes32, StoreProofs]:
        for offer_store in offer_stores:
            await self._update_confirmation_status(store_id=offer_store.store_id)

        async with self.data_store.transaction():
            our_store_proofs: dict[bytes32, StoreProofs] = {}
            for offer_store in offer_stores:
                changelist = await self.build_offer_changelist(
                    store_id=offer_store.store_id,
                    inclusions=offer_store.inclusions,
                )

                if len(changelist) > 0:
                    new_root_hash = await self.batch_insert(
                        store_id=offer_store.store_id,
                        changelist=changelist,
                        enable_batch_autoinsert=False,
                    )
                else:
                    existing_root = await self.get_root(store_id=offer_store.store_id)
                    if existing_root is None:
                        raise Exception(f"store id not available: {offer_store.store_id.hex()}")
                    new_root_hash = existing_root.root

                if new_root_hash is None:
                    raise Exception("only inserts are supported so a None root hash should not be possible")

                proofs: list[Proof] = []
                for entry in offer_store.inclusions:
                    node_hash = await self.get_key_value_hash(
                        store_id=offer_store.store_id,
                        key=entry.key,
                        root_hash=new_root_hash,
                    )
                    proof_of_inclusion = await self.data_store.get_proof_of_inclusion_by_hash(
                        node_hash=node_hash,
                        store_id=offer_store.store_id,
                        root_hash=new_root_hash,
                    )
                    proof = Proof(
                        key=entry.key,
                        value=entry.value,
                        node_hash=proof_of_inclusion.node_hash,
                        layers=tuple(
                            Layer(
                                other_hash_side=layer.other_hash_side,
                                other_hash=layer.other_hash,
                                combined_hash=layer.combined_hash,
                            )
                            for layer in proof_of_inclusion.layers
                        ),
                    )
                    proofs.append(proof)
                store_proof = StoreProofs(store_id=offer_store.store_id, proofs=tuple(proofs))
                our_store_proofs[offer_store.store_id] = store_proof
            return our_store_proofs

    async def make_offer(
        self,
        maker: tuple[OfferStore, ...],
        taker: tuple[OfferStore, ...],
        fee: uint64,
    ) -> Offer:
        async with self.data_store.transaction():
            our_store_proofs = await self.process_offered_stores(offer_stores=maker)

            offer_dict: dict[Union[uint32, str], int] = {
                **{offer_store.store_id.hex(): -1 for offer_store in maker},
                **{offer_store.store_id.hex(): 1 for offer_store in taker},
            }

            solver: dict[str, Any] = {
                "0x" + our_offer_store.store_id.hex(): {
                    "new_root": "0x" + our_store_proofs[our_offer_store.store_id].proofs[0].root().hex(),
                    "dependencies": [
                        {
                            "launcher_id": "0x" + their_offer_store.store_id.hex(),
                            "values_to_prove": [
                                "0x" + leaf_hash(key=entry.key, value=entry.value).hex()
                                for entry in their_offer_store.inclusions
                            ],
                        }
                        for their_offer_store in taker
                    ],
                }
                for our_offer_store in maker
            }

            res = await self.wallet_rpc.create_offer_for_ids(
                offer_dict=offer_dict,
                solver=solver,
                driver_dict={},
                fee=fee,
                validate_only=False,
                # TODO: probably shouldn't be default but due to peculiarities in the RPC, we're using a stop gap.
                # This is not a change in behavior, the default was already implicit.
                tx_config=DEFAULT_TX_CONFIG,
            )

            offer = Offer(
                trade_id=res.trade_record.trade_id,
                offer=bytes(res.offer),
                taker=taker,
                maker=tuple(our_store_proofs.values()),
            )

            # being extra careful and verifying the offer before returning it
            trading_offer = TradingOffer.from_bytes(offer.offer)
            summary = await DataLayerWallet.get_offer_summary(offer=trading_offer)

            verify_offer(maker=offer.maker, taker=offer.taker, summary=summary)

        await self.data_store.clean_node_table()
        return offer

    async def take_offer(
        self,
        offer_bytes: bytes,
        taker: tuple[OfferStore, ...],
        maker: tuple[StoreProofs, ...],
        fee: uint64,
    ) -> TradeRecord:
        async with self.data_store.transaction():
            our_store_proofs = await self.process_offered_stores(offer_stores=taker)

            offer = TradingOffer.from_bytes(offer_bytes)
            summary = await DataLayerWallet.get_offer_summary(offer=offer)

            verify_offer(maker=maker, taker=taker, summary=summary)

            all_store_proofs: dict[bytes32, StoreProofs] = {
                store_proofs.proofs[0].root(): store_proofs for store_proofs in [*maker, *our_store_proofs.values()]
            }
            proofs_of_inclusion: list[tuple[str, str, list[str]]] = []
            for root, store_proofs in all_store_proofs.items():
                for proof in store_proofs.proofs:
                    layers = [
                        ProofOfInclusionLayer(
                            combined_hash=layer.combined_hash,
                            other_hash_side=layer.other_hash_side,
                            other_hash=layer.other_hash,
                        )
                        for layer in proof.layers
                    ]
                    proof_of_inclusion = ProofOfInclusion(node_hash=proof.node_hash, layers=layers)
                    sibling_sides_integer = proof_of_inclusion.sibling_sides_integer()
                    proofs_of_inclusion.append(
                        (
                            root.hex(),
                            str(sibling_sides_integer),
                            ["0x" + sibling_hash.hex() for sibling_hash in proof_of_inclusion.sibling_hashes()],
                        )
                    )

            solver: dict[str, Any] = {
                "proofs_of_inclusion": proofs_of_inclusion,
                **{
                    "0x" + our_offer_store.store_id.hex(): {
                        "new_root": "0x" + root.hex(),
                        "dependencies": [
                            {
                                "launcher_id": "0x" + their_offer_store.store_id.hex(),
                                "values_to_prove": ["0x" + entry.node_hash.hex() for entry in their_offer_store.proofs],
                            }
                            for their_offer_store in maker
                        ],
                    }
                    for our_offer_store in taker
                },
            }

        await self.data_store.clean_node_table()

        # Excluding wallet from transaction since failures in the wallet may occur
        # after the transaction is submitted to the chain.  If we roll back data we
        # may lose published data.

        trade_record = (
            await self.wallet_rpc.take_offer(
                offer=offer,
                solver=solver,
                fee=fee,
                # TODO: probably shouldn't be default but due to peculiarities in the RPC, we're using a stop gap.
                # This is not a change in behavior, the default was already implicit.
                tx_config=DEFAULT_TX_CONFIG,
            )
        ).trade_record

        return trade_record

    async def cancel_offer(self, trade_id: bytes32, secure: bool, fee: uint64) -> None:
        store_ids: list[bytes32] = []

        if not secure:
            trade_record = await self.wallet_rpc.get_offer(trade_id=trade_id, file_contents=True)
            trading_offer = TradingOffer.from_bytes(trade_record.offer)
            summary = await DataLayerWallet.get_offer_summary(offer=trading_offer)
            store_ids = [bytes32.from_hexstr(offered["launcher_id"]) for offered in summary["offered"]]

        await self.wallet_rpc.cancel_offer(
            trade_id=trade_id,
            secure=secure,
            fee=fee,
            # TODO: probably shouldn't be default but due to peculiarities in the RPC, we're using a stop gap.
            # This is not a change in behavior, the default was already implicit.
            tx_config=DEFAULT_TX_CONFIG,
        )

        if not secure:
            for store_id in store_ids:
                await self.data_store.clear_pending_roots(store_id=store_id)

    async def get_sync_status(self, store_id: bytes32) -> SyncStatus:
        await self._update_confirmation_status(store_id=store_id)

        if not await self.data_store.store_id_exists(store_id=store_id):
            raise Exception(f"No store id stored in the local database for {store_id}")
        root = await self.data_store.get_tree_root(store_id=store_id)
        singleton_record = await self.wallet_rpc.dl_latest_singleton(store_id, True)
        if singleton_record is None:
            raise Exception(f"No singleton found for {store_id}")

        return SyncStatus(
            root_hash=self.none_bytes if root.node_hash is None else root.node_hash,
            generation=root.generation,
            target_root_hash=singleton_record.root,
            target_generation=singleton_record.generation,
        )

    async def get_uploaders(self, store_id: bytes32) -> list[PluginRemote]:
        uploaders = []
        for uploader in self.uploaders:
            async with aiohttp.ClientSession() as session:
                try:
                    async with session.post(
                        uploader.url + "/handle_upload",
                        json={"store_id": store_id.hex()},
                        headers=uploader.headers,
                    ) as response:
                        res_json = await response.json()
                        if res_json["handle_upload"]:
                            uploaders.append(uploader)
                except Exception as e:
                    self.log.error(f"get_uploader could not get response {e}")
        return uploaders

    async def check_plugins(self) -> PluginStatus:
        coros = [get_plugin_info(plugin_remote=plugin) for plugin in {*self.uploaders, *self.downloaders}]
        results = dict(await asyncio.gather(*coros))

        unknown = {
            "name": "unknown",
            "version": "unknown",
            "instance": "unknown",
        }

        uploader_status = {uploader.url: results.get(uploader, unknown) for uploader in self.uploaders}
        downloader_status = {downloader.url: results.get(downloader, unknown) for downloader in self.downloaders}

        return PluginStatus(uploaders=uploader_status, downloaders=downloader_status)<|MERGE_RESOLUTION|>--- conflicted
+++ resolved
@@ -843,14 +843,8 @@
             except FileNotFoundError:
                 pass
 
-<<<<<<< HEAD
-    async def get_subscriptions(self) -> List[Subscription]:
+    async def get_subscriptions(self) -> list[Subscription]:
         return await self.data_store.get_subscriptions()
-=======
-    async def get_subscriptions(self) -> list[Subscription]:
-        async with self.subscription_lock:
-            return await self.data_store.get_subscriptions()
->>>>>>> 214ecf79
 
     async def add_mirror(self, store_id: bytes32, urls: list[str], amount: uint64, fee: uint64) -> None:
         if not urls:
@@ -914,13 +908,8 @@
                 await asyncio.sleep(0.1)
 
         while not self._shut_down:
-<<<<<<< HEAD
+            # Add existing subscriptions
             subscriptions = await self.data_store.get_subscriptions()
-=======
-            # Add existing subscriptions
-            async with self.subscription_lock:
-                subscriptions = await self.data_store.get_subscriptions()
->>>>>>> 214ecf79
 
             # pseudo-subscribe to all unsubscribed owned stores
             # Need this to make sure we process updates and generate DAT files
