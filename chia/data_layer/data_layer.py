from __future__ import annotations

import asyncio
import contextlib
import dataclasses
import functools
import json
import logging
import os
import random
import time
import traceback
from pathlib import Path
from typing import (
    TYPE_CHECKING,
    Any,
    AsyncIterator,
    Awaitable,
    ClassVar,
    Dict,
    List,
    Optional,
    Set,
    Tuple,
    Union,
    cast,
    final,
)

import aiohttp

from chia.data_layer.data_layer_errors import KeyNotFoundError
from chia.data_layer.data_layer_util import (
    DiffData,
    InternalNode,
    KeysPaginationData,
    KeysValuesPaginationData,
    KeyValue,
    KVDiffPaginationData,
    Layer,
    Offer,
    OfferStore,
    PluginRemote,
    PluginStatus,
    Proof,
    ProofOfInclusion,
    ProofOfInclusionLayer,
    Root,
    ServerInfo,
    Status,
    StoreProofs,
    Subscription,
    SyncStatus,
    TerminalNode,
    Unspecified,
    UnsubscribeData,
    leaf_hash,
    unspecified,
)
from chia.data_layer.data_layer_wallet import DataLayerWallet, Mirror, SingletonRecord, verify_offer
from chia.data_layer.data_store import DataStore
from chia.data_layer.download_data import (
    delete_full_file_if_exists,
    get_delta_filename_path,
    get_full_tree_filename_path,
    insert_from_delta_file,
    write_files_for_root,
)
from chia.rpc.rpc_server import StateChangedProtocol, default_get_connections
from chia.rpc.wallet_rpc_client import WalletRpcClient
from chia.server.outbound_message import NodeType
from chia.server.server import ChiaServer
from chia.server.ws_connection import WSChiaConnection
from chia.types.blockchain_format.sized_bytes import bytes32
from chia.util.async_pool import Job, QueuedAsyncPool
from chia.util.ints import uint32, uint64
from chia.util.path import path_from_root
from chia.wallet.trade_record import TradeRecord
from chia.wallet.trading.offer import Offer as TradingOffer
from chia.wallet.transaction_record import TransactionRecord
from chia.wallet.util.tx_config import DEFAULT_TX_CONFIG


async def get_plugin_info(plugin_remote: PluginRemote) -> Tuple[PluginRemote, Dict[str, Any]]:
    try:
        async with aiohttp.ClientSession() as session:
            async with session.post(
                plugin_remote.url + "/plugin_info",
                json={},
                headers=plugin_remote.headers,
            ) as response:
                ret = {"status": response.status}
                if response.status == 200:
                    ret["response"] = json.loads(await response.text())
                return plugin_remote, ret
    except aiohttp.ClientError as e:
        return plugin_remote, {"error": f"ClientError: {e}"}


@final
@dataclasses.dataclass
class DataLayer:
    if TYPE_CHECKING:
        from chia.rpc.rpc_server import RpcServiceProtocol

        _protocol_check: ClassVar[RpcServiceProtocol] = cast("DataLayer", None)

    db_path: Path
    config: Dict[str, Any]
    root_path: Path
    log: logging.Logger
    wallet_rpc_init: Awaitable[WalletRpcClient]
    downloaders: List[PluginRemote]
    uploaders: List[PluginRemote]
    maximum_full_file_count: int
    server_files_location: Path
    unsubscribe_data_queue: List[UnsubscribeData]
    _server: Optional[ChiaServer] = None
    none_bytes: bytes32 = bytes32([0] * 32)
    initialized: bool = False
    _data_store: Optional[DataStore] = None
    state_changed_callback: Optional[StateChangedProtocol] = None
    _shut_down: bool = False
    periodically_manage_data_task: Optional[asyncio.Task[None]] = None
    _wallet_rpc: Optional[WalletRpcClient] = None
    subscription_lock: asyncio.Lock = dataclasses.field(default_factory=asyncio.Lock)
    subscription_update_concurrency: int = 5
<<<<<<< HEAD
    group_files_by_store: bool = False
=======
    client_timeout: aiohttp.ClientTimeout = dataclasses.field(
        default_factory=functools.partial(aiohttp.ClientTimeout, total=45, sock_connect=5)
    )
>>>>>>> 25107107

    @property
    def server(self) -> ChiaServer:
        # This is a stop gap until the class usage is refactored such the values of
        # integral attributes are known at creation of the instance.
        if self._server is None:
            raise RuntimeError("server not assigned")

        return self._server

    @property
    def data_store(self) -> DataStore:
        # This is a stop gap until the class usage is refactored such the values of
        # integral attributes are known at creation of the instance.
        if self._data_store is None:
            raise RuntimeError("data_store not assigned")

        return self._data_store

    @property
    def wallet_rpc(self) -> WalletRpcClient:
        # This is a stop gap until the class usage is refactored such the values of
        # integral attributes are known at creation of the instance.
        if self._wallet_rpc is None:
            raise RuntimeError("wallet_rpc not assigned")

        return self._wallet_rpc

    @classmethod
    def create(
        cls,
        config: Dict[str, Any],
        root_path: Path,
        wallet_rpc_init: Awaitable[WalletRpcClient],
        downloaders: List[PluginRemote],
        uploaders: List[PluginRemote],  # dont add FilesystemUploader to this, it is the default uploader
        name: Optional[str] = None,
    ) -> DataLayer:
        if name == "":
            # TODO: If no code depends on "" counting as 'unspecified' then we do not
            #       need this.
            name = None

        server_files_replaced: str = config.get(
            "server_files_location", "data_layer/db/server_files_location_CHALLENGE"
        ).replace("CHALLENGE", config["selected_network"])

        db_path_replaced: str = config["database_path"].replace("CHALLENGE", config["selected_network"])

        self = cls(
            config=config,
            root_path=root_path,
            wallet_rpc_init=wallet_rpc_init,
            log=logging.getLogger(name if name is None else __name__),
            db_path=path_from_root(root_path, db_path_replaced),
            server_files_location=path_from_root(root_path, server_files_replaced),
            downloaders=downloaders,
            uploaders=uploaders,
            maximum_full_file_count=config.get("maximum_full_file_count", 1),
            subscription_update_concurrency=config.get("subscription_update_concurrency", 5),
            unsubscribe_data_queue=[],
<<<<<<< HEAD
            group_files_by_store=config.get("group_files_by_store", False),
=======
            client_timeout=aiohttp.ClientTimeout(
                total=config.get("client_timeout", 45), sock_connect=config.get("connect_timeout", 5)
            ),
>>>>>>> 25107107
        )

        self.db_path.parent.mkdir(parents=True, exist_ok=True)
        self.server_files_location.mkdir(parents=True, exist_ok=True)

        return self

    @contextlib.asynccontextmanager
    async def manage(self) -> AsyncIterator[None]:
        sql_log_path: Optional[Path] = None
        if self.config.get("log_sqlite_cmds", False):
            sql_log_path = path_from_root(self.root_path, "log/data_sql.log")
            self.log.info(f"logging SQL commands to {sql_log_path}")

        async with DataStore.managed(database=self.db_path, sql_log_path=sql_log_path) as self._data_store:
            self._wallet_rpc = await self.wallet_rpc_init

            await self._data_store.migrate_db()
            self.periodically_manage_data_task = asyncio.create_task(self.periodically_manage_data())
            try:
                yield
            finally:
                # TODO: review for anything else we need to do here
                self._shut_down = True
                if self._wallet_rpc is not None:
                    self.wallet_rpc.close()

                if self.periodically_manage_data_task is not None:
                    try:
                        self.periodically_manage_data_task.cancel()
                    except asyncio.CancelledError:
                        pass
                if self._wallet_rpc is not None:
                    await self.wallet_rpc.await_closed()

    def _set_state_changed_callback(self, callback: StateChangedProtocol) -> None:
        self.state_changed_callback = callback

    async def on_connect(self, connection: WSChiaConnection) -> None:
        pass

    def get_connections(self, request_node_type: Optional[NodeType]) -> List[Dict[str, Any]]:
        return default_get_connections(server=self.server, request_node_type=request_node_type)

    def set_server(self, server: ChiaServer) -> None:
        self._server = server

    async def wallet_log_in(self, fingerprint: int) -> int:
        result = await self.wallet_rpc.log_in(fingerprint)
        if not result.get("success", False):
            wallet_error = result.get("error", "no error message provided")
            raise Exception(f"DataLayer wallet RPC log in request failed: {wallet_error}")

        fingerprint = cast(int, result["fingerprint"])
        return fingerprint

    async def create_store(
        self, fee: uint64, root: bytes32 = bytes32([0] * 32)
    ) -> Tuple[List[TransactionRecord], bytes32]:
        txs, store_id = await self.wallet_rpc.create_new_dl(root, fee)
        res = await self.data_store.create_tree(store_id=store_id)
        if res is None:
            self.log.fatal("failed creating store")
        self.initialized = True
        return txs, store_id

    async def batch_update(
        self,
        store_id: bytes32,
        changelist: List[Dict[str, Any]],
        fee: uint64,
        submit_on_chain: bool = True,
    ) -> Optional[TransactionRecord]:
        status = Status.PENDING if submit_on_chain else Status.PENDING_BATCH
        await self.batch_insert(store_id=store_id, changelist=changelist, status=status)
        await self.data_store.clean_node_table()

        if submit_on_chain:
            return await self.publish_update(store_id=store_id, fee=fee)
        else:
            return None

    async def _get_publishable_root_hash(self, store_id: bytes32) -> bytes32:
        pending_root: Optional[Root] = await self.data_store.get_pending_root(store_id=store_id)
        if pending_root is None:
            raise Exception("Latest root is already confirmed.")
        if pending_root.status == Status.PENDING_BATCH:
            raise Exception("Unable to publish on chain, batch update set still open.")

        return self.none_bytes if pending_root.node_hash is None else pending_root.node_hash

    async def multistore_batch_update(
        self,
        store_updates: List[Dict[str, Any]],
        fee: uint64,
        submit_on_chain: bool = True,
    ) -> List[TransactionRecord]:
        store_ids: Set[bytes32] = set()
        for update in store_updates:
            store_id = update["store_id"]
            changelist = update["changelist"]

            if store_id in store_ids:
                raise Exception(f"Store id {store_id.hex()} must appear in a single update")
            store_ids.add(store_id)

            status = Status.PENDING if submit_on_chain else Status.PENDING_BATCH
            await self.batch_insert(store_id=store_id, changelist=changelist, status=status)

        await self.data_store.clean_node_table()

        if submit_on_chain:
            update_dictionary: Dict[bytes32, bytes32] = {}
            for store_id in store_ids:
                await self._update_confirmation_status(store_id=store_id)
                root_hash = await self._get_publishable_root_hash(store_id=store_id)
                update_dictionary[store_id] = root_hash
            transaction_records = await self.wallet_rpc.dl_update_multiple(update_dictionary=update_dictionary, fee=fee)
            return transaction_records
        else:
            return []

    async def submit_pending_root(
        self,
        store_id: bytes32,
        fee: uint64,
    ) -> TransactionRecord:
        await self._update_confirmation_status(store_id=store_id)

        pending_root: Optional[Root] = await self.data_store.get_pending_root(store_id=store_id)
        if pending_root is None:
            raise Exception("Latest root is already confirmed.")
        if pending_root.status == Status.PENDING:
            raise Exception("Pending root is already submitted.")

        await self.data_store.change_root_status(pending_root, Status.PENDING)
        return await self.publish_update(store_id, fee)

    async def submit_all_pending_roots(self, fee: uint64) -> List[TransactionRecord]:
        pending_roots = await self.data_store.get_all_pending_batches_roots()
        update_dictionary: Dict[bytes32, bytes32] = {}
        if len(pending_roots) == 0:
            raise Exception("No pending roots found to submit")
        for pending_root in pending_roots:
            root_hash = pending_root.node_hash if pending_root.node_hash is not None else self.none_bytes
            update_dictionary[pending_root.store_id] = root_hash
            await self.data_store.change_root_status(pending_root, Status.PENDING)
        transaction_records = await self.wallet_rpc.dl_update_multiple(update_dictionary=update_dictionary, fee=fee)
        return transaction_records

    async def batch_insert(
        self,
        store_id: bytes32,
        changelist: List[Dict[str, Any]],
        status: Status = Status.PENDING,
        enable_batch_autoinsert: Optional[bool] = None,
    ) -> bytes32:
        await self._update_confirmation_status(store_id=store_id)

        async with self.data_store.transaction():
            pending_root: Optional[Root] = await self.data_store.get_pending_root(store_id=store_id)
            if pending_root is not None and pending_root.status == Status.PENDING:
                raise Exception("Already have a pending root waiting for confirmation.")

            # check before any DL changes that this singleton is currently owned by this wallet
            singleton_records: List[SingletonRecord] = await self.get_owned_stores()
            if not any(store_id == singleton.launcher_id for singleton in singleton_records):
                raise ValueError(f"Singleton with launcher ID {store_id} is not owned by DL Wallet")

            t1 = time.monotonic()
            if enable_batch_autoinsert is None:
                enable_batch_autoinsert = self.config.get("enable_batch_autoinsert", True)
            batch_hash = await self.data_store.insert_batch(store_id, changelist, status, enable_batch_autoinsert)
            t2 = time.monotonic()
            self.log.info(f"Data store batch update process time: {t2 - t1}.")
            # todo return empty node hash from get_tree_root
            if batch_hash is not None:
                node_hash = batch_hash
            else:
                node_hash = self.none_bytes  # todo change

            return node_hash

    async def publish_update(
        self,
        store_id: bytes32,
        fee: uint64,
    ) -> TransactionRecord:
        await self._update_confirmation_status(store_id=store_id)
        root_hash = await self._get_publishable_root_hash(store_id=store_id)
        transaction_record = await self.wallet_rpc.dl_update_root(
            launcher_id=store_id,
            new_root=root_hash,
            fee=fee,
        )
        return transaction_record

    async def get_key_value_hash(
        self,
        store_id: bytes32,
        key: bytes,
        root_hash: Union[bytes32, Unspecified] = unspecified,
    ) -> bytes32:
        await self._update_confirmation_status(store_id=store_id)

        async with self.data_store.transaction():
            node = await self.data_store.get_node_by_key(store_id=store_id, key=key, root_hash=root_hash)
            return node.hash

    async def get_value(
        self, store_id: bytes32, key: bytes, root_hash: Union[bytes32, Unspecified] = unspecified
    ) -> bytes:
        await self._update_confirmation_status(store_id=store_id)

        async with self.data_store.transaction():
            # this either returns the node or raises an exception
            res = await self.data_store.get_node_by_key(store_id=store_id, key=key, root_hash=root_hash)
            return res.value

    async def get_keys_values(
        self,
        store_id: bytes32,
        root_hash: Union[bytes32, Unspecified],
    ) -> List[TerminalNode]:
        await self._update_confirmation_status(store_id=store_id)

        res = await self.data_store.get_keys_values(store_id, root_hash)
        if res is None:
            self.log.error("Failed to fetch keys values")
        return res

    async def get_keys_values_paginated(
        self,
        store_id: bytes32,
        root_hash: Union[bytes32, Unspecified],
        page: int,
        max_page_size: Optional[int] = None,
    ) -> KeysValuesPaginationData:
        await self._update_confirmation_status(store_id=store_id)

        if max_page_size is None:
            max_page_size = 40 * 1024 * 1024
        res = await self.data_store.get_keys_values_paginated(store_id, page, max_page_size, root_hash)
        return res

    async def get_keys(self, store_id: bytes32, root_hash: Union[bytes32, Unspecified]) -> List[bytes]:
        await self._update_confirmation_status(store_id=store_id)

        res = await self.data_store.get_keys(store_id, root_hash)
        return res

    async def get_keys_paginated(
        self,
        store_id: bytes32,
        root_hash: Union[bytes32, Unspecified],
        page: int,
        max_page_size: Optional[int] = None,
    ) -> KeysPaginationData:
        await self._update_confirmation_status(store_id=store_id)

        if max_page_size is None:
            max_page_size = 40 * 1024 * 1024
        res = await self.data_store.get_keys_paginated(store_id, page, max_page_size, root_hash)
        return res

    async def get_ancestors(self, node_hash: bytes32, store_id: bytes32) -> List[InternalNode]:
        await self._update_confirmation_status(store_id=store_id)

        res = await self.data_store.get_ancestors(node_hash=node_hash, store_id=store_id)
        if res is None:
            self.log.error("Failed to get ancestors")
        return res

    async def get_root(self, store_id: bytes32) -> Optional[SingletonRecord]:
        latest = await self.wallet_rpc.dl_latest_singleton(store_id, True)
        if latest is None:
            self.log.error(f"Failed to get root for {store_id.hex()}")
        return latest

    async def get_local_root(self, store_id: bytes32) -> Optional[bytes32]:
        await self._update_confirmation_status(store_id=store_id)

        res = await self.data_store.get_tree_root(store_id=store_id)
        if res is None:
            self.log.error(f"Failed to get root for {store_id.hex()}")
            return None
        return res.node_hash

    async def get_root_history(self, store_id: bytes32) -> List[SingletonRecord]:
        records = await self.wallet_rpc.dl_history(store_id)
        if records is None:
            self.log.error(f"Failed to get root history for {store_id.hex()}")
        root_history = []
        prev: Optional[SingletonRecord] = None
        for record in records:
            if prev is None or record.root != prev.root:
                root_history.append(record)
                prev = record
        return root_history

    async def _update_confirmation_status(self, store_id: bytes32) -> None:
        async with self.data_store.transaction():
            try:
                root = await self.data_store.get_tree_root(store_id=store_id)
            except Exception:
                root = None
            singleton_record: Optional[SingletonRecord] = await self.wallet_rpc.dl_latest_singleton(store_id, True)
            if singleton_record is None:
                return
            if root is None:
                pending_root = await self.data_store.get_pending_root(store_id=store_id)
                if pending_root is not None and pending_root.status == Status.PENDING:
                    if pending_root.generation == 0 and pending_root.node_hash is None:
                        await self.data_store.change_root_status(pending_root, Status.COMMITTED)
                        await self.data_store.clear_pending_roots(store_id=store_id)
                        return
                    else:
                        root = None
            if root is None:
                self.log.info(f"Don't have pending root for {store_id}.")
                return
            if root.generation == singleton_record.generation:
                return
            if root.generation > singleton_record.generation:
                self.log.info(
                    f"Local root ahead of chain root: {root.generation} {singleton_record.generation}. "
                    "Maybe we're doing a batch update."
                )
                return
            wallet_history = await self.wallet_rpc.dl_history(
                launcher_id=store_id,
                min_generation=uint32(root.generation + 1),
                max_generation=singleton_record.generation,
            )
            new_hashes = [record.root for record in reversed(wallet_history)]
            root_hash = self.none_bytes if root.node_hash is None else root.node_hash
            generation_shift = 0
            while len(new_hashes) > 0 and new_hashes[0] == root_hash:
                generation_shift += 1
                new_hashes.pop(0)
            if generation_shift > 0:
                await self.data_store.clear_pending_roots(store_id=store_id)
                await self.data_store.shift_root_generations(store_id=store_id, shift_size=generation_shift)
            else:
                expected_root_hash = None if new_hashes[0] == self.none_bytes else new_hashes[0]
                pending_root = await self.data_store.get_pending_root(store_id=store_id)
                if (
                    pending_root is not None
                    and pending_root.generation == root.generation + 1
                    and pending_root.node_hash == expected_root_hash
                    and pending_root.status == Status.PENDING
                ):
                    await self.data_store.change_root_status(pending_root, Status.COMMITTED)
                    await self.data_store.build_ancestor_table_for_latest_root(store_id=store_id)
            await self.data_store.clear_pending_roots(store_id=store_id)

    async def fetch_and_validate(self, store_id: bytes32) -> None:
        singleton_record: Optional[SingletonRecord] = await self.wallet_rpc.dl_latest_singleton(store_id, True)
        if singleton_record is None:
            self.log.info(f"Fetch data: No singleton record for {store_id}.")
            return
        if singleton_record.generation == uint32(0):
            self.log.info(f"Fetch data: No data on chain for {store_id}.")
            return

        await self._update_confirmation_status(store_id=store_id)

        if not await self.data_store.store_id_exists(store_id=store_id):
            await self.data_store.create_tree(store_id=store_id, status=Status.COMMITTED)

        timestamp = int(time.time())
        servers_info = await self.data_store.get_available_servers_for_store(store_id, timestamp)
        # TODO: maybe append a random object to the whole DataLayer class?
        random.shuffle(servers_info)
        for server_info in servers_info:
            url = server_info.url

            root = await self.data_store.get_tree_root(store_id=store_id)
            if root.generation > singleton_record.generation:
                self.log.info(
                    "Fetch data: local DL store is ahead of chain generation. "
                    f"Local root: {root}. Singleton: {singleton_record}"
                )
                break
            if root.generation == singleton_record.generation:
                self.log.info(f"Fetch data: wallet generation matching on-chain generation: {store_id}.")
                break

            self.log.info(
                f"Downloading files {store_id}. "
                f"Current wallet generation: {root.generation}. "
                f"Target wallet generation: {singleton_record.generation}. "
                f"Server used: {url}."
            )

            to_download = await self.wallet_rpc.dl_history(
                launcher_id=store_id,
                min_generation=uint32(root.generation + 1),
                max_generation=singleton_record.generation,
            )
            try:
                proxy_url = self.config.get("proxy_url", None)
                success = await insert_from_delta_file(
                    self.data_store,
                    store_id,
                    root.generation,
                    [record.root for record in reversed(to_download)],
                    server_info,
                    self.server_files_location,
                    self.client_timeout,
                    self.log,
                    proxy_url,
                    await self.get_downloader(store_id, url),
                    self.group_files_by_store,
                )
                if success:
                    self.log.info(
                        f"Finished downloading and validating {store_id}. "
                        f"Wallet generation saved: {singleton_record.generation}. "
                        f"Root hash saved: {singleton_record.root}."
                    )
                    break
            except aiohttp.client_exceptions.ClientConnectorError:
                self.log.warning(f"Server {url} unavailable for {store_id}.")
            except Exception as e:
                self.log.warning(f"Exception while downloading files for {store_id}: {e} {traceback.format_exc()}.")

    async def get_downloader(self, store_id: bytes32, url: str) -> Optional[PluginRemote]:
        request_json = {"store_id": store_id.hex(), "url": url}
        for d in self.downloaders:
            async with aiohttp.ClientSession() as session:
                try:
                    async with session.post(
                        d.url + "/handle_download",
                        json=request_json,
                        headers=d.headers,
                    ) as response:
                        res_json = await response.json()
                        if res_json["handle_download"]:
                            return d
                except Exception as e:
                    self.log.error(f"get_downloader could not get response: {type(e).__name__}: {e}")
        return None

    async def clean_old_full_tree_files(self, store_id: bytes32) -> None:
        singleton_record: Optional[SingletonRecord] = await self.wallet_rpc.dl_latest_singleton(store_id, True)
        if singleton_record is None:
            return
        await self._update_confirmation_status(store_id=store_id)

        root = await self.data_store.get_tree_root(store_id=store_id)
        latest_generation = root.generation
        full_tree_first_publish_generation = max(0, latest_generation - self.maximum_full_file_count + 1)
        foldername = self.server_files_location

        for generation in range(full_tree_first_publish_generation - 1, 0, -1):
            root = await self.data_store.get_tree_root(store_id=store_id, generation=generation)
            file_exists = delete_full_file_if_exists(foldername, store_id, root)
            if not file_exists:
                break

    async def upload_files(self, store_id: bytes32) -> None:
        uploaders = await self.get_uploaders(store_id)
        singleton_record: Optional[SingletonRecord] = await self.wallet_rpc.dl_latest_singleton(store_id, True)
        if singleton_record is None:
            self.log.info(f"Upload files: no on-chain record for {store_id}.")
            return
        await self._update_confirmation_status(store_id=store_id)

        root = await self.data_store.get_tree_root(store_id=store_id)
        latest_generation = root.generation
        # Don't store full tree files before this generation.
        full_tree_first_publish_generation = max(0, latest_generation - self.maximum_full_file_count + 1)
        publish_generation = min(singleton_record.generation, 0 if root is None else root.generation)
        # If we make some batch updates, which get confirmed to the chain, we need to create the files.
        # We iterate back and write the missing files, until we find the files already written.
        root = await self.data_store.get_tree_root(store_id=store_id, generation=publish_generation)
        while publish_generation > 0:
            write_file_result = await write_files_for_root(
                self.data_store,
                store_id,
                root,
                self.server_files_location,
                full_tree_first_publish_generation,
                group_by_store=self.group_files_by_store,
            )
            if not write_file_result.result:
                # this particular return only happens if the files already exist, no need to log anything
                break
            try:
                if uploaders is not None and len(uploaders) > 0:
                    request_json = {
                        "store_id": store_id.hex(),
                        "diff_filename": write_file_result.diff_tree.name,
                        "group_files_by_store": self.group_files_by_store,
                    }
                    if write_file_result.full_tree is not None:
                        request_json["full_tree_filename"] = write_file_result.full_tree.name

                    for uploader in uploaders:
                        self.log.info(f"Using uploader {uploader} for store {store_id.hex()}")
                        async with aiohttp.ClientSession() as session:
                            async with session.post(
                                uploader.url + "/upload",
                                json=request_json,
                                headers=uploader.headers,
                            ) as response:
                                res_json = await response.json()
                                if res_json["uploaded"]:
                                    self.log.info(
                                        f"Uploaded files to {uploader} for store {store_id.hex()} "
                                        f"generation {publish_generation}"
                                    )
                                else:
                                    self.log.error(
                                        f"Failed to upload files to, will retry later: {uploader} : {res_json}"
                                    )
            except Exception as e:
                self.log.error(f"Exception uploading files, will retry later: store id {store_id}")
                self.log.debug(f"Failed to upload files, cleaning local files: {type(e).__name__}: {e}")
                if write_file_result.full_tree is not None:
                    os.remove(write_file_result.full_tree)
                os.remove(write_file_result.diff_tree)
            publish_generation -= 1
            root = await self.data_store.get_tree_root(store_id=store_id, generation=publish_generation)

    async def add_missing_files(self, store_id: bytes32, overwrite: bool, foldername: Optional[Path]) -> None:
        root = await self.data_store.get_tree_root(store_id=store_id)
        latest_generation = root.generation
        full_tree_first_publish_generation = max(0, latest_generation - self.maximum_full_file_count + 1)
        singleton_record: Optional[SingletonRecord] = await self.wallet_rpc.dl_latest_singleton(store_id, True)
        if singleton_record is None:
            self.log.error(f"No singleton record found for: {store_id}")
            return
        max_generation = min(singleton_record.generation, 0 if root is None else root.generation)
        server_files_location = foldername if foldername is not None else self.server_files_location
        files = []
        for generation in range(1, max_generation + 1):
            root = await self.data_store.get_tree_root(store_id=store_id, generation=generation)
            res = await write_files_for_root(
                self.data_store,
                store_id,
                root,
                server_files_location,
                full_tree_first_publish_generation,
                overwrite,
                self.group_files_by_store,
            )
            files.append(res.diff_tree.name)
            if res.full_tree is not None:
                files.append(res.full_tree.name)

        uploaders = await self.get_uploaders(store_id)
        if uploaders is not None and len(uploaders) > 0:
            request_json = {
                "store_id": store_id.hex(),
                "files": json.dumps(files),
                "group_files_by_store": self.group_files_by_store,
            }
            for uploader in uploaders:
                async with aiohttp.ClientSession() as session:
                    async with session.post(
                        uploader.url + "/add_missing_files",
                        json=request_json,
                        headers=uploader.headers,
                    ) as response:
                        res_json = await response.json()
                        if not res_json["uploaded"]:
                            self.log.error(f"failed to upload to uploader {uploader}")
                        else:
                            self.log.debug(f"uploaded to uploader {uploader}")

    async def subscribe(self, store_id: bytes32, urls: List[str]) -> Subscription:
        parsed_urls = [url.rstrip("/") for url in urls]
        subscription = Subscription(store_id, [ServerInfo(url, 0, 0) for url in parsed_urls])
        await self.wallet_rpc.dl_track_new(subscription.store_id)
        async with self.subscription_lock:
            await self.data_store.subscribe(subscription)
        self.log.info(f"Done adding subscription: {subscription.store_id}")
        return subscription

    async def remove_subscriptions(self, store_id: bytes32, urls: List[str]) -> None:
        parsed_urls = [url.rstrip("/") for url in urls]
        async with self.subscription_lock:
            await self.data_store.remove_subscriptions(store_id, parsed_urls)

    async def unsubscribe(self, store_id: bytes32, retain_data: bool) -> None:
        async with self.subscription_lock:
            # Unsubscribe is processed later, after all fetching of data is done, to avoid races.
            self.unsubscribe_data_queue.append(UnsubscribeData(store_id, retain_data))

    async def process_unsubscribe(self, store_id: bytes32, retain_data: bool) -> None:
        # This function already acquired `subscriptions_lock`.
        subscriptions = await self.data_store.get_subscriptions()
        if store_id not in (subscription.store_id for subscription in subscriptions):
            raise RuntimeError("No subscription found for the given store_id.")
        paths: List[Path] = []
        if await self.data_store.store_id_exists(store_id) and not retain_data:
            generation = await self.data_store.get_tree_generation(store_id)
            all_roots = await self.data_store.get_roots_between(store_id, 1, generation + 1)
            for root in all_roots:
                root_hash = root.node_hash if root.node_hash is not None else self.none_bytes
                for group_by_store in (True, False):
                    paths.append(
                        get_full_tree_filename_path(
                            self.server_files_location,
                            store_id,
                            root_hash,
                            root.generation,
                            group_by_store,
                        )
                    )
                    paths.append(
                        get_delta_filename_path(
                            self.server_files_location,
                            store_id,
                            root_hash,
                            root.generation,
                            group_by_store,
                        )
                    )

        # stop tracking first, then unsubscribe from the data store
        await self.wallet_rpc.dl_stop_tracking(store_id)
        await self.data_store.unsubscribe(store_id)
        if not retain_data:
            await self.data_store.delete_store_data(store_id)

        self.log.info(f"Unsubscribed to {store_id}")
        for file_path in paths:
            try:
                file_path.unlink()
            except FileNotFoundError:
                pass

    async def get_subscriptions(self) -> List[Subscription]:
        async with self.subscription_lock:
            return await self.data_store.get_subscriptions()

    async def add_mirror(self, store_id: bytes32, urls: List[str], amount: uint64, fee: uint64) -> None:
        if not urls:
            raise RuntimeError("URL list can't be empty")
        bytes_urls = [bytes(url, "utf8") for url in urls]
        await self.wallet_rpc.dl_new_mirror(store_id, amount, bytes_urls, fee)

    async def delete_mirror(self, coin_id: bytes32, fee: uint64) -> None:
        await self.wallet_rpc.dl_delete_mirror(coin_id, fee)

    async def get_mirrors(self, store_id: bytes32) -> List[Mirror]:
        mirrors: List[Mirror] = await self.wallet_rpc.dl_get_mirrors(store_id)
        return [mirror for mirror in mirrors if mirror.urls]

    async def update_subscriptions_from_wallet(self, store_id: bytes32) -> None:
        mirrors: List[Mirror] = await self.wallet_rpc.dl_get_mirrors(store_id)
        urls: List[str] = []
        for mirror in mirrors:
            urls = urls + [url.decode("utf8") for url in mirror.urls]
        urls = [url.rstrip("/") for url in urls]
        await self.data_store.update_subscriptions_from_wallet(store_id, urls)

    async def get_owned_stores(self) -> List[SingletonRecord]:
        return await self.wallet_rpc.dl_owned_singletons()

    async def get_kv_diff(self, store_id: bytes32, hash_1: bytes32, hash_2: bytes32) -> Set[DiffData]:
        return await self.data_store.get_kv_diff(store_id, hash_1, hash_2)

    async def get_kv_diff_paginated(
        self,
        store_id: bytes32,
        # NOTE: empty is expressed as zeros
        hash_1: bytes32,
        hash_2: bytes32,
        page: int,
        max_page_size: Optional[int] = None,
    ) -> KVDiffPaginationData:
        if max_page_size is None:
            max_page_size = 40 * 1024 * 1024
        return await self.data_store.get_kv_diff_paginated(store_id, page, max_page_size, hash_1, hash_2)

    async def periodically_manage_data(self) -> None:
        manage_data_interval = self.config.get("manage_data_interval", 60)
        while not self._shut_down:
            async with self.subscription_lock:
                try:
                    subscriptions = await self.data_store.get_subscriptions()
                    for subscription in subscriptions:
                        await self.wallet_rpc.dl_track_new(subscription.store_id)
                    break
                except aiohttp.client_exceptions.ClientConnectorError:
                    pass
                except Exception as e:
                    self.log.error(f"Exception while requesting wallet track subscription: {type(e)} {e}")

            self.log.warning("Cannot connect to the wallet. Retrying in 3s.")

            delay_until = time.monotonic() + 3
            while time.monotonic() < delay_until:
                if self._shut_down:
                    break
                await asyncio.sleep(0.1)

        while not self._shut_down:
            async with self.subscription_lock:
                subscriptions = await self.data_store.get_subscriptions()

            # Subscribe to all local store_ids that we can find on chain.
            local_store_ids = await self.data_store.get_store_ids()
            subscription_store_ids = {subscription.store_id for subscription in subscriptions}
            for local_id in local_store_ids:
                if local_id not in subscription_store_ids:
                    try:
                        subscription = await self.subscribe(local_id, [])
                        subscriptions.insert(0, subscription)
                    except Exception as e:
                        self.log.info(
                            f"Can't subscribe to locally stored {local_id}: {type(e)} {e} {traceback.format_exc()}"
                        )

            work_queue: asyncio.Queue[Job[Subscription]] = asyncio.Queue()
            async with QueuedAsyncPool.managed(
                name="DataLayer subscription update pool",
                worker_async_callable=self.update_subscription,
                job_queue=work_queue,
                target_worker_count=self.subscription_update_concurrency,
                log=self.log,
            ):
                jobs = [Job(input=subscription) for subscription in subscriptions]
                for job in jobs:
                    await work_queue.put(job)

                await asyncio.gather(*(job.done.wait() for job in jobs), return_exceptions=True)

            # Do unsubscribes after the fetching of data is complete, to avoid races.
            async with self.subscription_lock:
                for unsubscribe_data in self.unsubscribe_data_queue:
                    await self.process_unsubscribe(unsubscribe_data.store_id, unsubscribe_data.retain_data)
                self.unsubscribe_data_queue.clear()
            await asyncio.sleep(manage_data_interval)

    async def update_subscription(
        self,
        worker_id: int,
        job: Job[Subscription],
    ) -> None:
        subscription = job.input

        try:
            await self.update_subscriptions_from_wallet(subscription.store_id)
            await self.fetch_and_validate(subscription.store_id)
            await self.upload_files(subscription.store_id)
            await self.clean_old_full_tree_files(subscription.store_id)
        except Exception as e:
            self.log.error(f"Exception while fetching data: {type(e)} {e} {traceback.format_exc()}.")

    async def build_offer_changelist(
        self,
        store_id: bytes32,
        inclusions: Tuple[KeyValue, ...],
    ) -> List[Dict[str, Any]]:
        async with self.data_store.transaction():
            changelist: List[Dict[str, Any]] = []
            for entry in inclusions:
                try:
                    existing_value = await self.get_value(store_id=store_id, key=entry.key)
                except KeyNotFoundError:
                    existing_value = None

                if existing_value == entry.value:
                    # already present, nothing needed
                    continue

                if existing_value is not None:
                    # upsert, delete the existing key and value
                    changelist.append(
                        {
                            "action": "delete",
                            "key": entry.key,
                        }
                    )

                changelist.append(
                    {
                        "action": "insert",
                        "key": entry.key,
                        "value": entry.value,
                    }
                )

            return changelist

    async def process_offered_stores(self, offer_stores: Tuple[OfferStore, ...]) -> Dict[bytes32, StoreProofs]:
        for offer_store in offer_stores:
            await self._update_confirmation_status(store_id=offer_store.store_id)

        async with self.data_store.transaction():
            our_store_proofs: Dict[bytes32, StoreProofs] = {}
            for offer_store in offer_stores:
                changelist = await self.build_offer_changelist(
                    store_id=offer_store.store_id,
                    inclusions=offer_store.inclusions,
                )

                if len(changelist) > 0:
                    new_root_hash = await self.batch_insert(
                        store_id=offer_store.store_id,
                        changelist=changelist,
                        enable_batch_autoinsert=False,
                    )
                else:
                    existing_root = await self.get_root(store_id=offer_store.store_id)
                    if existing_root is None:
                        raise Exception(f"store id not available: {offer_store.store_id.hex()}")
                    new_root_hash = existing_root.root

                if new_root_hash is None:
                    raise Exception("only inserts are supported so a None root hash should not be possible")

                proofs: List[Proof] = []
                for entry in offer_store.inclusions:
                    node_hash = await self.get_key_value_hash(
                        store_id=offer_store.store_id,
                        key=entry.key,
                        root_hash=new_root_hash,
                    )
                    proof_of_inclusion = await self.data_store.get_proof_of_inclusion_by_hash(
                        node_hash=node_hash,
                        store_id=offer_store.store_id,
                        root_hash=new_root_hash,
                    )
                    proof = Proof(
                        key=entry.key,
                        value=entry.value,
                        node_hash=proof_of_inclusion.node_hash,
                        layers=tuple(
                            Layer(
                                other_hash_side=layer.other_hash_side,
                                other_hash=layer.other_hash,
                                combined_hash=layer.combined_hash,
                            )
                            for layer in proof_of_inclusion.layers
                        ),
                    )
                    proofs.append(proof)
                store_proof = StoreProofs(store_id=offer_store.store_id, proofs=tuple(proofs))
                our_store_proofs[offer_store.store_id] = store_proof
            return our_store_proofs

    async def make_offer(
        self,
        maker: Tuple[OfferStore, ...],
        taker: Tuple[OfferStore, ...],
        fee: uint64,
    ) -> Offer:
        async with self.data_store.transaction():
            our_store_proofs = await self.process_offered_stores(offer_stores=maker)

            offer_dict: Dict[Union[uint32, str], int] = {
                **{offer_store.store_id.hex(): -1 for offer_store in maker},
                **{offer_store.store_id.hex(): 1 for offer_store in taker},
            }

            solver: Dict[str, Any] = {
                "0x"
                + our_offer_store.store_id.hex(): {
                    "new_root": "0x" + our_store_proofs[our_offer_store.store_id].proofs[0].root().hex(),
                    "dependencies": [
                        {
                            "launcher_id": "0x" + their_offer_store.store_id.hex(),
                            "values_to_prove": [
                                "0x" + leaf_hash(key=entry.key, value=entry.value).hex()
                                for entry in their_offer_store.inclusions
                            ],
                        }
                        for their_offer_store in taker
                    ],
                }
                for our_offer_store in maker
            }

            res = await self.wallet_rpc.create_offer_for_ids(
                offer_dict=offer_dict,
                solver=solver,
                driver_dict={},
                fee=fee,
                validate_only=False,
                # TODO: probably shouldn't be default but due to peculiarities in the RPC, we're using a stop gap.
                # This is not a change in behavior, the default was already implicit.
                tx_config=DEFAULT_TX_CONFIG,
            )

            offer = Offer(
                trade_id=res.trade_record.trade_id,
                offer=bytes(res.offer),
                taker=taker,
                maker=tuple(our_store_proofs.values()),
            )

            # being extra careful and verifying the offer before returning it
            trading_offer = TradingOffer.from_bytes(offer.offer)
            summary = await DataLayerWallet.get_offer_summary(offer=trading_offer)

            verify_offer(maker=offer.maker, taker=offer.taker, summary=summary)

        await self.data_store.clean_node_table()
        return offer

    async def take_offer(
        self,
        offer_bytes: bytes,
        taker: Tuple[OfferStore, ...],
        maker: Tuple[StoreProofs, ...],
        fee: uint64,
    ) -> TradeRecord:
        async with self.data_store.transaction():
            our_store_proofs = await self.process_offered_stores(offer_stores=taker)

            offer = TradingOffer.from_bytes(offer_bytes)
            summary = await DataLayerWallet.get_offer_summary(offer=offer)

            verify_offer(maker=maker, taker=taker, summary=summary)

            all_store_proofs: Dict[bytes32, StoreProofs] = {
                store_proofs.proofs[0].root(): store_proofs for store_proofs in [*maker, *our_store_proofs.values()]
            }
            proofs_of_inclusion: List[Tuple[str, str, List[str]]] = []
            for root, store_proofs in all_store_proofs.items():
                for proof in store_proofs.proofs:
                    layers = [
                        ProofOfInclusionLayer(
                            combined_hash=layer.combined_hash,
                            other_hash_side=layer.other_hash_side,
                            other_hash=layer.other_hash,
                        )
                        for layer in proof.layers
                    ]
                    proof_of_inclusion = ProofOfInclusion(node_hash=proof.node_hash, layers=layers)
                    sibling_sides_integer = proof_of_inclusion.sibling_sides_integer()
                    proofs_of_inclusion.append(
                        (
                            root.hex(),
                            str(sibling_sides_integer),
                            ["0x" + sibling_hash.hex() for sibling_hash in proof_of_inclusion.sibling_hashes()],
                        )
                    )

            solver: Dict[str, Any] = {
                "proofs_of_inclusion": proofs_of_inclusion,
                **{
                    "0x"
                    + our_offer_store.store_id.hex(): {
                        "new_root": "0x" + root.hex(),
                        "dependencies": [
                            {
                                "launcher_id": "0x" + their_offer_store.store_id.hex(),
                                "values_to_prove": ["0x" + entry.node_hash.hex() for entry in their_offer_store.proofs],
                            }
                            for their_offer_store in maker
                        ],
                    }
                    for our_offer_store in taker
                },
            }

        await self.data_store.clean_node_table()

        # Excluding wallet from transaction since failures in the wallet may occur
        # after the transaction is submitted to the chain.  If we roll back data we
        # may lose published data.

        trade_record = (
            await self.wallet_rpc.take_offer(
                offer=offer,
                solver=solver,
                fee=fee,
                # TODO: probably shouldn't be default but due to peculiarities in the RPC, we're using a stop gap.
                # This is not a change in behavior, the default was already implicit.
                tx_config=DEFAULT_TX_CONFIG,
            )
        ).trade_record

        return trade_record

    async def cancel_offer(self, trade_id: bytes32, secure: bool, fee: uint64) -> None:
        store_ids: List[bytes32] = []

        if not secure:
            trade_record = await self.wallet_rpc.get_offer(trade_id=trade_id, file_contents=True)
            trading_offer = TradingOffer.from_bytes(trade_record.offer)
            summary = await DataLayerWallet.get_offer_summary(offer=trading_offer)
            store_ids = [bytes32.from_hexstr(offered["launcher_id"]) for offered in summary["offered"]]

        await self.wallet_rpc.cancel_offer(
            trade_id=trade_id,
            secure=secure,
            fee=fee,
            # TODO: probably shouldn't be default but due to peculiarities in the RPC, we're using a stop gap.
            # This is not a change in behavior, the default was already implicit.
            tx_config=DEFAULT_TX_CONFIG,
        )

        if not secure:
            for store_id in store_ids:
                await self.data_store.clear_pending_roots(store_id=store_id)

    async def get_sync_status(self, store_id: bytes32) -> SyncStatus:
        await self._update_confirmation_status(store_id=store_id)

        if not await self.data_store.store_id_exists(store_id=store_id):
            raise Exception(f"No store id stored in the local database for {store_id}")
        root = await self.data_store.get_tree_root(store_id=store_id)
        singleton_record = await self.wallet_rpc.dl_latest_singleton(store_id, True)
        if singleton_record is None:
            raise Exception(f"No singleton found for {store_id}")

        return SyncStatus(
            root_hash=self.none_bytes if root.node_hash is None else root.node_hash,
            generation=root.generation,
            target_root_hash=singleton_record.root,
            target_generation=singleton_record.generation,
        )

    async def get_uploaders(self, store_id: bytes32) -> List[PluginRemote]:
        uploaders = []
        for uploader in self.uploaders:
            async with aiohttp.ClientSession() as session:
                try:
                    async with session.post(
                        uploader.url + "/handle_upload",
                        json={"store_id": store_id.hex()},
                        headers=uploader.headers,
                    ) as response:
                        res_json = await response.json()
                        if res_json["handle_upload"]:
                            uploaders.append(uploader)
                except Exception as e:
                    self.log.error(f"get_uploader could not get response {e}")
        return uploaders

    async def check_plugins(self) -> PluginStatus:
        coros = [get_plugin_info(plugin_remote=plugin) for plugin in {*self.uploaders, *self.downloaders}]
        results = dict(await asyncio.gather(*coros))

        unknown = {
            "name": "unknown",
            "version": "unknown",
            "instance": "unknown",
        }

        uploader_status = {uploader.url: results.get(uploader, unknown) for uploader in self.uploaders}
        downloader_status = {downloader.url: results.get(downloader, unknown) for downloader in self.downloaders}

        return PluginStatus(uploaders=uploader_status, downloaders=downloader_status)<|MERGE_RESOLUTION|>--- conflicted
+++ resolved
@@ -125,13 +125,10 @@
     _wallet_rpc: Optional[WalletRpcClient] = None
     subscription_lock: asyncio.Lock = dataclasses.field(default_factory=asyncio.Lock)
     subscription_update_concurrency: int = 5
-<<<<<<< HEAD
-    group_files_by_store: bool = False
-=======
     client_timeout: aiohttp.ClientTimeout = dataclasses.field(
         default_factory=functools.partial(aiohttp.ClientTimeout, total=45, sock_connect=5)
     )
->>>>>>> 25107107
+    group_files_by_store: bool = False
 
     @property
     def server(self) -> ChiaServer:
@@ -193,13 +190,10 @@
             maximum_full_file_count=config.get("maximum_full_file_count", 1),
             subscription_update_concurrency=config.get("subscription_update_concurrency", 5),
             unsubscribe_data_queue=[],
-<<<<<<< HEAD
-            group_files_by_store=config.get("group_files_by_store", False),
-=======
             client_timeout=aiohttp.ClientTimeout(
                 total=config.get("client_timeout", 45), sock_connect=config.get("connect_timeout", 5)
             ),
->>>>>>> 25107107
+            group_files_by_store=config.get("group_files_by_store", False),
         )
 
         self.db_path.parent.mkdir(parents=True, exist_ok=True)
