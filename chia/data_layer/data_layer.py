--- conflicted
+++ resolved
@@ -753,17 +753,10 @@
     async def subscribe(self, store_id: bytes32, urls: List[str]) -> Subscription:
         parsed_urls = [url.rstrip("/") for url in urls]
         subscription = Subscription(store_id, [ServerInfo(url, 0, 0) for url in parsed_urls])
-<<<<<<< HEAD
-        await self.wallet_rpc.dl_track_new(subscription.tree_id)
+        await self.wallet_rpc.dl_track_new(subscription.store_id)
         await self.data_store.subscribe(subscription)
-        self.log.info(f"Done adding subscription: {subscription.tree_id}")
-=======
-        await self.wallet_rpc.dl_track_new(subscription.store_id)
-        async with self.subscription_lock:
-            await self.data_store.subscribe(subscription)
         self.log.info(f"Done adding subscription: {subscription.store_id}")
         return subscription
->>>>>>> 41ce8e1f
 
     async def remove_subscriptions(self, store_id: bytes32, urls: List[str]) -> None:
         parsed_urls = [url.rstrip("/") for url in urls]
@@ -847,28 +840,15 @@
     async def periodically_manage_data(self) -> None:
         manage_data_interval = self.config.get("manage_data_interval", 60)
         while not self._shut_down:
-<<<<<<< HEAD
             try:
                 subscriptions = await self.data_store.get_subscriptions()
                 for subscription in subscriptions:
-                    await self.wallet_rpc.dl_track_new(subscription.tree_id)
+                    await self.wallet_rpc.dl_track_new(subscription.store_id)
                 break
             except aiohttp.client_exceptions.ClientConnectorError:
                 pass
             except Exception as e:
                 self.log.error(f"Exception while requesting wallet track subscription: {type(e)} {e}")
-=======
-            async with self.subscription_lock:
-                try:
-                    subscriptions = await self.data_store.get_subscriptions()
-                    for subscription in subscriptions:
-                        await self.wallet_rpc.dl_track_new(subscription.store_id)
-                    break
-                except aiohttp.client_exceptions.ClientConnectorError:
-                    pass
-                except Exception as e:
-                    self.log.error(f"Exception while requesting wallet track subscription: {type(e)} {e}")
->>>>>>> 41ce8e1f
 
             self.log.warning("Cannot connect to the wallet. Retrying in 3s.")
 
