--- conflicted
+++ resolved
@@ -5,10 +5,7 @@
 import sys
 from dataclasses import dataclass, field
 from pathlib import Path
-<<<<<<< HEAD
 from types import FrameType
-=======
->>>>>>> 7abc062d
 from typing import Any, Dict, Optional
 
 import click
@@ -19,11 +16,8 @@
 from chia.util.chia_logging import initialize_logging
 from chia.util.config import load_config
 from chia.util.default_root import DEFAULT_ROOT_PATH
-<<<<<<< HEAD
 from chia.util.misc import setup_sync_signal_handler
-=======
 from chia.util.network import WebServer
->>>>>>> 7abc062d
 from chia.util.path import path_from_root
 from chia.util.setproctitle import setproctitle
 
@@ -47,28 +41,10 @@
     upnp: UPnP = field(default_factory=UPnP)
 
     async def start(self) -> None:
-<<<<<<< HEAD
-        setup_sync_signal_handler(handler=self._accept_signal)
-=======
         if self.webserver is not None:
             raise RuntimeError("DataLayerServer already started")
 
-        if sys.platform == "win32" or sys.platform == "cygwin":
-            # pylint: disable=E1101
-            signal.signal(signal.SIGBREAK, self._accept_signal)
-            signal.signal(signal.SIGINT, self._accept_signal)
-            signal.signal(signal.SIGTERM, self._accept_signal)
-        else:
-            loop = asyncio.get_running_loop()
-            loop.add_signal_handler(
-                signal.SIGINT,
-                functools.partial(self._accept_signal, signal_number=signal.SIGINT),
-            )
-            loop.add_signal_handler(
-                signal.SIGTERM,
-                functools.partial(self._accept_signal, signal_number=signal.SIGTERM),
-            )
->>>>>>> 7abc062d
+        setup_sync_signal_handler(handler=self._accept_signal)
 
         self.log.info("Starting Data Layer HTTP Server.")
 
