--- conflicted
+++ resolved
@@ -57,11 +57,6 @@
 from chia.wallet.util.compute_memos import compute_memos
 from chia.wallet.util.merkle_utils import _simplify_merkle_proof
 from chia.wallet.util.transaction_type import TransactionType
-<<<<<<< HEAD
-from chia.wallet.util.tx_config import TXConfigLoader
-=======
-from chia.wallet.util.tx_config import CoinSelectionConfig
->>>>>>> 7d88089e
 from chia.wallet.util.wallet_sync_utils import fetch_coin_spend, fetch_coin_spend_for_coin_state
 from chia.wallet.util.wallet_types import WalletType
 from chia.wallet.wallet import Wallet
@@ -313,13 +308,7 @@
         Creates the initial singleton, which includes spending an origin coin, the launcher, and creating a singleton
         """
 
-<<<<<<< HEAD
         coins: Set[Coin] = await self.standard_wallet.select_coins(uint64(fee + 1), action_scope)
-=======
-        coins: Set[Coin] = await self.standard_wallet.select_coins(
-            uint64(fee + 1), action_scope.config.tx_config.coin_selection_config
-        )
->>>>>>> 7d88089e
         if coins is None:
             raise ValueError("Not enough coins to create new data layer singleton")
 
@@ -909,99 +898,6 @@
         elif parent_spend.coin.puzzle_hash == create_mirror_puzzle().get_tree_hash():
             await self.wallet_state_manager.dl_store.delete_mirror(parent_name)
 
-<<<<<<< HEAD
-    # This function, though in use, is currently untested because it never runs due to other design choices
-    async def potentially_handle_resubmit(self, launcher_id: bytes32) -> None:  # pragma: no cover
-        """
-        This method is meant to detect a fork in our expected pending singletons and the singletons that have actually
-        been confirmed on chain.  If there is a fork and the root on chain never changed, we will attempt to rebase our
-        singletons on to the new latest singleton.  If there is a fork and the root changed, we assume that everything
-        has failed and delete any pending state.
-        """
-        unconfirmed_singletons = await self.wallet_state_manager.dl_store.get_unconfirmed_singletons(launcher_id)
-        if len(unconfirmed_singletons) == 0:
-            return
-        unconfirmed_singletons = sorted(unconfirmed_singletons, key=attrgetter("generation"))
-        full_branch: List[SingletonRecord] = await self.wallet_state_manager.dl_store.get_all_singletons_for_launcher(
-            launcher_id,
-            min_generation=unconfirmed_singletons[0].generation,
-        )
-        if len(unconfirmed_singletons) == len(full_branch) and set(unconfirmed_singletons) == set(full_branch):
-            return
-
-        # Now we have detected a fork so we should check whether the root changed at all
-        self.log.info("Attempting automatic rebase")
-        parent_name = unconfirmed_singletons[0].lineage_proof.parent_name
-        assert parent_name is not None
-        parent_singleton = await self.wallet_state_manager.dl_store.get_singleton_record(parent_name)
-        if parent_singleton is None or any(parent_singleton.root != s.root for s in full_branch if s.confirmed):
-            root_changed: bool = True
-        else:
-            root_changed = False
-
-        # Regardless of whether the root changed or not, our old state is bad so let's eliminate it
-        # First let's find all of our txs matching our unconfirmed singletons
-        relevant_dl_txs: List[TransactionRecord] = []
-        for singleton in unconfirmed_singletons:
-            parent_name = singleton.lineage_proof.parent_name
-            if parent_name is None:
-                continue
-
-            tx = await self.wallet_state_manager.tx_store.get_transaction_record(parent_name)
-            if tx is not None:
-                relevant_dl_txs.append(tx)
-        # Let's check our standard wallet for fee transactions related to these dl txs
-        all_spends: List[SpendBundle] = [tx.spend_bundle for tx in relevant_dl_txs if tx.spend_bundle is not None]
-        all_removal_ids: Set[bytes32] = {removal.name() for sb in all_spends for removal in sb.removals()}
-        unconfirmed_std_txs: List[TransactionRecord] = (
-            await self.wallet_state_manager.tx_store.get_unconfirmed_for_wallet(self.standard_wallet.id())
-        )
-        relevant_std_txs: List[TransactionRecord] = [
-            tx for tx in unconfirmed_std_txs if any(c.name() in all_removal_ids for c in tx.removals)
-        ]
-        # Delete all of the relevant transactions
-        for tx in [*relevant_dl_txs, *relevant_std_txs]:
-            await self.wallet_state_manager.tx_store.delete_transaction_record(tx.name)
-        # Delete all of the unconfirmed singleton records
-        for singleton in unconfirmed_singletons:
-            await self.wallet_state_manager.dl_store.delete_singleton_record(singleton.coin_id)
-
-        if not root_changed:
-            # The root never changed so let's attempt a rebase
-            try:
-                assert self.wallet_state_manager.wallet_node.logged_in_fingerprint is not None
-                async with self.wallet_state_manager.new_action_scope(
-                    TXConfigLoader().autofill(
-                        constants=self.wallet_state_manager.constants,
-                        config=self.wallet_state_manager.config,
-                        logged_in_fingerprint=(self.wallet_state_manager.wallet_node.logged_in_fingerprint),
-                    ),
-                    push=True,
-                ) as action_scope:
-                    for singleton in unconfirmed_singletons:
-                        for tx in relevant_dl_txs:
-                            if any(c.name() == singleton.coin_id for c in tx.additions):
-                                if tx.spend_bundle is not None:
-                                    # This executes the puzzles
-                                    fee = uint64(estimate_fees(tx.spend_bundle))
-                                else:
-                                    fee = uint64(0)
-
-                                assert self.wallet_state_manager.wallet_node.logged_in_fingerprint is not None
-                                await self.create_update_state_spend(
-                                    launcher_id,
-                                    singleton.root,
-                                    action_scope=action_scope,
-                                    fee=fee,
-                                )
-            except Exception as e:
-                self.log.warning(f"Something went wrong during attempted DL resubmit: {str(e)}")
-                # Something went wrong so let's delete anything pending that was created
-                for singleton in unconfirmed_singletons:
-                    await self.wallet_state_manager.dl_store.delete_singleton_record(singleton.coin_id)
-
-=======
->>>>>>> 7d88089e
     async def stop_tracking_singleton(self, launcher_id: bytes32) -> None:
         await self.wallet_state_manager.dl_store.delete_singleton_records_by_launcher_id(launcher_id)
         await self.wallet_state_manager.dl_store.delete_launcher(launcher_id)
