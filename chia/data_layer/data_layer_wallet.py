--- conflicted
+++ resolved
@@ -1209,18 +1209,6 @@
                     name=new_bundle.name(),
                 )
             )
-<<<<<<< HEAD
-=======
-            agg_bundle: SpendBundle = SpendBundle.aggregate([signed_bundle, new_bundle])
-            all_bundles.append(agg_bundle)
-            all_transactions.append(
-                dataclasses.replace(
-                    txs[0],
-                    spend_bundle=agg_bundle,
-                    name=agg_bundle.name(),
-                )
-            )
->>>>>>> b827f579
             all_transactions.extend(txs[1:])
 
         # create some dummy requested payments
