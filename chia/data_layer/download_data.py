from __future__ import annotations

import asyncio
import logging
import time
from dataclasses import dataclass
from pathlib import Path
<<<<<<< HEAD
from typing import Dict, List, Optional, Tuple
=======
from typing import Optional
>>>>>>> 9eefca78

import aiohttp
from typing_extensions import Literal

from chia.data_layer.data_layer_util import (
    NodeType,
    PluginRemote,
    Root,
    SerializedNode,
    ServerInfo,
    Status,
    get_delta_filename,
    get_delta_filename_path,
    get_full_tree_filename,
    get_full_tree_filename_path,
    leaf_hash,
)
from chia.data_layer.data_store import DataStore
from chia.data_layer.util.merkle_blob import KVId, MerkleBlob
from chia.types.blockchain_format.sized_bytes import bytes32


def is_filename_valid(filename: str, group_by_store: bool = False) -> bool:
    if group_by_store:
        if filename.count("/") != 1:
            return False
        filename = filename.replace("/", "-")

    split = filename.split("-")

    try:
        raw_store_id, raw_node_hash, file_type, raw_generation, raw_version, *rest = split
        store_id = bytes32(bytes.fromhex(raw_store_id))
        node_hash = bytes32(bytes.fromhex(raw_node_hash))
        generation = int(raw_generation)
    except ValueError:
        return False

    if len(rest) > 0:
        return False

    # TODO: versions should probably be centrally defined
    if raw_version != "v1.0.dat":
        return False

    if file_type not in {"delta", "full"}:
        return False

    generate_file_func = get_delta_filename if file_type == "delta" else get_full_tree_filename
    reformatted = generate_file_func(
        store_id=store_id, node_hash=node_hash, generation=generation, group_by_store=False
    )

    return reformatted == filename


@dataclass
class WriteFilesResult:
    result: bool
    full_tree: Optional[Path]
    diff_tree: Path


async def write_files_for_root(
    data_store: DataStore,
    store_id: bytes32,
    root: Root,
    foldername: Path,
    full_tree_first_publish_generation: int,
    overwrite: bool = False,
    group_by_store: bool = False,
) -> WriteFilesResult:
    if root.node_hash is not None:
        node_hash = root.node_hash
    else:
        node_hash = bytes32.zeros  # todo change

    filename_full_tree = get_full_tree_filename_path(foldername, store_id, node_hash, root.generation, group_by_store)
    filename_diff_tree = get_delta_filename_path(foldername, store_id, node_hash, root.generation, group_by_store)
    filename_full_tree.parent.mkdir(parents=True, exist_ok=True)

    written = False
    mode: Literal["wb", "xb"] = "wb" if overwrite else "xb"

    written_full_file = False
    if root.generation >= full_tree_first_publish_generation:
        try:
            with open(filename_full_tree, mode) as writer:
                await data_store.write_tree_to_file(root, node_hash, store_id, False, writer)
            written = True
            written_full_file = True
        except FileExistsError:
            pass

    try:
        last_seen_generation = await data_store.get_last_tree_root_by_hash(
            store_id, root.node_hash, max_generation=root.generation
        )
        if last_seen_generation is None:
            with open(filename_diff_tree, mode) as writer:
                await data_store.write_tree_to_file(root, node_hash, store_id, True, writer)
        else:
            open(filename_diff_tree, mode).close()
        written = True
    except FileExistsError:
        pass

    return WriteFilesResult(written, filename_full_tree if written_full_file else None, filename_diff_tree)


async def download_file(
    data_store: DataStore,
    target_filename_path: Path,
    store_id: bytes32,
    root_hash: bytes32,
    generation: int,
    server_info: ServerInfo,
    proxy_url: str,
    downloader: Optional[PluginRemote],
    timeout: aiohttp.ClientTimeout,
    client_foldername: Path,
    timestamp: int,
    log: logging.Logger,
    grouped_by_store: bool,
    group_downloaded_files_by_store: bool,
) -> bool:
    if target_filename_path.exists():
        return True
    filename = get_delta_filename(store_id, root_hash, generation, grouped_by_store)

    if downloader is None:
        # use http downloader - this raises on any error
        try:
            await http_download(target_filename_path, filename, proxy_url, server_info, timeout, log)
        except (asyncio.TimeoutError, aiohttp.ClientError):
            new_server_info = await data_store.server_misses_file(store_id, server_info, timestamp)
            log.info(
                f"Failed to download {filename} from {new_server_info.url}."
                f"Miss {new_server_info.num_consecutive_failures}."
            )
            log.info(f"Next attempt from {new_server_info.url} in {new_server_info.ignore_till - timestamp}s.")
            return False
        return True

    log.info(f"Using downloader {downloader} for store {store_id.hex()}.")
    request_json = {
        "url": server_info.url,
        "client_folder": str(client_foldername),
        "filename": filename,
        "group_files_by_store": group_downloaded_files_by_store,
    }
    async with aiohttp.ClientSession() as session:
        async with session.post(
            downloader.url + "/download",
            json=request_json,
            headers=downloader.headers,
        ) as response:
            res_json = await response.json()
            assert isinstance(res_json["downloaded"], bool)
            return res_json["downloaded"]


async def insert_from_delta_file(
    data_store: DataStore,
    store_id: bytes32,
    existing_generation: int,
    target_generation: int,
    root_hashes: list[bytes32],
    server_info: ServerInfo,
    client_foldername: Path,
    timeout: aiohttp.ClientTimeout,
    log: logging.Logger,
    proxy_url: str,
    downloader: Optional[PluginRemote],
    group_files_by_store: bool = False,
    maximum_full_file_count: int = 1,
) -> bool:
    if group_files_by_store:
        client_foldername.joinpath(f"{store_id}").mkdir(parents=True, exist_ok=True)

    for root_hash in root_hashes:
        timestamp = int(time.time())
        existing_generation += 1
        target_filename_path = get_delta_filename_path(
            client_foldername, store_id, root_hash, existing_generation, group_files_by_store
        )
        filename_exists = target_filename_path.exists()
        for grouped_by_store in (False, True):
            success = await download_file(
                data_store=data_store,
                target_filename_path=target_filename_path,
                store_id=store_id,
                root_hash=root_hash,
                generation=existing_generation,
                server_info=server_info,
                proxy_url=proxy_url,
                downloader=downloader,
                timeout=timeout,
                client_foldername=client_foldername,
                timestamp=timestamp,
                log=log,
                grouped_by_store=grouped_by_store,
                group_downloaded_files_by_store=group_files_by_store,
            )
            if success:
                break
        else:
            return False

        log.info(f"Successfully downloaded delta file {target_filename_path.name}.")
        try:
            filename_full_tree = get_full_tree_filename_path(
                client_foldername,
                store_id,
                root_hash,
                existing_generation,
                group_files_by_store,
            )
            await data_store.insert_into_data_store_from_file(
                store_id,
                None if root_hash == bytes32.zeros else root_hash,
                target_filename_path,
            )
            log.info(
                f"Successfully inserted hash {root_hash} from delta file. "
                f"Generation: {existing_generation}. Store id: {store_id}."
            )

            if target_generation - existing_generation <= maximum_full_file_count - 1:
                root = await data_store.get_tree_root(store_id=store_id)
                with open(filename_full_tree, "wb") as writer:
                    await data_store.write_tree_to_file(root, root_hash, store_id, False, writer)
                log.info(f"Successfully written full tree filename {filename_full_tree}.")
            else:
                log.info(f"Skipping full file generation for {existing_generation}")

            await data_store.received_correct_file(store_id, server_info)
        except Exception:
            try:
                target_filename_path.unlink()
            except FileNotFoundError:
                pass

            try:
                filename_full_tree.unlink()
            except FileNotFoundError:
                pass

            # await data_store.received_incorrect_file(store_id, server_info, timestamp)
            # incorrect file bans for 7 days which in practical usage
            # is too long given this file might be incorrect for various reasons
            # therefore, use the misses file logic instead
            if not filename_exists:
                # Don't penalize this server if we didn't download the file from it.
                await data_store.server_misses_file(store_id, server_info, timestamp)
            await data_store.rollback_to_generation(store_id, existing_generation - 1)
            return False

    return True


def delete_full_file_if_exists(foldername: Path, store_id: bytes32, root: Root) -> bool:
    if root.node_hash is not None:
        node_hash = root.node_hash
    else:
        node_hash = bytes32.zeros  # todo change

    not_found = 0
    for group_by_store in (True, False):
        filename_full_tree = get_full_tree_filename_path(
            foldername, store_id, node_hash, root.generation, group_by_store
        )
        try:
            filename_full_tree.unlink()
        except FileNotFoundError:
            not_found += 1
        # File does not exist in both old and new path.
        if not_found == 2:
            return False

    return True


async def http_download(
    target_filename_path: Path,
    filename: str,
    proxy_url: str,
    server_info: ServerInfo,
    timeout: aiohttp.ClientTimeout,
    log: logging.Logger,
) -> None:
    """
    Download a file from a server using aiohttp.
    Raises exceptions on errors
    """
    async with aiohttp.ClientSession() as session:
        headers = {"accept-encoding": "gzip"}
        async with session.get(
            server_info.url + "/" + filename,
            headers=headers,
            timeout=timeout,
            proxy=proxy_url,
        ) as resp:
            resp.raise_for_status()
            size = int(resp.headers.get("content-length", 0))
            log.debug(f"Downloading delta file {filename}. Size {size} bytes.")
            progress_byte = 0
            progress_percentage = f"{0:.0%}"
            with target_filename_path.open(mode="wb") as f:
                async for chunk, _ in resp.content.iter_chunks():
                    f.write(chunk)
                    progress_byte += len(chunk)
                    new_percentage = f"{progress_byte / size:.0%}"
                    if new_percentage != progress_percentage:
                        progress_percentage = new_percentage
                        log.info(f"Downloading delta file {filename}. {progress_percentage} of {size} bytes.")<|MERGE_RESOLUTION|>--- conflicted
+++ resolved
@@ -5,11 +5,7 @@
 import time
 from dataclasses import dataclass
 from pathlib import Path
-<<<<<<< HEAD
 from typing import Dict, List, Optional, Tuple
-=======
-from typing import Optional
->>>>>>> 9eefca78
 
 import aiohttp
 from typing_extensions import Literal
