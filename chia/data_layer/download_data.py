from __future__ import annotations

import asyncio
import logging
import time
from dataclasses import dataclass
from pathlib import Path
from typing import List, Optional

import aiohttp
from typing_extensions import Literal

from chia.data_layer.data_layer_util import NodeType, PluginRemote, Root, SerializedNode, ServerInfo, Status
from chia.data_layer.data_store import DataStore
from chia.types.blockchain_format.sized_bytes import bytes32


def get_full_tree_filename(store_id: bytes32, node_hash: bytes32, generation: int, group_by_store: bool = False) -> str:
    if group_by_store:
        return f"{store_id}/{node_hash}-full-{generation}-v1.0.dat"
    return f"{store_id}-{node_hash}-full-{generation}-v1.0.dat"


def get_delta_filename(store_id: bytes32, node_hash: bytes32, generation: int, group_by_store: bool = False) -> str:
    if group_by_store:
        return f"{store_id}/{node_hash}-delta-{generation}-v1.0.dat"
    return f"{store_id}-{node_hash}-delta-{generation}-v1.0.dat"


def get_full_tree_filename_path(
    foldername: Path,
    store_id: bytes32,
    node_hash: bytes32,
    generation: int,
    group_by_store: bool = False,
) -> Path:
    if group_by_store:
        path = foldername.joinpath(f"{store_id}")
        return path.joinpath(f"{node_hash}-full-{generation}-v1.0.dat")
    return foldername.joinpath(f"{store_id}-{node_hash}-full-{generation}-v1.0.dat")


def get_delta_filename_path(
    foldername: Path,
    store_id: bytes32,
    node_hash: bytes32,
    generation: int,
    group_by_store: bool = False,
) -> Path:
    if group_by_store:
        path = foldername.joinpath(f"{store_id}")
        return path.joinpath(f"{node_hash}-delta-{generation}-v1.0.dat")
    return foldername.joinpath(f"{store_id}-{node_hash}-delta-{generation}-v1.0.dat")


def is_filename_valid(filename: str, group_by_store: bool = False) -> bool:
    if group_by_store:
        if filename.count("/") != 1:
            return False
        filename = filename.replace("/", "-")

    split = filename.split("-")

    try:
        raw_store_id, raw_node_hash, file_type, raw_generation, raw_version, *rest = split
        store_id = bytes32(bytes.fromhex(raw_store_id))
        node_hash = bytes32(bytes.fromhex(raw_node_hash))
        generation = int(raw_generation)
    except ValueError:
        return False

    if len(rest) > 0:
        return False

    # TODO: versions should probably be centrally defined
    if raw_version != "v1.0.dat":
        return False

    if file_type not in {"delta", "full"}:
        return False

    generate_file_func = get_delta_filename if file_type == "delta" else get_full_tree_filename
    reformatted = generate_file_func(
        store_id=store_id, node_hash=node_hash, generation=generation, group_by_store=False
    )

    return reformatted == filename


async def insert_into_data_store_from_file(
    data_store: DataStore,
    store_id: bytes32,
    root_hash: Optional[bytes32],
    filename: Path,
) -> None:
    with open(filename, "rb") as reader:
        while True:
            chunk = b""
            while len(chunk) < 4:
                size_to_read = 4 - len(chunk)
                cur_chunk = reader.read(size_to_read)
                if cur_chunk is None or cur_chunk == b"":
                    if size_to_read < 4:
                        raise Exception("Incomplete read of length.")
                    break
                chunk += cur_chunk
            if chunk == b"":
                break

            size = int.from_bytes(chunk, byteorder="big")
            serialize_nodes_bytes = b""
            while len(serialize_nodes_bytes) < size:
                size_to_read = size - len(serialize_nodes_bytes)
                cur_chunk = reader.read(size_to_read)
                if cur_chunk is None or cur_chunk == b"":
                    raise Exception("Incomplete read of blob.")
                serialize_nodes_bytes += cur_chunk
            serialized_node = SerializedNode.from_bytes(serialize_nodes_bytes)

            node_type = NodeType.TERMINAL if serialized_node.is_terminal else NodeType.INTERNAL
            await data_store.insert_node(node_type, serialized_node.value1, serialized_node.value2)

    await data_store.insert_root_with_ancestor_table(store_id=store_id, node_hash=root_hash, status=Status.COMMITTED)


@dataclass
class WriteFilesResult:
    result: bool
    full_tree: Optional[Path]
    diff_tree: Path


async def write_files_for_root(
    data_store: DataStore,
    store_id: bytes32,
    root: Root,
    foldername: Path,
    full_tree_first_publish_generation: int,
    overwrite: bool = False,
    group_by_store: bool = False,
) -> WriteFilesResult:
    if root.node_hash is not None:
        node_hash = root.node_hash
    else:
        node_hash = bytes32([0] * 32)  # todo change

    filename_full_tree = get_full_tree_filename_path(foldername, store_id, node_hash, root.generation, group_by_store)
    filename_diff_tree = get_delta_filename_path(foldername, store_id, node_hash, root.generation, group_by_store)
    filename_full_tree.parent.mkdir(parents=True, exist_ok=True)

    written = False
    mode: Literal["wb", "xb"] = "wb" if overwrite else "xb"

    written_full_file = False
    if root.generation >= full_tree_first_publish_generation:
        try:
            with open(filename_full_tree, mode) as writer:
                await data_store.write_tree_to_file(root, node_hash, store_id, False, writer)
            written = True
            written_full_file = True
        except FileExistsError:
            pass

    try:
        last_seen_generation = await data_store.get_last_tree_root_by_hash(
            store_id, root.node_hash, max_generation=root.generation
        )
        if last_seen_generation is None:
            with open(filename_diff_tree, mode) as writer:
                await data_store.write_tree_to_file(root, node_hash, store_id, True, writer)
        else:
            open(filename_diff_tree, mode).close()
        written = True
    except FileExistsError:
        pass

    return WriteFilesResult(written, filename_full_tree if written_full_file else None, filename_diff_tree)


async def download_file(
    data_store: DataStore,
    target_filename_path: Path,
    store_id: bytes32,
    root_hash: bytes32,
    generation: int,
    server_info: ServerInfo,
    proxy_url: str,
    downloader: Optional[PluginRemote],
    timeout: int,
    client_foldername: Path,
    timestamp: int,
    log: logging.Logger,
    grouped_by_store: bool,
    group_downloaded_files_by_store: bool,
) -> bool:
    if target_filename_path.exists():
        return True
    filename = get_delta_filename(store_id, root_hash, generation, grouped_by_store)

    if downloader is None:
        # use http downloader - this raises on any error
        try:
            await http_download(target_filename_path, filename, proxy_url, server_info, timeout, log)
        except (asyncio.TimeoutError, aiohttp.ClientError):
            new_server_info = await data_store.server_misses_file(store_id, server_info, timestamp)
            log.info(
                f"Failed to download {filename} from {new_server_info.url}."
                f"Miss {new_server_info.num_consecutive_failures}."
            )
            log.info(f"Next attempt from {new_server_info.url} in {new_server_info.ignore_till - timestamp}s.")
            return False
        return True

    log.info(f"Using downloader {downloader} for store {store_id.hex()}.")
    request_json = {
        "url": server_info.url,
        "client_folder": str(client_foldername),
        "filename": filename,
        "group_files_by_store": group_downloaded_files_by_store,
    }
    async with aiohttp.ClientSession() as session:
        async with session.post(
            downloader.url + "/download",
            json=request_json,
            headers=downloader.headers,
        ) as response:
            res_json = await response.json()
            assert isinstance(res_json["downloaded"], bool)
            return res_json["downloaded"]


async def insert_from_delta_file(
    data_store: DataStore,
    store_id: bytes32,
    existing_generation: int,
    root_hashes: List[bytes32],
    server_info: ServerInfo,
    client_foldername: Path,
    timeout: aiohttp.ClientTimeout,
    log: logging.Logger,
    proxy_url: str,
    downloader: Optional[PluginRemote],
    group_files_by_store: bool = False,
) -> bool:
    if group_files_by_store:
        client_foldername.joinpath(f"{store_id}").mkdir(parents=True, exist_ok=True)

    for root_hash in root_hashes:
        timestamp = int(time.time())
        existing_generation += 1
        target_filename_path = get_delta_filename_path(
            client_foldername, store_id, root_hash, existing_generation, group_files_by_store
        )
        filename_exists = target_filename_path.exists()
        for grouped_by_store in (False, True):
            success = await download_file(
                data_store=data_store,
                target_filename_path=target_filename_path,
                store_id=store_id,
                root_hash=root_hash,
                generation=existing_generation,
                server_info=server_info,
                proxy_url=proxy_url,
                downloader=downloader,
                timeout=timeout,
                client_foldername=client_foldername,
                timestamp=timestamp,
                log=log,
                grouped_by_store=grouped_by_store,
                group_downloaded_files_by_store=group_files_by_store,
            )
            if success:
                break
        else:
<<<<<<< HEAD
            return False

        log.info(f"Successfully downloaded delta file {target_filename_path.name}.")
=======
            if downloader is None:
                # use http downloader - this raises on any error
                try:
                    await http_download(
                        client_foldername,
                        filename,
                        proxy_url,
                        server_info,
                        timeout,
                        log,
                    )
                except (asyncio.TimeoutError, aiohttp.ClientError):
                    new_server_info = await data_store.server_misses_file(store_id, server_info, timestamp)
                    log.info(
                        f"Failed to download {filename} from {new_server_info.url}."
                        f"Miss {new_server_info.num_consecutive_failures}."
                    )
                    log.info(f"Next attempt from {new_server_info.url} in {new_server_info.ignore_till - timestamp}s.")
                    return False
            else:
                log.info(f"Using downloader {downloader} for store {store_id.hex()}.")
                async with aiohttp.ClientSession() as session:
                    async with session.post(
                        downloader.url + "/download",
                        json=request_json,
                        headers=downloader.headers,
                    ) as response:
                        res_json = await response.json()
                        if not res_json["downloaded"]:
                            log.error(f"Failed to download delta file {filename} from {downloader}: {res_json}")
                            break

        log.info(f"Successfully downloaded delta file {filename}.")
>>>>>>> 25107107
        try:
            filename_full_tree = get_full_tree_filename_path(
                client_foldername,
                store_id,
                root_hash,
                existing_generation,
                group_files_by_store,
            )
            await insert_into_data_store_from_file(
                data_store,
                store_id,
                None if root_hash == bytes32([0] * 32) else root_hash,
                target_filename_path,
            )
            log.info(
                f"Successfully inserted hash {root_hash} from delta file. "
                f"Generation: {existing_generation}. Store id: {store_id}."
            )

            root = await data_store.get_tree_root(store_id=store_id)
            with open(filename_full_tree, "wb") as writer:
                await data_store.write_tree_to_file(root, root_hash, store_id, False, writer)
            log.info(f"Successfully written full tree filename {filename_full_tree}.")
            await data_store.received_correct_file(store_id, server_info)
        except Exception:
            try:
                target_filename_path.unlink()
            except FileNotFoundError:
                pass

            try:
                filename_full_tree.unlink()
            except FileNotFoundError:
                pass

            # await data_store.received_incorrect_file(store_id, server_info, timestamp)
            # incorrect file bans for 7 days which in practical usage
            # is too long given this file might be incorrect for various reasons
            # therefore, use the misses file logic instead
            if not filename_exists:
                # Don't penalize this server if we didn't download the file from it.
                await data_store.server_misses_file(store_id, server_info, timestamp)
            await data_store.rollback_to_generation(store_id, existing_generation - 1)
            return False

    return True


def delete_full_file_if_exists(foldername: Path, store_id: bytes32, root: Root) -> bool:
    if root.node_hash is not None:
        node_hash = root.node_hash
    else:
        node_hash = bytes32([0] * 32)  # todo change

    not_found = 0
    for group_by_store in (True, False):
        filename_full_tree = get_full_tree_filename_path(
            foldername, store_id, node_hash, root.generation, group_by_store
        )
        try:
            filename_full_tree.unlink()
        except FileNotFoundError:
            not_found += 1
        # File does not exist in both old and new path.
        if not_found == 2:
            return False

    return True


async def http_download(
    target_filename_path: Path,
    filename: str,
    proxy_url: str,
    server_info: ServerInfo,
    timeout: aiohttp.ClientTimeout,
    log: logging.Logger,
) -> None:
    """
    Download a file from a server using aiohttp.
    Raises exceptions on errors
    """
    async with aiohttp.ClientSession() as session:
        headers = {"accept-encoding": "gzip"}
        async with session.get(
            server_info.url + "/" + filename,
            headers=headers,
            timeout=timeout,
            proxy=proxy_url,
        ) as resp:
            resp.raise_for_status()
            size = int(resp.headers.get("content-length", 0))
            log.debug(f"Downloading delta file {filename}. Size {size} bytes.")
            progress_byte = 0
            progress_percentage = f"{0:.0%}"
            with target_filename_path.open(mode="wb") as f:
                async for chunk, _ in resp.content.iter_chunks():
                    f.write(chunk)
                    progress_byte += len(chunk)
                    new_percentage = f"{progress_byte / size:.0%}"
                    if new_percentage != progress_percentage:
                        progress_percentage = new_percentage
                        log.info(f"Downloading delta file {filename}. {progress_percentage} of {size} bytes.")<|MERGE_RESOLUTION|>--- conflicted
+++ resolved
@@ -272,45 +272,9 @@
             if success:
                 break
         else:
-<<<<<<< HEAD
             return False
 
         log.info(f"Successfully downloaded delta file {target_filename_path.name}.")
-=======
-            if downloader is None:
-                # use http downloader - this raises on any error
-                try:
-                    await http_download(
-                        client_foldername,
-                        filename,
-                        proxy_url,
-                        server_info,
-                        timeout,
-                        log,
-                    )
-                except (asyncio.TimeoutError, aiohttp.ClientError):
-                    new_server_info = await data_store.server_misses_file(store_id, server_info, timestamp)
-                    log.info(
-                        f"Failed to download {filename} from {new_server_info.url}."
-                        f"Miss {new_server_info.num_consecutive_failures}."
-                    )
-                    log.info(f"Next attempt from {new_server_info.url} in {new_server_info.ignore_till - timestamp}s.")
-                    return False
-            else:
-                log.info(f"Using downloader {downloader} for store {store_id.hex()}.")
-                async with aiohttp.ClientSession() as session:
-                    async with session.post(
-                        downloader.url + "/download",
-                        json=request_json,
-                        headers=downloader.headers,
-                    ) as response:
-                        res_json = await response.json()
-                        if not res_json["downloaded"]:
-                            log.error(f"Failed to download delta file {filename} from {downloader}: {res_json}")
-                            break
-
-        log.info(f"Successfully downloaded delta file {filename}.")
->>>>>>> 25107107
         try:
             filename_full_tree = get_full_tree_filename_path(
                 client_foldername,
