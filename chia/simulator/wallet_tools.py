--- conflicted
+++ resolved
@@ -2,12 +2,8 @@
 
 from typing import Any, Optional
 
-<<<<<<< HEAD
-from chia_rs import AugSchemeMPL, G1Element, G2Element, PrivateKey
+from chia_rs import AugSchemeMPL, ConsensusConstants, G1Element, G2Element, PrivateKey
 from chia_rs.sized_ints import uint32, uint64
-=======
-from chia_rs import AugSchemeMPL, ConsensusConstants, G1Element, G2Element, PrivateKey
->>>>>>> 30c4ef26
 from clvm.casts import int_from_bytes, int_to_bytes
 
 from chia.types.blockchain_format.coin import Coin
