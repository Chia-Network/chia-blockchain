from __future__ import annotations

import logging
from contextlib import AsyncExitStack, ExitStack, asynccontextmanager
from pathlib import Path
from typing import Any, AsyncIterator, Dict, List, Optional, Tuple

from chia.consensus.constants import ConsensusConstants
from chia.daemon.server import WebSocketServer
from chia.farmer.farmer import Farmer
from chia.farmer.farmer_api import FarmerAPI
from chia.full_node.full_node import FullNode
from chia.full_node.full_node_api import FullNodeAPI
from chia.harvester.harvester import Harvester
from chia.harvester.harvester_api import HarvesterAPI
from chia.protocols.shared_protocol import Capability
from chia.server.server import ChiaServer
from chia.server.start_service import Service
from chia.simulator.block_tools import BlockTools, create_block_tools_async, test_constants
from chia.simulator.full_node_simulator import FullNodeSimulator
from chia.simulator.keyring import TempKeyring
from chia.simulator.setup_services import (
    setup_daemon,
    setup_farmer,
    setup_full_node,
    setup_harvester,
    setup_introducer,
    setup_timelord,
    setup_vdf_client,
    setup_vdf_clients,
    setup_wallet_node,
)
from chia.simulator.socket import find_available_listen_port
from chia.simulator.time_out_assert import time_out_assert_custom_interval
from chia.timelord.timelord import Timelord
from chia.timelord.timelord_api import TimelordAPI
from chia.types.blockchain_format.sized_bytes import bytes32
from chia.types.peer_info import UnresolvedPeerInfo
from chia.util.hash import std_hash
from chia.util.ints import uint16, uint32
from chia.util.keychain import Keychain
from chia.wallet.wallet_node import WalletNode
from chia.wallet.wallet_node_api import WalletNodeAPI

SimulatorsAndWallets = Tuple[List[FullNodeSimulator], List[Tuple[WalletNode, ChiaServer]], BlockTools]
SimulatorsAndWalletsServices = Tuple[
    List[Service[FullNode, FullNodeSimulator]], List[Service[WalletNode, WalletNodeAPI]], BlockTools
]


def cleanup_keyring(keyring: TempKeyring) -> None:
    keyring.cleanup()


log = logging.getLogger(__name__)


def constants_for_dic(dic: Dict[str, int]) -> ConsensusConstants:
    return test_constants.replace(**dic)


@asynccontextmanager
async def setup_two_nodes(
    consensus_constants: ConsensusConstants, db_version: int, self_hostname: str
) -> AsyncIterator[Tuple[FullNodeAPI, FullNodeAPI, ChiaServer, ChiaServer, BlockTools]]:
    """
    Setup and teardown of two full nodes, with blockchains and separate DBs.
    """

    with TempKeyring(populate=True) as keychain1, TempKeyring(populate=True) as keychain2:
        bt1 = await create_block_tools_async(constants=consensus_constants, keychain=keychain1)
        async with setup_full_node(
            consensus_constants,
            "blockchain_test.db",
            self_hostname,
            bt1,
            simulator=False,
            db_version=db_version,
        ) as service1:
            async with setup_full_node(
                consensus_constants,
                "blockchain_test_2.db",
                self_hostname,
                await create_block_tools_async(constants=consensus_constants, keychain=keychain2),
                simulator=False,
                db_version=db_version,
            ) as service2:
                fn1 = service1._api
                fn2 = service2._api

                yield fn1, fn2, fn1.full_node.server, fn2.full_node.server, bt1


@asynccontextmanager
async def setup_n_nodes(
    consensus_constants: ConsensusConstants, n: int, db_version: int, self_hostname: str
) -> AsyncIterator[List[FullNodeAPI]]:
    """
    Setup and teardown of n full nodes, with blockchains and separate DBs.
    """
    with ExitStack() as stack:
        keychains = [stack.enter_context(TempKeyring(populate=True)) for _ in range(n)]
        async with AsyncExitStack() as astack:
            nodes = [
                await astack.enter_async_context(
                    setup_full_node(
                        consensus_constants,
                        f"blockchain_test_{i}.db",
                        self_hostname,
                        await create_block_tools_async(constants=consensus_constants, keychain=keychain),
                        simulator=False,
                        db_version=db_version,
                    )
                )
                for i, keychain in enumerate(keychains)
            ]

            yield [node._api for node in nodes]


@asynccontextmanager
async def setup_simulators_and_wallets(
    simulator_count: int,
    wallet_count: int,
    dic: Dict[str, int],
    spam_filter_after_n_txs: int = 200,
    xch_spam_amount: int = 1000000,
    *,
    key_seed: Optional[bytes32] = None,
    initial_num_public_keys: int = 5,
    db_version: int = 1,
    config_overrides: Optional[Dict[str, int]] = None,
    disable_capabilities: Optional[List[Capability]] = None,
) -> AsyncIterator[Tuple[List[FullNodeSimulator], List[Tuple[WalletNode, ChiaServer]], BlockTools]]:
    with TempKeyring(populate=True) as keychain1, TempKeyring(populate=True) as keychain2:
        async with setup_simulators_and_wallets_inner(
            db_version,
            dic,
            initial_num_public_keys,
            key_seed,
            keychain1,
            keychain2,
            simulator_count,
            spam_filter_after_n_txs,
            wallet_count,
            xch_spam_amount,
            config_overrides,
            disable_capabilities,
        ) as res:
            bt_tools, simulators, wallets_services = res
            wallets = []
            for wallets_servic in wallets_services:
                wallets.append((wallets_servic._node, wallets_servic._node.server))

            nodes = []
            for nodes_service in simulators:
                nodes.append(nodes_service._api)

            yield nodes, wallets, bt_tools[0]


@asynccontextmanager
async def setup_simulators_and_wallets_service(
    simulator_count: int,
    wallet_count: int,
    dic: Dict[str, int],
    spam_filter_after_n_txs: int = 200,
    xch_spam_amount: int = 1000000,
    *,
    key_seed: Optional[bytes32] = None,
    initial_num_public_keys: int = 5,
    db_version: int = 1,
    config_overrides: Optional[Dict[str, int]] = None,
    disable_capabilities: Optional[List[Capability]] = None,
) -> AsyncIterator[
    Tuple[List[Service[FullNode, FullNodeSimulator]], List[Service[WalletNode, WalletNodeAPI]], BlockTools]
]:
    with TempKeyring(populate=True) as keychain1, TempKeyring(populate=True) as keychain2:
        async with setup_simulators_and_wallets_inner(
            db_version,
            dic,
            initial_num_public_keys,
            key_seed,
            keychain1,
            keychain2,
            simulator_count,
            spam_filter_after_n_txs,
            wallet_count,
            xch_spam_amount,
            config_overrides,
            disable_capabilities,
        ) as res:
            bt_tools, simulators, wallets_services = res
            yield simulators, wallets_services, bt_tools[0]


@asynccontextmanager
async def setup_simulators_and_wallets_inner(
    db_version: int,
    dic: Dict[str, int],
    initial_num_public_keys: int,
    key_seed: Optional[bytes32],
    keychain1: Keychain,
    keychain2: Keychain,
    simulator_count: int,
    spam_filter_after_n_txs: int,
    wallet_count: int,
    xch_spam_amount: int,
    config_overrides: Optional[Dict[str, int]],
    disable_capabilities: Optional[List[Capability]],
) -> AsyncIterator[
    Tuple[List[BlockTools], List[Service[FullNode, FullNodeSimulator]], List[Service[WalletNode, WalletNodeAPI]]]
]:
    consensus_constants: ConsensusConstants = constants_for_dic(dic)
    async with AsyncExitStack() as astack:
        bt_tools: List[BlockTools] = [
            await create_block_tools_async(
                consensus_constants, const_dict=dic, keychain=keychain1, config_overrides=config_overrides
            )
            for _ in range(0, simulator_count)
        ]
        if wallet_count > simulator_count:
            for _ in range(0, wallet_count - simulator_count):
                bt_tools.append(
                    await create_block_tools_async(
                        consensus_constants, const_dict=dic, keychain=keychain2, config_overrides=config_overrides
                    )
                )

        simulators: List[Service[FullNode, FullNodeSimulator]] = [
            await astack.enter_async_context(
                # Passing simulator=True gets us this type guaranteed
                setup_full_node(  # type: ignore[arg-type]
                    consensus_constants=bt_tools[index].constants,
                    db_name=f"blockchain_test_{index}_sim_and_wallets.db",
                    self_hostname=bt_tools[index].config["self_hostname"],
                    local_bt=bt_tools[index],
                    simulator=True,
                    db_version=db_version,
                    disable_capabilities=disable_capabilities,
                )
            )
            for index in range(0, simulator_count)
        ]

        wallets: List[Service[WalletNode, WalletNodeAPI]] = [
            await astack.enter_async_context(
                setup_wallet_node(
                    bt_tools[index].config["self_hostname"],
                    bt_tools[index].constants,
                    bt_tools[index],
                    spam_filter_after_n_txs,
                    xch_spam_amount,
                    None,
                    key_seed=std_hash(uint32(index)) if key_seed is None else key_seed,
                    initial_num_public_keys=initial_num_public_keys,
                )
            )
            for index in range(0, wallet_count)
        ]

        yield bt_tools, simulators, wallets


@asynccontextmanager
async def setup_farmer_multi_harvester(
    block_tools: BlockTools,
    harvester_count: int,
    temp_dir: Path,
    consensus_constants: ConsensusConstants,
    *,
    start_services: bool,
) -> AsyncIterator[Tuple[List[Service[Harvester, HarvesterAPI]], Service[Farmer, FarmerAPI], BlockTools]]:
    async with AsyncExitStack() as astack:
        farmer_service = await astack.enter_async_context(
            setup_farmer(
                block_tools,
                temp_dir / "farmer",
                block_tools.config["self_hostname"],
                consensus_constants,
                port=uint16(0),
                start_service=start_services,
            )
        )
        if start_services:
            farmer_peer = UnresolvedPeerInfo(block_tools.config["self_hostname"], uint16(farmer_service._server._port))
        else:
            farmer_peer = None
        harvester_services = [
            await astack.enter_async_context(
                setup_harvester(
                    block_tools,
                    temp_dir / f"harvester_{i}",
                    farmer_peer,
                    consensus_constants,
                    start_service=start_services,
                )
            )
            for i in range(0, harvester_count)
        ]

        yield harvester_services, farmer_service, block_tools


@asynccontextmanager
async def setup_full_system(
    consensus_constants: ConsensusConstants,
    shared_b_tools: BlockTools,
    b_tools: Optional[BlockTools] = None,
    b_tools_1: Optional[BlockTools] = None,
    db_version: int = 1,
) -> AsyncIterator[
    Tuple[Any, Any, Harvester, Farmer, Any, Service[Timelord, TimelordAPI], object, object, Any, ChiaServer]
]:
    with TempKeyring(populate=True) as keychain1, TempKeyring(populate=True) as keychain2:
        async with setup_full_system_inner(
            b_tools, b_tools_1, False, consensus_constants, db_version, keychain1, keychain2, shared_b_tools
        ) as (_, ret):
            yield ret


@asynccontextmanager
async def setup_full_system_connect_to_deamon(
    consensus_constants: ConsensusConstants,
    shared_b_tools: BlockTools,
    b_tools: Optional[BlockTools] = None,
    b_tools_1: Optional[BlockTools] = None,
    db_version: int = 1,
) -> AsyncIterator[
    Tuple[
        Any,
        Any,
        Harvester,
        Farmer,
        Any,
        Service[Timelord, TimelordAPI],
        object,
        object,
        Any,
        ChiaServer,
        Optional[WebSocketServer],
    ],
]:
    with TempKeyring(populate=True) as keychain1, TempKeyring(populate=True) as keychain2:
        async with setup_full_system_inner(
            b_tools, b_tools_1, True, consensus_constants, db_version, keychain1, keychain2, shared_b_tools
        ) as (daemon_ws, ret):
            yield ret + (daemon_ws,)


@asynccontextmanager
async def setup_full_system_inner(
    b_tools: Optional[BlockTools],
    b_tools_1: Optional[BlockTools],
    connect_to_daemon: bool,
    consensus_constants: ConsensusConstants,
    db_version: int,
    keychain1: Keychain,
    keychain2: Keychain,
    shared_b_tools: BlockTools,
) -> AsyncIterator[
    Tuple[
        Optional[WebSocketServer],
        Tuple[Any, Any, Harvester, Farmer, Any, Service[Timelord, TimelordAPI], object, object, Any, ChiaServer],
    ]
]:
    if b_tools is None:
        b_tools = await create_block_tools_async(constants=consensus_constants, keychain=keychain1)
    if b_tools_1 is None:
        b_tools_1 = await create_block_tools_async(constants=consensus_constants, keychain=keychain2)
    # Start the introducer first so we can find out the port, and use that for the nodes
<<<<<<< HEAD
    async with setup_introducer(shared_b_tools, uint16(0)) as introducer_service:
        introducer = introducer_service._api
        introducer_server = introducer_service._node.server
        async with AsyncExitStack() as astack:
            # Then start the full node so we can use the port for the farmer and timelord
            nodes = [
                await astack.enter_async_context(
                    setup_full_node(
                        consensus_constants,
                        f"blockchain_test_{i}.db",
                        shared_b_tools.config["self_hostname"],
                        b_tools if i == 0 else b_tools_1,
                        introducer_server._port,
                        False,
                        10,
                        True,
                        connect_to_daemon=connect_to_daemon,
                        db_version=db_version,
                    )
                )
                for i in range(2)
            ]
            node_apis = [fni._api for fni in nodes]
            full_node_0_port = node_apis[0].full_node.server.get_port()
            async with setup_farmer(
                shared_b_tools,
                shared_b_tools.root_path / "harvester",
                shared_b_tools.config["self_hostname"],
                consensus_constants,
                full_node_0_port,
            ) as farmer_service:
                async with setup_harvester(
                    shared_b_tools,
                    shared_b_tools.root_path / "harvester",
                    UnresolvedPeerInfo(shared_b_tools.config["self_hostname"], farmer_service._server.get_port()),
                    consensus_constants,
                ) as harvester_service:
                    harvester = harvester_service._node

                    vdf1_port = uint16(find_available_listen_port("vdf1"))
                    vdf2_port = uint16(find_available_listen_port("vdf2"))
                    async with setup_timelord(
                        full_node_0_port, False, consensus_constants, b_tools, vdf_port=vdf1_port
                    ) as timelord:
                        async with setup_timelord(
                            uint16(1000), True, consensus_constants, b_tools_1, vdf_port=vdf2_port
                        ) as timelord_bluebox_service:

                            async def num_connections() -> int:
                                count = len(harvester.server.all_connections.items())
                                return count

                            await time_out_assert_custom_interval(10, 3, num_connections, 1)
                            async with setup_vdf_clients(
                                shared_b_tools, shared_b_tools.config["self_hostname"], vdf1_port
                            ) as vdf_clients:
                                async with setup_vdf_client(
                                    shared_b_tools, shared_b_tools.config["self_hostname"], vdf2_port
                                ) as vdf_bluebox_clients:
                                    timelord_bluebox = timelord_bluebox_service._api
                                    timelord_bluebox_server = timelord_bluebox_service._node.server
                                    ret = (
                                        node_apis[0],
                                        node_apis[1],
                                        harvester,
                                        farmer_service._node,
                                        introducer,
                                        timelord,
                                        vdf_clients,
                                        vdf_bluebox_clients,
                                        timelord_bluebox,
                                        timelord_bluebox_server,
                                    )
                                    async with setup_daemon(btools=b_tools) as daemon_ws:
                                        yield daemon_ws, ret
=======
    introducer_iter = setup_introducer(shared_b_tools, uint16(0))
    introducer_service = await introducer_iter.__anext__()
    introducer = introducer_service._api
    introducer_server = introducer_service._node.server
    # Then start the full node so we can use the port for the farmer and timelord
    full_node_iters = [
        setup_full_node(
            consensus_constants,
            f"blockchain_test_{i}.db",
            shared_b_tools.config["self_hostname"],
            b_tools if i == 0 else b_tools_1,
            introducer_server._port,
            False,
            10,
            True,
            connect_to_daemon=connect_to_daemon,
            db_version=db_version,
        )
        for i in range(2)
    ]
    nodes = [await fni.__anext__() for fni in full_node_iters]
    node_apis = [fni._api for fni in nodes]
    full_node_0_port = node_apis[0].full_node.server.get_port()
    farmer_iter = setup_farmer(
        shared_b_tools,
        shared_b_tools.root_path / "harvester",
        shared_b_tools.config["self_hostname"],
        consensus_constants,
        full_node_0_port,
    )
    farmer_service = await farmer_iter.__anext__()
    harvester_iter = setup_harvester(
        shared_b_tools,
        shared_b_tools.root_path / "harvester",
        UnresolvedPeerInfo(shared_b_tools.config["self_hostname"], farmer_service._server.get_port()),
        consensus_constants,
    )
    vdf1_port = uint16(find_available_listen_port("vdf1"))
    vdf2_port = uint16(find_available_listen_port("vdf2"))

    timelord_iter = setup_timelord(
        full_node_0_port, False, consensus_constants, b_tools.config, b_tools.root_path, vdf_port=vdf1_port
    )
    timelord_bluebox_iter = setup_timelord(
        uint16(1000), True, consensus_constants, b_tools_1.config, b_tools_1.root_path, vdf_port=vdf2_port
    )
    harvester_service = await harvester_iter.__anext__()
    harvester = harvester_service._node

    async def num_connections() -> int:
        count = len(harvester.server.all_connections.items())
        return count

    await time_out_assert_custom_interval(10, 3, num_connections, 1)
    node_iters = [
        introducer_iter,
        harvester_iter,
        farmer_iter,
        setup_vdf_clients(shared_b_tools, shared_b_tools.config["self_hostname"], vdf1_port),
        timelord_iter,
        full_node_iters[0],
        full_node_iters[1],
        setup_vdf_client(shared_b_tools, shared_b_tools.config["self_hostname"], vdf2_port),
        timelord_bluebox_iter,
    ]
    if connect_to_daemon:
        node_iters.append(daemon_iter)
    timelord = await timelord_iter.__anext__()
    vdf_clients = await node_iters[3].__anext__()
    timelord_bluebox_service = await timelord_bluebox_iter.__anext__()
    timelord_bluebox = timelord_bluebox_service._api
    timelord_bluebox_server = timelord_bluebox_service._node.server
    vdf_bluebox_clients = await node_iters[7].__anext__()
    ret = (
        node_apis[0],
        node_apis[1],
        harvester,
        farmer_service._node,
        introducer,
        timelord,
        vdf_clients,
        vdf_bluebox_clients,
        timelord_bluebox,
        timelord_bluebox_server,
    )
    return daemon_ws, node_iters, ret
>>>>>>> 7df9599b
<|MERGE_RESOLUTION|>--- conflicted
+++ resolved
@@ -369,7 +369,6 @@
     if b_tools_1 is None:
         b_tools_1 = await create_block_tools_async(constants=consensus_constants, keychain=keychain2)
     # Start the introducer first so we can find out the port, and use that for the nodes
-<<<<<<< HEAD
     async with setup_introducer(shared_b_tools, uint16(0)) as introducer_service:
         introducer = introducer_service._api
         introducer_server = introducer_service._node.server
@@ -412,10 +411,20 @@
                     vdf1_port = uint16(find_available_listen_port("vdf1"))
                     vdf2_port = uint16(find_available_listen_port("vdf2"))
                     async with setup_timelord(
-                        full_node_0_port, False, consensus_constants, b_tools, vdf_port=vdf1_port
+                        full_node_0_port,
+                        False,
+                        consensus_constants,
+                        b_tools.config,
+                        b_tools.root_path,
+                        vdf_port=vdf1_port,
                     ) as timelord:
                         async with setup_timelord(
-                            uint16(1000), True, consensus_constants, b_tools_1, vdf_port=vdf2_port
+                            uint16(1000),
+                            True,
+                            consensus_constants,
+                            b_tools_1.config,
+                            b_tools_1.root_path,
+                            vdf_port=vdf2_port,
                         ) as timelord_bluebox_service:
 
                             async def num_connections() -> int:
@@ -444,92 +453,4 @@
                                         timelord_bluebox_server,
                                     )
                                     async with setup_daemon(btools=b_tools) as daemon_ws:
-                                        yield daemon_ws, ret
-=======
-    introducer_iter = setup_introducer(shared_b_tools, uint16(0))
-    introducer_service = await introducer_iter.__anext__()
-    introducer = introducer_service._api
-    introducer_server = introducer_service._node.server
-    # Then start the full node so we can use the port for the farmer and timelord
-    full_node_iters = [
-        setup_full_node(
-            consensus_constants,
-            f"blockchain_test_{i}.db",
-            shared_b_tools.config["self_hostname"],
-            b_tools if i == 0 else b_tools_1,
-            introducer_server._port,
-            False,
-            10,
-            True,
-            connect_to_daemon=connect_to_daemon,
-            db_version=db_version,
-        )
-        for i in range(2)
-    ]
-    nodes = [await fni.__anext__() for fni in full_node_iters]
-    node_apis = [fni._api for fni in nodes]
-    full_node_0_port = node_apis[0].full_node.server.get_port()
-    farmer_iter = setup_farmer(
-        shared_b_tools,
-        shared_b_tools.root_path / "harvester",
-        shared_b_tools.config["self_hostname"],
-        consensus_constants,
-        full_node_0_port,
-    )
-    farmer_service = await farmer_iter.__anext__()
-    harvester_iter = setup_harvester(
-        shared_b_tools,
-        shared_b_tools.root_path / "harvester",
-        UnresolvedPeerInfo(shared_b_tools.config["self_hostname"], farmer_service._server.get_port()),
-        consensus_constants,
-    )
-    vdf1_port = uint16(find_available_listen_port("vdf1"))
-    vdf2_port = uint16(find_available_listen_port("vdf2"))
-
-    timelord_iter = setup_timelord(
-        full_node_0_port, False, consensus_constants, b_tools.config, b_tools.root_path, vdf_port=vdf1_port
-    )
-    timelord_bluebox_iter = setup_timelord(
-        uint16(1000), True, consensus_constants, b_tools_1.config, b_tools_1.root_path, vdf_port=vdf2_port
-    )
-    harvester_service = await harvester_iter.__anext__()
-    harvester = harvester_service._node
-
-    async def num_connections() -> int:
-        count = len(harvester.server.all_connections.items())
-        return count
-
-    await time_out_assert_custom_interval(10, 3, num_connections, 1)
-    node_iters = [
-        introducer_iter,
-        harvester_iter,
-        farmer_iter,
-        setup_vdf_clients(shared_b_tools, shared_b_tools.config["self_hostname"], vdf1_port),
-        timelord_iter,
-        full_node_iters[0],
-        full_node_iters[1],
-        setup_vdf_client(shared_b_tools, shared_b_tools.config["self_hostname"], vdf2_port),
-        timelord_bluebox_iter,
-    ]
-    if connect_to_daemon:
-        node_iters.append(daemon_iter)
-    timelord = await timelord_iter.__anext__()
-    vdf_clients = await node_iters[3].__anext__()
-    timelord_bluebox_service = await timelord_bluebox_iter.__anext__()
-    timelord_bluebox = timelord_bluebox_service._api
-    timelord_bluebox_server = timelord_bluebox_service._node.server
-    vdf_bluebox_clients = await node_iters[7].__anext__()
-    ret = (
-        node_apis[0],
-        node_apis[1],
-        harvester,
-        farmer_service._node,
-        introducer,
-        timelord,
-        vdf_clients,
-        vdf_bluebox_clients,
-        timelord_bluebox,
-        timelord_bluebox_server,
-    )
-    return daemon_ws, node_iters, ret
->>>>>>> 7df9599b
+                                        yield daemon_ws, ret