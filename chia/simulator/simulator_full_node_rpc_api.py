--- conflicted
+++ resolved
@@ -64,13 +64,8 @@
         return {"puzzle_hash": self.simulator_api.bt.farmer_ph.hex()}
 
     async def get_all_coins(self, _request: Dict[str, object]) -> EndpointResult:
-<<<<<<< HEAD
         p_request = GetAllCoinsProtocol(bool(_request.get("include_spent_coins", False)))
-        result: List[CoinRecord] = await self.service.server.api.get_all_coins(p_request)
-=======
-        p_request = GetAllCoinsProtocol(bool((_request.get("include_spent_coins", False))))
         result: List[CoinRecord] = await self.simulator_api.get_all_coins(p_request)
->>>>>>> 344a7bbb
         return {"coin_records": [coin_record.to_json_dict() for coin_record in result]}
 
     async def get_all_puzzle_hashes(self, _request: Dict[str, object]) -> EndpointResult:
