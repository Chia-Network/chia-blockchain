from __future__ import annotations

import asyncio
import itertools
import time
from typing import Any, Collection, Dict, Iterator, List, Optional, Set, Tuple

from chia.consensus.block_record import BlockRecord
from chia.consensus.block_rewards import calculate_base_farmer_reward, calculate_pool_reward
from chia.consensus.multiprocess_validation import PreValidationResult
from chia.full_node.full_node import FullNode
from chia.full_node.full_node_api import FullNodeAPI
from chia.protocols.full_node_protocol import RespondBlock
from chia.rpc.rpc_server import default_get_connections
from chia.server.outbound_message import NodeType
from chia.simulator.block_tools import BlockTools
from chia.simulator.simulator_protocol import FarmNewBlockProtocol, GetAllCoinsProtocol, ReorgProtocol
from chia.types.blockchain_format.coin import Coin
from chia.types.blockchain_format.sized_bytes import bytes32
from chia.types.coin_record import CoinRecord
from chia.types.full_block import FullBlock
from chia.types.spend_bundle import SpendBundle
from chia.util.config import lock_and_load_config, save_config
from chia.util.ints import uint8, uint32, uint64, uint128
from chia.wallet.transaction_record import TransactionRecord
from chia.wallet.util.wallet_types import AmountWithPuzzlehash
from chia.wallet.wallet import Wallet


def backoff_times(
    initial: float = 0.001,
    final: float = 0.100,
    time_to_final: float = 0.5,
    clock=time.monotonic,
) -> Iterator[float]:
    # initially implemented as a simple linear backoff

    start = clock()
    delta = 0

    result_range = final - initial

    while True:
        yield min(final, initial + ((delta / time_to_final) * result_range))
        delta = clock() - start


async def wait_for_coins_in_wallet(coins: Set[Coin], wallet: Wallet):
    """Wait until all of the specified coins are simultaneously reported as spendable
    in by the wallet.

    Arguments:
        coins: The coins expected to be received.
        wallet: The wallet expected to receive the coins.
    """
    while True:
        spendable_wallet_coin_records = await wallet.wallet_state_manager.get_spendable_coins_for_wallet(
            wallet_id=wallet.id()
        )
        spendable_wallet_coins = {record.coin for record in spendable_wallet_coin_records}

        if coins.issubset(spendable_wallet_coins):
            return

        await asyncio.sleep(0.050)


class FullNodeSimulator(FullNodeAPI):
    def __init__(self, full_node: FullNode, block_tools: BlockTools, config: Dict) -> None:
        super().__init__(full_node)
        self.bt = block_tools
        self.full_node = full_node
        self.config = config
        self.time_per_block: Optional[float] = None
        self.full_node.simulator_transaction_callback = self.autofarm_transaction
        self.use_current_time: bool = self.config.get("simulator", {}).get("use_current_time", False)
        self.auto_farm: bool = self.config.get("simulator", {}).get("auto_farm", False)

    def get_connections(self, request_node_type: Optional[NodeType]) -> List[Dict[str, Any]]:
        return default_get_connections(server=self.server, request_node_type=request_node_type)

    async def get_all_full_blocks(self) -> List[FullBlock]:
        peak: Optional[BlockRecord] = self.full_node.blockchain.get_peak()
        if peak is None:
            return []
        blocks = []
        peak_block = await self.full_node.blockchain.get_full_block(peak.header_hash)
        if peak_block is None:
            return []
        blocks.append(peak_block)
        current = peak_block
        while True:
            prev = await self.full_node.blockchain.get_full_block(current.prev_header_hash)
            if prev is not None:
                current = prev
                blocks.append(prev)
            else:
                break

        blocks.reverse()
        return blocks

    async def autofarm_transaction(self, spend_name: bytes32) -> None:
        if self.auto_farm:
            self.log.info(f"Autofarm triggered by tx-id: {spend_name.hex()}")
            new_block = FarmNewBlockProtocol(self.bt.farmer_ph)
            await self.farm_new_transaction_block(new_block, force_wait_for_timestamp=True)

    async def update_autofarm_config(self, enable_autofarm: bool) -> bool:
        if enable_autofarm == self.auto_farm:
            return self.auto_farm
        else:
            self.auto_farm = enable_autofarm
            with lock_and_load_config(self.bt.root_path, "config.yaml") as config:
                if "simulator" in config:
                    config["simulator"]["auto_farm"] = self.auto_farm
                save_config(self.bt.root_path, "config.yaml", config)
            self.config = config
            if self.auto_farm is True and self.full_node.mempool_manager.mempool.total_mempool_cost > 0:
                # if mempool is not empty and auto farm was just enabled, farm a block
                await self.farm_new_transaction_block(FarmNewBlockProtocol(self.bt.farmer_ph))
            return self.auto_farm

    async def get_all_coins(self, request: GetAllCoinsProtocol) -> List[CoinRecord]:
        return await self.full_node.coin_store.get_all_coins(request.include_spent_coins)

    async def revert_block_height(self, new_height: uint32) -> None:
        """
        This completely deletes blocks from the blockchain.
        While reorgs are preferred, this is also an option
        Note: This does not broadcast the changes, and all wallets will need to be wiped.
        """
        async with self.full_node._blockchain_lock_high_priority:
            peak_height: Optional[uint32] = self.full_node.blockchain.get_peak_height()
            if peak_height is None:
                raise ValueError("We can't revert without any blocks.")
            elif peak_height - 1 < new_height:
                raise ValueError("Cannot revert to a height greater than the current peak height.")
            elif new_height < 1:
                raise ValueError("Cannot revert to a height less than 1.")
            block_record: BlockRecord = self.full_node.blockchain.height_to_block_record(new_height)
            # remove enough data to allow a bunch of blocks to be wiped.
            async with self.full_node.block_store.db_wrapper.writer():
                # set coinstore
                await self.full_node.coin_store.rollback_to_block(new_height)
                # set blockstore to new height
                await self.full_node.block_store.rollback(new_height)
                await self.full_node.block_store.set_peak(block_record.header_hash)
                self.full_node.blockchain._peak_height = new_height
        # reload mempool
        await self.full_node.mempool_manager.new_peak(block_record, None)

    async def get_all_puzzle_hashes(self) -> Dict[bytes32, Tuple[uint128, int]]:
        # puzzle_hash, (total_amount, num_transactions)
        ph_total_amount: Dict[bytes32, Tuple[uint128, int]] = {}
        all_non_spent_coins: List[CoinRecord] = await self.get_all_coins(GetAllCoinsProtocol(False))
        for cr in all_non_spent_coins:
            if cr.coin.puzzle_hash not in ph_total_amount:
                ph_total_amount[cr.coin.puzzle_hash] = (uint128(cr.coin.amount), 1)
            else:
                dict_value: Tuple[uint128, int] = ph_total_amount[cr.coin.puzzle_hash]
                ph_total_amount[cr.coin.puzzle_hash] = (uint128(cr.coin.amount + dict_value[0]), dict_value[1] + 1)
        return ph_total_amount

    async def farm_new_transaction_block(
        self, request: FarmNewBlockProtocol, force_wait_for_timestamp: bool = False
    ) -> FullBlock:
        async with self.full_node._blockchain_lock_high_priority:
            self.log.info("Farming new block!")
            current_blocks = await self.get_all_full_blocks()
            if len(current_blocks) == 0:
                genesis = self.bt.get_consecutive_blocks(uint8(1))[0]
                pre_validation_results: List[
                    PreValidationResult
                ] = await self.full_node.blockchain.pre_validate_blocks_multiprocessing(
                    [genesis], {}, validate_signatures=True
                )
                assert pre_validation_results is not None
                await self.full_node.blockchain.receive_block(genesis, pre_validation_results[0])

            peak = self.full_node.blockchain.get_peak()
            assert peak is not None
            curr: BlockRecord = peak
            while not curr.is_transaction_block:
                curr = self.full_node.blockchain.block_record(curr.prev_hash)
            current_time = self.use_current_time
            time_per_block = self.time_per_block
            assert curr.timestamp is not None
            if int(time.time()) <= int(curr.timestamp):
                if force_wait_for_timestamp:
                    await asyncio.sleep(1)
                else:
                    current_time = False
                    time_per_block = 1
            mempool_bundle = await self.full_node.mempool_manager.create_bundle_from_mempool(curr.header_hash)
            if mempool_bundle is None:
                spend_bundle = None
            else:
                spend_bundle = mempool_bundle[0]

            current_blocks = await self.get_all_full_blocks()
            target = request.puzzle_hash
            more = self.bt.get_consecutive_blocks(
                1,
                time_per_block=time_per_block,
                transaction_data=spend_bundle,
                farmer_reward_puzzle_hash=target,
                pool_reward_puzzle_hash=target,
                block_list_input=current_blocks,
                guarantee_transaction_block=True,
                current_time=current_time,
                previous_generator=self.full_node.full_node_store.previous_generator,
            )
            rr = RespondBlock(more[-1])
        await self.full_node.respond_block(rr)
        return more[-1]

    async def farm_new_block(self, request: FarmNewBlockProtocol, force_wait_for_timestamp: bool = False):
        async with self.full_node._blockchain_lock_high_priority:
            self.log.info("Farming new block!")
            current_blocks = await self.get_all_full_blocks()
            if len(current_blocks) == 0:
                genesis = self.bt.get_consecutive_blocks(uint8(1))[0]
                pre_validation_results: List[
                    PreValidationResult
                ] = await self.full_node.blockchain.pre_validate_blocks_multiprocessing(
                    [genesis], {}, validate_signatures=True
                )
                assert pre_validation_results is not None
                await self.full_node.blockchain.receive_block(genesis, pre_validation_results[0])

            peak = self.full_node.blockchain.get_peak()
            assert peak is not None
            curr: BlockRecord = peak
            while not curr.is_transaction_block:
                curr = self.full_node.blockchain.block_record(curr.prev_hash)
            current_time = self.use_current_time
            time_per_block = self.time_per_block
            assert curr.timestamp is not None
            if int(time.time()) <= int(curr.timestamp):
                if force_wait_for_timestamp:
                    await asyncio.sleep(1)
                else:
                    current_time = False
                    time_per_block = 1
            mempool_bundle = await self.full_node.mempool_manager.create_bundle_from_mempool(curr.header_hash)
            if mempool_bundle is None:
                spend_bundle = None
            else:
                spend_bundle = mempool_bundle[0]
            current_blocks = await self.get_all_full_blocks()
            target = request.puzzle_hash
            more = self.bt.get_consecutive_blocks(
                1,
                transaction_data=spend_bundle,
                farmer_reward_puzzle_hash=target,
                pool_reward_puzzle_hash=target,
                block_list_input=current_blocks,
                current_time=current_time,
                time_per_block=time_per_block,
            )
            rr: RespondBlock = RespondBlock(more[-1])
        await self.full_node.respond_block(rr)

    async def reorg_from_index_to_new_index(self, request: ReorgProtocol):
        new_index = request.new_index
        old_index = request.old_index
        coinbase_ph = request.puzzle_hash
        seed = request.seed
        if seed is None:
            seed = bytes32(32 * b"1")

        current_blocks = await self.get_all_full_blocks()
        block_count = new_index - old_index

        more_blocks = self.bt.get_consecutive_blocks(
            block_count,
            farmer_reward_puzzle_hash=coinbase_ph,
            pool_reward_puzzle_hash=coinbase_ph,
            block_list_input=current_blocks[: old_index + 1],
            force_overflow=True,
            guarantee_transaction_block=True,
            seed=seed,
        )

        for block in more_blocks:
            await self.full_node.respond_block(RespondBlock(block))

    async def process_blocks(self, count: int, farm_to: bytes32 = bytes32([0] * 32)) -> int:
        """Process the requested number of blocks including farming to the passed puzzle
        hash. Note that the rewards for the last block will not have been processed.
        Consider `.farm_blocks()` or `.farm_rewards()` if the goal is to receive XCH at
        an address.

        Arguments:
            count: The number of blocks to process.
            farm_to: The puzzle hash to farm the block rewards to.

        Returns:
            The total number of reward mojos for the processed blocks.
        """
        rewards = 0
        height = uint32(0)

        if count == 0:
            return rewards

        for _ in range(count):
            block: FullBlock = await self.farm_new_transaction_block(FarmNewBlockProtocol(farm_to))
            height = uint32(block.height)
            rewards += calculate_pool_reward(height) + calculate_base_farmer_reward(height)

        while True:
            peak_height = self.full_node.blockchain.get_peak_height()
            if peak_height is None:
                raise RuntimeError("Peak height still None after processing at least one block")

            if peak_height >= height:
                break

            await asyncio.sleep(0.050)

        return rewards

    async def farm_blocks(self, count: int, wallet: Wallet) -> int:
        """Farm the requested number of blocks to the passed wallet. This will
        process additional blocks as needed to process the reward transactions
        and also wait for the rewards to be present in the wallet.

        Arguments:
            count: The number of blocks to farm.
            wallet: The wallet to farm the block rewards to.

        Returns:
            The total number of reward mojos farmed to the requested address.
        """
        if count == 0:
            return 0

        rewards = await self.process_blocks(count=count, farm_to=await wallet.get_new_puzzlehash())
        await self.process_blocks(count=1)

        peak_height = self.full_node.blockchain.get_peak_height()
        if peak_height is None:
            raise RuntimeError("Peak height still None after processing at least one block")

        coin_records = await self.full_node.coin_store.get_coins_added_at_height(height=peak_height)
        block_reward_coins = {record.coin for record in coin_records}

        await wait_for_coins_in_wallet(coins=block_reward_coins, wallet=wallet)

        return rewards

    async def farm_rewards(self, amount: int, wallet: Wallet) -> int:
        """Farm at least the requested amount of mojos to the passed wallet. Extra
        mojos will be received based on the block rewards at the present block height.
        The rewards will be present in the wall before returning.

        Arguments:
            amount: The minimum number of mojos to farm.
            wallet: The wallet to farm the block rewards to.

        Returns:
            The total number of reward mojos farmed to the requested wallet.
        """
        rewards = 0

        if amount == 0:
            return rewards

        height_before = self.full_node.blockchain.get_peak_height()
        if height_before is None:
            height_before = uint32(0)

        for count in itertools.count(1):
            height = uint32(height_before + count)
            rewards += calculate_pool_reward(height) + calculate_base_farmer_reward(height)

            if rewards >= amount:
                await self.farm_blocks(count=count, wallet=wallet)
                return rewards

        raise Exception("internal error")

    async def wait_transaction_records_entered_mempool(self, records: Collection[TransactionRecord]) -> None:
        """Wait until the transaction records have entered the mempool.  Transaction
        records with no spend bundle are ignored.

        Arguments:
            records: The transaction records to wait for.
        """
        ids_to_check: Set[bytes32] = set()
        for record in records:
            if record.spend_bundle is None:
                continue

            ids_to_check.add(record.spend_bundle.name())

        while True:
            found = set()
            for spend_bundle_name in ids_to_check:
                tx = self.full_node.mempool_manager.get_spendbundle(spend_bundle_name)
                if tx is not None:
                    found.add(spend_bundle_name)
            ids_to_check = ids_to_check.difference(found)

            if len(ids_to_check) == 0:
                return

            await asyncio.sleep(0.050)

<<<<<<< HEAD
    async def process_transactions(
        self,
        records: Collection[TransactionRecord] = (),
        bundles: Collection[SpendBundle] = (),
    ) -> None:
=======
    async def process_transaction_records(self, records: Collection[TransactionRecord] = ()) -> None:
>>>>>>> 5881c983
        """Process the specified transaction records and wait until they have been
        included in a block.

        Arguments:
            records: The transaction records to process.
            bundles: The spend bundles to process.
        """
<<<<<<< HEAD
        coins_to_wait_for: Set[Coin] = {addition for bundle in bundles for addition in bundle.additions()}
=======

        coins_to_wait_for: Set[Coin] = set()
>>>>>>> 5881c983
        for record in records:
            if record.spend_bundle is None:
                continue

            coins_to_wait_for.update(record.spend_bundle.additions())

        await self.wait_transaction_records_entered_mempool(records=records)

        return await self.process_coin_spends(coins=coins_to_wait_for)

    async def process_spend_bundles(self, bundles: Collection[SpendBundle] = ()) -> None:
        """Process the specified spend bundles and wait until they have been included
        in a block.

        Arguments:
            bundles: The spend bundles to process.
        """

        coins_to_wait_for: Set[Coin] = {addition for bundle in bundles for addition in bundle.additions()}
        return await self.process_coin_spends(coins=coins_to_wait_for)

    async def process_coin_spends(self, coins: Collection[Coin] = ()) -> None:
        """Process the specified coin names and wait until they have been created in a
        block.

        Arguments:
            coin_names: The coin names to process.
        """

        coin_set = set(coins)
        coin_store = self.full_node.coin_store

        while True:
            await self.process_blocks(count=1)

            found: Set[Coin] = set()
            for coin in coin_set:
                # TODO: is this the proper check?
                if await coin_store.get_coin_record(coin.name()) is not None:
                    found.add(coin)

            coin_set = coin_set.difference(found)

            if len(coin_set) == 0:
                return

    async def create_coins_with_amounts(
        self,
        amounts: List[int],
        wallet: Wallet,
        per_transaction_record_group: int = 50,
    ) -> Set[Coin]:
        """Create coins with the requested amount.  This is useful when you need a
        bunch of coins for a test and don't need to farm that many.

        Arguments:
            amounts: A list with entries of mojo amounts corresponding to each
                coin to create.
            wallet: The wallet to send the new coins to.
            per_transaction_record_group: The maximum number of coins to create in each
                transaction record.

        Returns:
            A set of the generated coins.  Note that this does not include any change
            coins that were created.
        """
        invalid_amounts = [amount for amount in amounts if amount <= 0]
        if len(invalid_amounts) > 0:
            invalid_amounts_string = ", ".join(str(amount) for amount in invalid_amounts)
            raise Exception(f"Coins must have a positive value, request included: {invalid_amounts_string}")

        if len(amounts) == 0:
            return set()

        # TODO: This is a poor duplication of code in
        #       WalletRpcApi.create_signed_transaction().  Perhaps it should be moved
        #       somewhere more reusable.

        outputs: List[AmountWithPuzzlehash] = []
        for amount in amounts:
            puzzle_hash = await wallet.get_new_puzzlehash()
            outputs.append({"puzzlehash": puzzle_hash, "amount": uint64(amount), "memos": []})

        transaction_records: List[TransactionRecord] = []
        outputs_iterator = iter(outputs)
        while True:
            # The outputs iterator must be second in the zip() call otherwise we lose
            # an element when reaching the end of the range object.
            outputs_group = [output for _, output in zip(range(per_transaction_record_group), outputs_iterator)]

            if len(outputs_group) > 0:
                async with wallet.wallet_state_manager.lock:
                    tx = await wallet.generate_signed_transaction(
                        amount=outputs_group[0]["amount"],
                        puzzle_hash=outputs_group[0]["puzzlehash"],
                        primaries=outputs_group[1:],
                    )
                await wallet.push_transaction(tx=tx)
                transaction_records.append(tx)
            else:
                break

        await self.process_transactions(records=transaction_records)

        output_coins = {coin for transaction_record in transaction_records for coin in transaction_record.additions}
        puzzle_hashes = {output["puzzlehash"] for output in outputs}
        change_coins = {coin for coin in output_coins if coin.puzzle_hash not in puzzle_hashes}
        coins_to_receive = output_coins - change_coins
        await wait_for_coins_in_wallet(coins=coins_to_receive, wallet=wallet)

        return coins_to_receive

    def tx_id_in_mempool(self, tx_id: bytes32) -> bool:
        spendbundle = self.full_node.mempool_manager.get_spendbundle(bundle_hash=tx_id)
        return spendbundle is not None

    def txs_in_mempool(self, txs: List[TransactionRecord]) -> bool:
        return all(self.tx_id_in_mempool(tx_id=tx.spend_bundle.name()) for tx in txs if tx.spend_bundle is not None)<|MERGE_RESOLUTION|>--- conflicted
+++ resolved
@@ -409,28 +409,15 @@
 
             await asyncio.sleep(0.050)
 
-<<<<<<< HEAD
-    async def process_transactions(
-        self,
-        records: Collection[TransactionRecord] = (),
-        bundles: Collection[SpendBundle] = (),
-    ) -> None:
-=======
     async def process_transaction_records(self, records: Collection[TransactionRecord] = ()) -> None:
->>>>>>> 5881c983
         """Process the specified transaction records and wait until they have been
         included in a block.
 
         Arguments:
             records: The transaction records to process.
-            bundles: The spend bundles to process.
-        """
-<<<<<<< HEAD
-        coins_to_wait_for: Set[Coin] = {addition for bundle in bundles for addition in bundle.additions()}
-=======
+        """
 
         coins_to_wait_for: Set[Coin] = set()
->>>>>>> 5881c983
         for record in records:
             if record.spend_bundle is None:
                 continue
@@ -533,7 +520,7 @@
             else:
                 break
 
-        await self.process_transactions(records=transaction_records)
+        await self.process_transaction_records(records=transaction_records)
 
         output_coins = {coin for transaction_record in transaction_records for coin in transaction_record.additions}
         puzzle_hashes = {output["puzzlehash"] for output in outputs}
