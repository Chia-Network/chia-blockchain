from __future__ import annotations

import asyncio
import copy
import logging
import os
import random
import shutil
import ssl
import sys
import tempfile
import time
from collections.abc import Sequence
from dataclasses import dataclass, replace
from pathlib import Path
from random import Random
from typing import Any, Callable, Optional

import anyio
from chia_rs import ALLOW_BACKREFS, MEMPOOL_MODE, AugSchemeMPL, G1Element, G2Element, PrivateKey, solution_generator

from chia.consensus.block_creation import create_unfinished_block, unfinished_block_to_full_block
from chia.consensus.block_record import BlockRecord
from chia.consensus.blockchain_interface import BlockRecordsProtocol
from chia.consensus.coinbase import create_puzzlehash_for_pk
from chia.consensus.condition_costs import ConditionCost
from chia.consensus.constants import ConsensusConstants, replace_str_to_bytes
from chia.consensus.default_constants import DEFAULT_CONSTANTS
from chia.consensus.deficit import calculate_deficit
from chia.consensus.full_block_to_block_record import block_to_block_record
from chia.consensus.make_sub_epoch_summary import next_sub_epoch_summary
from chia.consensus.pot_iterations import (
    calculate_ip_iters,
    calculate_iterations_quality,
    calculate_sp_interval_iters,
    calculate_sp_iters,
    is_overflow_block,
)
from chia.consensus.vdf_info_computation import get_signage_point_vdf_info
from chia.daemon.keychain_proxy import KeychainProxy, connect_to_keychain_and_validate, wrap_local_keychain
from chia.full_node.bundle_tools import simple_solution_generator, simple_solution_generator_backrefs
from chia.full_node.signage_point import SignagePoint
from chia.plotting.create_plots import PlotKeys, create_plots
from chia.plotting.manager import PlotManager
from chia.plotting.util import (
    Params,
    PlotRefreshEvents,
    PlotRefreshResult,
    PlotsRefreshParameter,
    add_plot_directory,
    parse_plot_info,
)
from chia.server.server import ssl_context_for_client
from chia.simulator.socket import find_available_listen_port
from chia.simulator.ssl_certs import (
    SSLTestCACertAndPrivateKey,
    SSLTestCollateralWrapper,
    SSLTestNodeCertsAndKeys,
    get_next_nodes_certs_and_keys,
    get_next_private_ca_cert_and_key,
)
from chia.simulator.wallet_tools import WalletTool
from chia.ssl.create_ssl import create_all_ssl
from chia.types.blockchain_format.classgroup import ClassgroupElement
from chia.types.blockchain_format.coin import Coin
from chia.types.blockchain_format.pool_target import PoolTarget
from chia.types.blockchain_format.program import INFINITE_COST, Program
from chia.types.blockchain_format.proof_of_space import (
    ProofOfSpace,
    calculate_pos_challenge,
    calculate_prefix_bits,
    generate_plot_public_key,
    generate_taproot_sk,
    passes_plot_filter,
    verify_and_get_quality_string,
)
from chia.types.blockchain_format.serialized_program import SerializedProgram
from chia.types.blockchain_format.sized_bytes import bytes32
from chia.types.blockchain_format.slots import (
    ChallengeChainSubSlot,
    InfusedChallengeChainSubSlot,
    RewardChainSubSlot,
    SubSlotProofs,
)
from chia.types.blockchain_format.sub_epoch_summary import SubEpochSummary
from chia.types.blockchain_format.vdf import VDFInfo, VDFProof
from chia.types.condition_opcodes import ConditionOpcode
from chia.types.end_of_slot_bundle import EndOfSubSlotBundle
from chia.types.full_block import FullBlock
from chia.types.generator_types import BlockGenerator
from chia.types.spend_bundle import SpendBundle
from chia.types.unfinished_block import UnfinishedBlock
from chia.util.bech32m import encode_puzzle_hash
from chia.util.block_cache import BlockCache
from chia.util.config import (
    config_path_for_filename,
    create_default_chia_config,
    load_config,
    lock_config,
    override_config,
    save_config,
)
from chia.util.default_root import DEFAULT_ROOT_PATH
from chia.util.hash import std_hash
from chia.util.ints import uint8, uint16, uint32, uint64, uint128
from chia.util.keychain import Keychain, bytes_to_mnemonic
from chia.util.ssl_check import fix_ssl
from chia.util.timing import adjusted_timeout, backoff_times
from chia.util.vdf_prover import get_vdf_info_and_proof
from chia.wallet.derive_keys import (
    master_sk_to_farmer_sk,
    master_sk_to_local_sk,
    master_sk_to_pool_sk,
    master_sk_to_wallet_sk,
)
from chia.wallet.puzzles.load_clvm import load_serialized_clvm_maybe_recompile

GENERATOR_MOD: SerializedProgram = load_serialized_clvm_maybe_recompile(
    "rom_bootstrap_generator.clsp", package_or_requirement="chia.consensus.puzzles"
)

DESERIALIZE_MOD = load_serialized_clvm_maybe_recompile(
    "chialisp_deserialisation.clsp", package_or_requirement="chia.consensus.puzzles"
)

test_constants = DEFAULT_CONSTANTS.replace(
    MIN_PLOT_SIZE=uint8(18),
    MIN_BLOCKS_PER_CHALLENGE_BLOCK=uint8(12),
    DIFFICULTY_STARTING=uint64(2**10),
    DISCRIMINANT_SIZE_BITS=uint16(16),
    SUB_EPOCH_BLOCKS=uint32(170),
    WEIGHT_PROOF_THRESHOLD=uint8(2),
    WEIGHT_PROOF_RECENT_BLOCKS=uint32(380),
    DIFFICULTY_CONSTANT_FACTOR=uint128(33554432),
    NUM_SPS_SUB_SLOT=uint32(16),  # Must be a power of 2
    MAX_SUB_SLOT_BLOCKS=uint32(50),
    EPOCH_BLOCKS=uint32(340),
    # the block cache must contain at least 3 epochs in order for
    # create_prev_sub_epoch_segments() to have access to all the blocks it needs
    # from the cache
    BLOCKS_CACHE_SIZE=uint32(340 * 3),  # Coordinate with the above values
    SUB_SLOT_TIME_TARGET=uint16(600),  # The target number of seconds per slot, mainnet 600
    SUB_SLOT_ITERS_STARTING=uint64(2**10),  # Must be a multiple of 64
    NUMBER_ZERO_BITS_PLOT_FILTER=uint8(1),  # H(plot signature of the challenge) must start with these many zeroes
    # Allows creating blockchains with timestamps up to 10 days in the future, for testing
    MAX_FUTURE_TIME2=uint32(3600 * 24 * 10),
    MEMPOOL_BLOCK_BUFFER=uint8(6),
)


def compute_additions_unchecked(sb: SpendBundle) -> list[Coin]:
    ret: list[Coin] = []
    for cs in sb.coin_spends:
        parent_id = cs.coin.name()
        _, r = cs.puzzle_reveal.run_with_cost(INFINITE_COST, cs.solution)
        for cond in Program.to(r).as_iter():
            atoms = cond.as_iter()
            op = next(atoms).atom
            if op != ConditionOpcode.CREATE_COIN.value:
                continue
            puzzle_hash = next(atoms).as_atom()
            amount = uint64(next(atoms).as_int())
            ret.append(Coin(parent_id, puzzle_hash, amount))
    return ret


def make_spend_bundle(coins: list[Coin], wallet: WalletTool, rng: Random) -> tuple[SpendBundle, list[Coin]]:
    """
    makes a new spend bundle (block generator) spending some of the coins in the
    list of coins. The list will be updated to have spent coins removed and new
    coins appended.
    """
    new_coins: list[Coin] = []
    spend_bundles: list[SpendBundle] = []
    to_spend = rng.sample(coins, min(5, len(coins)))
    receiver = wallet.get_new_puzzlehash()
    for c in to_spend:
        bundle = wallet.generate_signed_transaction(uint64(c.amount // 2), receiver, c)
        new_coins.extend(bundle.additions())
        spend_bundles.append(bundle)
        coins.remove(c)

    coins.extend(new_coins)

    return SpendBundle.aggregate(spend_bundles), new_coins


class BlockTools:
    """
    Tools to generate blocks for testing.
    """

    _block_cache_header: bytes32
    _block_cache_height_to_hash: dict[uint32, bytes32]
    _block_cache_difficulty: uint64
    _block_cache: dict[bytes32, BlockRecord]

    def __init__(
        self,
        constants: ConsensusConstants = test_constants,
        root_path: Optional[Path] = None,
        keychain: Optional[Keychain] = None,
        config_overrides: Optional[dict[str, Any]] = None,
        automated_testing: bool = True,
        plot_dir: str = "test-plots",
        log: logging.Logger = logging.getLogger(__name__),
    ) -> None:
        self._block_cache_header = bytes32([0] * 32)

        self._tempdir = None
        if root_path is None:
            self._tempdir = tempfile.TemporaryDirectory()
            root_path = Path(self._tempdir.name)

        self.root_path = root_path
        self.log = log
        self.local_keychain = keychain
        self.local_sk_cache: dict[bytes32, tuple[PrivateKey, Any]] = {}
        self.automated_testing = automated_testing
        self.plot_dir_name = plot_dir

        if automated_testing:
            # Hold onto the wrappers so that they can keep track of whether the certs/keys
            # are in use by another BlockTools instance.
            self.ssl_ca_cert_and_key_wrapper: SSLTestCollateralWrapper[SSLTestCACertAndPrivateKey] = (
                get_next_private_ca_cert_and_key()
            )
            self.ssl_nodes_certs_and_keys_wrapper: SSLTestCollateralWrapper[SSLTestNodeCertsAndKeys] = (
                get_next_nodes_certs_and_keys()
            )
            create_default_chia_config(root_path)
            create_all_ssl(
                root_path,
                private_ca_crt_and_key=self.ssl_ca_cert_and_key_wrapper.collateral.cert_and_key,
                node_certs_and_keys=self.ssl_nodes_certs_and_keys_wrapper.collateral.certs_and_keys,
            )
            fix_ssl(root_path)
            with lock_config(root_path=root_path, filename="config.yaml"):
                path = config_path_for_filename(root_path=root_path, filename="config.yaml")
                path.write_text(path.read_text().replace("localhost", "127.0.0.1"))
        self._config = load_config(self.root_path, "config.yaml")
        if automated_testing:
            if config_overrides is None:
                config_overrides = {}
            config_overrides["logging.log_stdout"] = True
            config_overrides["selected_network"] = "testnet0"
            for service in [
                "harvester",
                "farmer",
                "full_node",
                "wallet",
                "introducer",
                "timelord",
                "pool",
                "simulator",
            ]:
                config_overrides[service + ".selected_network"] = "testnet0"

            # some tests start the daemon, make sure it's on a free port
            config_overrides["daemon_port"] = find_available_listen_port("BlockTools daemon")

        self._config = override_config(self._config, config_overrides)

        with lock_config(self.root_path, "config.yaml"):
            save_config(self.root_path, "config.yaml", self._config)
        overrides = self._config["network_overrides"]["constants"][self._config["selected_network"]]
        updated_constants = replace_str_to_bytes(constants, **overrides)
        self.constants = updated_constants

        self.plot_dir: Path = get_plot_dir(self.plot_dir_name, self.automated_testing)
        self.temp_dir: Path = get_plot_tmp_dir(self.plot_dir_name, self.automated_testing)
        self.plot_dir.mkdir(parents=True, exist_ok=True)
        self.temp_dir.mkdir(parents=True, exist_ok=True)
        self.expected_plots: dict[bytes32, Path] = {}
        self.created_plots: int = 0
        self.total_result = PlotRefreshResult()

        def test_callback(event: PlotRefreshEvents, update_result: PlotRefreshResult) -> None:
            assert update_result.duration < 120
            if event == PlotRefreshEvents.started:
                self.total_result = PlotRefreshResult()

            if event == PlotRefreshEvents.batch_processed:
                self.total_result.loaded += update_result.loaded
                self.total_result.processed += update_result.processed
                self.total_result.duration += update_result.duration
                assert update_result.remaining >= len(self.expected_plots) - self.total_result.processed
                assert len(update_result.loaded) <= self.plot_manager.refresh_parameter.batch_size

            if event == PlotRefreshEvents.done:
                assert self.total_result.loaded == update_result.loaded
                assert self.total_result.processed == update_result.processed
                assert self.total_result.duration == update_result.duration
                assert update_result.remaining == 0
                assert len(self.plot_manager.plots) == len(self.expected_plots)

        self.plot_manager: PlotManager = PlotManager(
            self.root_path,
            refresh_parameter=PlotsRefreshParameter(batch_size=uint32(2)),
            refresh_callback=test_callback,
            match_str=str(self.plot_dir.relative_to(DEFAULT_ROOT_PATH.parent)) if not automated_testing else None,
        )

    async def setup_keys(self, fingerprint: Optional[int] = None, reward_ph: Optional[bytes32] = None) -> None:
        keychain_proxy: Optional[KeychainProxy]
        try:
            if self.local_keychain:
                keychain_proxy = wrap_local_keychain(self.local_keychain, log=self.log)
            elif not self.automated_testing and fingerprint is not None:
                keychain_proxy = await connect_to_keychain_and_validate(self.root_path, self.log)
            else:  # if we are automated testing or if we don't have a fingerprint.
                keychain_proxy = await connect_to_keychain_and_validate(
                    self.root_path, self.log, user="testing-1.8.0", service="chia-testing-1.8.0"
                )
            assert keychain_proxy is not None
            if fingerprint is None:  # if we are not specifying an existing key
                await keychain_proxy.delete_all_keys()
                self.farmer_master_sk_entropy = std_hash(b"block_tools farmer key")  # both entropies are only used here
                self.pool_master_sk_entropy = std_hash(b"block_tools pool key")
                farmer_master_sk = (await keychain_proxy.add_key(bytes_to_mnemonic(self.farmer_master_sk_entropy)))[0]
                assert isinstance(farmer_master_sk, PrivateKey)
                self.farmer_master_sk = farmer_master_sk
                pool_master_sk = (
                    await keychain_proxy.add_key(
                        bytes_to_mnemonic(self.pool_master_sk_entropy),
                    )
                )[0]
                assert isinstance(pool_master_sk, PrivateKey)
                self.pool_master_sk = pool_master_sk
            else:
                sk = await keychain_proxy.get_key_for_fingerprint(fingerprint)
                assert sk is not None and isinstance(sk, PrivateKey)
                self.farmer_master_sk = sk
                sk = await keychain_proxy.get_key_for_fingerprint(fingerprint)
                assert sk is not None and isinstance(sk, PrivateKey)
                self.pool_master_sk = sk

            self.farmer_pk = master_sk_to_farmer_sk(self.farmer_master_sk).get_g1()
            self.pool_pk = master_sk_to_pool_sk(self.pool_master_sk).get_g1()

            if reward_ph is None:
                self.farmer_ph: bytes32 = create_puzzlehash_for_pk(
                    master_sk_to_wallet_sk(self.farmer_master_sk, uint32(0)).get_g1()
                )
                self.pool_ph: bytes32 = create_puzzlehash_for_pk(
                    master_sk_to_wallet_sk(self.pool_master_sk, uint32(0)).get_g1()
                )
            else:
                self.farmer_ph = reward_ph
                self.pool_ph = reward_ph
            if self.automated_testing:
<<<<<<< HEAD
                self.all_sks: List[PrivateKey] = [
                    sk for sk, _ in await keychain_proxy.get_all_private_keys() if isinstance(sk, PrivateKey)
                ]
=======
                self.all_sks: list[PrivateKey] = [sk for sk, _ in await keychain_proxy.get_all_private_keys()]
>>>>>>> 470ae0ff
            else:
                self.all_sks = [self.farmer_master_sk]  # we only want to include plots under the same fingerprint
            self.pool_pubkeys: list[G1Element] = [master_sk_to_pool_sk(sk).get_g1() for sk in self.all_sks]

            self.farmer_pubkeys: list[G1Element] = [master_sk_to_farmer_sk(sk).get_g1() for sk in self.all_sks]
            if len(self.pool_pubkeys) == 0 or len(self.farmer_pubkeys) == 0:
                raise RuntimeError("Keys not generated. Run `chia keys generate`")

            self.plot_manager.set_public_keys(self.farmer_pubkeys, self.pool_pubkeys)
        finally:
            if keychain_proxy is not None:
                await keychain_proxy.close()  # close the keychain proxy

    def change_config(self, new_config: dict[str, Any]) -> None:
        self._config = new_config
        overrides = self._config["network_overrides"]["constants"][self._config["selected_network"]]
        updated_constants = replace_str_to_bytes(self.constants, **overrides)
        self.constants = updated_constants
        with lock_config(self.root_path, "config.yaml"):
            save_config(self.root_path, "config.yaml", self._config)

    def add_plot_directory(self, path: Path) -> None:
        # don't add to config if block_tools is user run and the directory is already in the config.
        if str(path.resolve()) not in self._config["harvester"]["plot_directories"] or self.automated_testing:
            self._config = add_plot_directory(self.root_path, str(path))

    async def setup_plots(
        self,
        num_og_plots: int = 15,
        num_pool_plots: int = 5,
        num_non_keychain_plots: int = 3,
        plot_size: int = 20,
        bitfield: bool = True,
    ) -> bool:
        self.add_plot_directory(self.plot_dir)
        assert self.created_plots == 0
        existing_plots: bool = True
        # OG Plots
        for i in range(num_og_plots):
            plot = await self.new_plot(plot_size=plot_size, bitfield=bitfield)
            if plot.new_plot:
                existing_plots = False
        # Pool Plots
        for i in range(num_pool_plots):
            plot = await self.new_plot(self.pool_ph, plot_size=plot_size, bitfield=bitfield)
            if plot.new_plot:
                existing_plots = False
        # Some plots with keys that are not in the keychain
        for i in range(num_non_keychain_plots):
            plot = await self.new_plot(
                path=self.plot_dir / "not_in_keychain",
                plot_keys=PlotKeys(G1Element(), G1Element(), None),
                exclude_plots=True,
                plot_size=plot_size,
                bitfield=bitfield,
            )
            if plot.new_plot:
                existing_plots = False
        await self.refresh_plots()
        assert len(self.plot_manager.plots) == len(self.expected_plots)
        return existing_plots

    async def new_plot(
        self,
        pool_contract_puzzle_hash: Optional[bytes32] = None,
        path: Optional[Path] = None,
        tmp_dir: Optional[Path] = None,
        plot_keys: Optional[PlotKeys] = None,
        exclude_plots: bool = False,
        plot_size: int = 20,
        bitfield: bool = True,
    ) -> BlockToolsNewPlotResult:
        final_dir = self.plot_dir
        if path is not None:
            final_dir = path
            final_dir.mkdir(parents=True, exist_ok=True)
        if tmp_dir is None:
            tmp_dir = self.temp_dir
        params = Params(
            # Can't go much lower than 20, since plots start having no solutions and more buggy
            size=plot_size,
            # Uses many plots for testing, in order to guarantee proofs of space at every height
            num=1,
            buffer=100,
            tmp_dir=Path(tmp_dir),
            tmp2_dir=Path(tmp_dir),
            final_dir=Path(final_dir),
            plotid=None,
            memo=None,
            buckets=0,
            stripe_size=2000,
            num_threads=0,
            nobitfield=not bitfield,
        )
        try:
            if plot_keys is None:
                pool_pk: Optional[G1Element] = None
                pool_address: Optional[str] = None
                if pool_contract_puzzle_hash is None:
                    pool_pk = self.pool_pk
                else:
                    pool_address = encode_puzzle_hash(pool_contract_puzzle_hash, "xch")

                plot_keys = PlotKeys(self.farmer_pk, pool_pk, pool_address)
            # No datetime in the filename, to get deterministic filenames and not re-plot
            created, existed = await create_plots(
                params,
                plot_keys,
                use_datetime=False,
                test_private_keys=[AugSchemeMPL.key_gen(std_hash(self.created_plots.to_bytes(2, "big")))],
            )
            self.created_plots += 1

            plot_id_new: Optional[bytes32] = None
            path_new: Optional[Path] = None
            new_plot: bool = True

            if len(created):
                assert len(existed) == 0
                plot_id_new, path_new = list(created.items())[0]

            if len(existed):
                assert len(created) == 0
                plot_id_new, path_new = list(existed.items())[0]
                new_plot = False
            assert plot_id_new is not None
            assert path_new is not None

            if not exclude_plots:
                self.expected_plots[plot_id_new] = path_new

            return BlockToolsNewPlotResult(plot_id_new, new_plot)

        except KeyboardInterrupt:
            shutil.rmtree(self.temp_dir, ignore_errors=True)
            sys.exit(1)

    async def refresh_plots(self) -> None:
        self.plot_manager.refresh_parameter = replace(
            self.plot_manager.refresh_parameter, batch_size=uint32(4 if len(self.expected_plots) % 3 == 0 else 3)
        )  # Make sure we have at least some batches + a remainder
        self.plot_manager.trigger_refresh()
        assert self.plot_manager.needs_refresh()
        self.plot_manager.start_refreshing(sleep_interval_ms=1)

        with anyio.fail_after(delay=adjusted_timeout(120)):
            for backoff in backoff_times():
                if not self.plot_manager.needs_refresh():
                    break

                await asyncio.sleep(backoff)

        self.plot_manager.stop_refreshing()
        assert not self.plot_manager.needs_refresh()

    async def delete_plot(self, plot_id: bytes32) -> None:
        assert plot_id in self.expected_plots
        self.expected_plots[plot_id].unlink()
        del self.expected_plots[plot_id]
        await self.refresh_plots()

    @property
    def config(self) -> dict[str, Any]:
        return copy.deepcopy(self._config)

    def get_daemon_ssl_context(self) -> ssl.SSLContext:
        crt_path = self.root_path / self.config["daemon_ssl"]["private_crt"]
        key_path = self.root_path / self.config["daemon_ssl"]["private_key"]
        ca_cert_path = self.root_path / self.config["private_ssl_ca"]["crt"]
        ca_key_path = self.root_path / self.config["private_ssl_ca"]["key"]
        return ssl_context_for_client(ca_cert_path, ca_key_path, crt_path, key_path)

    def get_plot_signature(self, m: bytes32, plot_pk: G1Element) -> G2Element:
        """
        Returns the plot signature of the header data.
        """
        farmer_sk = master_sk_to_farmer_sk(self.all_sks[0])
        for plot_info in self.plot_manager.plots.values():
            if plot_pk == plot_info.plot_public_key:
                # Look up local_sk from plot to save locked memory
                if plot_info.prover.get_id() in self.local_sk_cache:
                    local_master_sk, pool_pk_or_ph = self.local_sk_cache[plot_info.prover.get_id()]
                else:
                    pool_pk_or_ph, _, local_master_sk = parse_plot_info(plot_info.prover.get_memo())
                    self.local_sk_cache[plot_info.prover.get_id()] = (local_master_sk, pool_pk_or_ph)
                if isinstance(pool_pk_or_ph, G1Element):
                    include_taproot = False
                else:
                    assert isinstance(pool_pk_or_ph, bytes32)
                    include_taproot = True
                local_sk = master_sk_to_local_sk(local_master_sk)
                agg_pk = generate_plot_public_key(local_sk.get_g1(), farmer_sk.get_g1(), include_taproot)
                assert agg_pk == plot_pk
                harv_share = AugSchemeMPL.sign(local_sk, m, agg_pk)
                farm_share = AugSchemeMPL.sign(farmer_sk, m, agg_pk)
                if include_taproot:
                    taproot_sk: PrivateKey = generate_taproot_sk(local_sk.get_g1(), farmer_sk.get_g1())
                    taproot_share: G2Element = AugSchemeMPL.sign(taproot_sk, m, agg_pk)
                else:
                    taproot_share = G2Element()
                return AugSchemeMPL.aggregate([harv_share, farm_share, taproot_share])

        raise ValueError(f"Do not have key {plot_pk}")

    def get_pool_key_signature(self, pool_target: PoolTarget, pool_pk: Optional[G1Element]) -> Optional[G2Element]:
        # Returns the pool signature for the corresponding pk. If no pk is provided, returns None.
        if pool_pk is None:
            return None

        for sk in self.all_sks:
            sk_child = master_sk_to_pool_sk(sk)
            if sk_child.get_g1() == pool_pk:
                return AugSchemeMPL.sign(sk_child, bytes(pool_target))
        raise ValueError(f"Do not have key {pool_pk}")

    def get_farmer_wallet_tool(self) -> WalletTool:
        return WalletTool(self.constants, self.farmer_master_sk)

    def get_pool_wallet_tool(self) -> WalletTool:
        return WalletTool(self.constants, self.pool_master_sk)

    def get_consecutive_blocks(
        self,
        num_blocks: int,
        block_list_input: Optional[list[FullBlock]] = None,
        *,
        farmer_reward_puzzle_hash: Optional[bytes32] = None,
        pool_reward_puzzle_hash: Optional[bytes32] = None,
        transaction_data: Optional[SpendBundle] = None,
        seed: bytes = b"",
        time_per_block: Optional[float] = None,
        force_overflow: bool = False,
        skip_slots: int = 0,  # Force at least this number of empty slots before the first SB
        guarantee_transaction_block: bool = False,  # Force that this block must be a tx block
        keep_going_until_tx_block: bool = False,  # keep making new blocks until we find a tx block
        normalized_to_identity_cc_eos: bool = False,
        normalized_to_identity_icc_eos: bool = False,
        normalized_to_identity_cc_sp: bool = False,
        normalized_to_identity_cc_ip: bool = False,
        current_time: bool = False,
        block_refs: list[uint32] = [],
        genesis_timestamp: Optional[uint64] = None,
        force_plot_id: Optional[bytes32] = None,
        dummy_block_references: bool = False,
        include_transactions: bool = False,
        skip_overflow: bool = False,
        min_signage_point: int = -1,
    ) -> list[FullBlock]:
        assert num_blocks > 0
        if block_list_input is not None:
            block_list = block_list_input.copy()
        else:
            block_list = []

        tx_block_heights: list[uint32] = []
        if dummy_block_references:
            # block references can only point to transaction blocks, so we need
            # to record which ones are
            for b in block_list:
                if b.transactions_generator is not None:
                    tx_block_heights.append(b.height)

        constants = self.constants
        transaction_data_included = False
        if time_per_block is None:
            time_per_block = float(constants.SUB_SLOT_TIME_TARGET) / float(constants.SLOT_BLOCKS_TARGET)

        available_coins: list[Coin] = []
        pending_rewards: list[Coin] = []
        wallet: Optional[WalletTool] = None
        rng: Optional[Random] = None
        if include_transactions:
            # when we generate transactions in the chain, the caller cannot also
            # have ownership of the rewards and control the transactions
            assert farmer_reward_puzzle_hash is None
            assert pool_reward_puzzle_hash is None
            assert transaction_data is None

            for b in block_list:
                for coin in b.get_included_reward_coins():
                    if coin.puzzle_hash == self.farmer_ph:
                        available_coins.append(coin)
            print(
                f"found {len(available_coins)} reward coins in existing chain."
                "for simplicity, we assume the rewards are all unspent in the original chain"
            )
            wallet = self.get_farmer_wallet_tool()
            rng = Random()
            rng.seed(seed)

        if farmer_reward_puzzle_hash is None:
            farmer_reward_puzzle_hash = self.farmer_ph

        if len(block_list) == 0:
            if force_plot_id is not None:
                raise ValueError("Cannot specify plot_id for genesis block")
            initial_block_list_len = 0
            genesis = self.create_genesis_block(
                constants,
                seed,
                force_overflow=force_overflow,
                skip_slots=skip_slots,
                timestamp=(uint64(int(time.time())) if genesis_timestamp is None else genesis_timestamp),
            )
            self.log.info(f"Created block 0 iters: {genesis.total_iters}")
            num_empty_slots_added = skip_slots
            block_list = [genesis]
            num_blocks -= 1
        else:
            initial_block_list_len = len(block_list)
            num_empty_slots_added = uint32(0)  # Allows forcing empty slots in the beginning, for testing purposes

        if num_blocks == 0:
            return block_list

        blocks: dict[bytes32, BlockRecord]
        if block_list[-1].header_hash == self._block_cache_header:
            height_to_hash = self._block_cache_height_to_hash
            difficulty = self._block_cache_difficulty
            blocks = self._block_cache
        else:
            height_to_hash, difficulty, blocks = load_block_list(block_list, constants)

        latest_block: BlockRecord = blocks[block_list[-1].header_hash]
        curr = latest_block
        while not curr.is_transaction_block:
            curr = blocks[curr.prev_hash]
        assert curr.timestamp is not None
        last_timestamp = float(curr.timestamp)
        start_height = curr.height

        curr = latest_block
        blocks_added_this_sub_slot = 1

        while not curr.first_in_sub_slot:
            curr = blocks[curr.prev_hash]
            blocks_added_this_sub_slot += 1

        finished_sub_slots_at_sp: list[EndOfSubSlotBundle] = []  # Sub-slots since last block, up to signage point
        finished_sub_slots_at_ip: list[EndOfSubSlotBundle] = []  # Sub-slots since last block, up to infusion point
        sub_slot_iters: uint64 = latest_block.sub_slot_iters  # The number of iterations in one sub-slot
        same_slot_as_last = True  # Only applies to first slot, to prevent old blocks from being added
        sub_slot_start_total_iters: uint128 = latest_block.ip_sub_slot_total_iters(constants)
        sub_slots_finished = 0
        # this variable is true whenever there is a pending sub-epoch or epoch that needs to be added in the next block.
        pending_ses: bool = False

        # Start at the last block in block list
        # Get the challenge for that slot
        while True:
            slot_cc_challenge, slot_rc_challenge = get_challenges(
                constants,
                blocks,
                finished_sub_slots_at_sp,
                latest_block.header_hash,
            )
            prev_num_of_blocks = num_blocks
            if num_empty_slots_added < skip_slots:
                # If did not reach the target slots to skip, don't make any proofs for this sub-slot
                num_empty_slots_added += 1
            else:
                # Loop over every signage point (Except for the last ones, which are used for overflows)
                for signage_point_index in range(0, constants.NUM_SPS_SUB_SLOT - constants.NUM_SP_INTERVALS_EXTRA):
                    curr = latest_block
                    while curr.total_iters > sub_slot_start_total_iters + calculate_sp_iters(
                        constants, sub_slot_iters, uint8(signage_point_index)
                    ):
                        if curr.height == 0:
                            break
                        curr = blocks[curr.prev_hash]
                    if curr.total_iters > sub_slot_start_total_iters:
                        finished_sub_slots_at_sp = []

                    if same_slot_as_last:
                        if signage_point_index < latest_block.signage_point_index:
                            # Ignore this signage_point because it's in the past
                            continue

                        if signage_point_index <= min_signage_point:
                            # start farming blocks after min_signage_point
                            continue

                    signage_point: SignagePoint = get_signage_point(
                        constants,
                        BlockCache(blocks),
                        latest_block,
                        sub_slot_start_total_iters,
                        uint8(signage_point_index),
                        finished_sub_slots_at_sp,
                        sub_slot_iters,
                        normalized_to_identity_cc_sp,
                    )
                    if signage_point_index == 0:
                        cc_sp_output_hash: bytes32 = slot_cc_challenge
                    else:
                        assert signage_point.cc_vdf is not None
                        cc_sp_output_hash = signage_point.cc_vdf.output.get_hash()

                    qualified_proofs: list[tuple[uint64, ProofOfSpace]] = self.get_pospaces_for_challenge(
                        constants,
                        slot_cc_challenge,
                        cc_sp_output_hash,
                        seed,
                        difficulty,
                        sub_slot_iters,
                        curr.height,
                        force_plot_id=force_plot_id,
                    )

                    for required_iters, proof_of_space in sorted(qualified_proofs, key=lambda t: t[0]):
                        if blocks_added_this_sub_slot == constants.MAX_SUB_SLOT_BLOCKS or force_overflow:
                            break
                        if same_slot_as_last:
                            if signage_point_index == latest_block.signage_point_index:
                                # Ignore this block because it's in the past
                                if required_iters <= latest_block.required_iters:
                                    continue

                        assert latest_block.header_hash in blocks
                        additions = None
                        removals = None
                        if transaction_data_included:
                            transaction_data = None
                            block_refs = []
                        if transaction_data is not None:
                            additions = compute_additions_unchecked(transaction_data)
                            removals = transaction_data.removals()
                        elif include_transactions:
                            assert wallet is not None
                            assert rng is not None
                            transaction_data, additions = make_spend_bundle(available_coins, wallet, rng)
                            removals = transaction_data.removals()
                            transaction_data_included = False

                        assert last_timestamp is not None
                        if proof_of_space.pool_contract_puzzle_hash is not None:
                            if pool_reward_puzzle_hash is not None:
                                # The caller wants to be paid to a specific address, but this PoSpace is tied to an
                                # address, so continue until a proof of space tied to a pk is found
                                continue
                            pool_target = PoolTarget(proof_of_space.pool_contract_puzzle_hash, uint32(0))
                        else:
                            if pool_reward_puzzle_hash is not None:
                                pool_target = PoolTarget(pool_reward_puzzle_hash, uint32(0))
                            else:
                                pool_target = PoolTarget(self.pool_ph, uint32(0))

                        block_generator: Optional[BlockGenerator]
                        if transaction_data is not None:
                            if start_height >= constants.HARD_FORK_HEIGHT:
                                block_generator = simple_solution_generator_backrefs(transaction_data)
                                block_refs = []
                            else:
                                block_generator = simple_solution_generator(transaction_data)

                            aggregate_signature = transaction_data.aggregated_signature
                        else:
                            block_generator = None
                            aggregate_signature = G2Element()

                        if dummy_block_references:
                            if block_generator is None:
                                program = SerializedProgram.from_bytes(solution_generator([]))
                                block_generator = BlockGenerator(program, [])

                            if len(tx_block_heights) > 4:
                                block_refs.extend(
                                    [
                                        tx_block_heights[1],
                                        tx_block_heights[len(tx_block_heights) // 2],
                                        tx_block_heights[-2],
                                    ]
                                )
                        (
                            full_block,
                            block_record,
                            new_timestamp,
                        ) = get_full_block_and_block_record(
                            constants,
                            blocks,
                            sub_slot_start_total_iters,
                            uint8(signage_point_index),
                            proof_of_space,
                            slot_cc_challenge,
                            slot_rc_challenge,
                            farmer_reward_puzzle_hash,
                            pool_target,
                            last_timestamp,
                            start_height,
                            time_per_block,
                            block_generator,
                            aggregate_signature,
                            additions,
                            removals,
                            height_to_hash,
                            difficulty,
                            required_iters,
                            sub_slot_iters,
                            self.get_plot_signature,
                            self.get_pool_key_signature,
                            finished_sub_slots_at_ip,
                            signage_point,
                            latest_block,
                            seed,
                            normalized_to_identity_cc_ip=normalized_to_identity_cc_ip,
                            current_time=current_time,
                            block_refs=block_refs,
                        )
                        if block_record.is_transaction_block:
                            transaction_data_included = True
                            block_refs = []
                            keep_going_until_tx_block = False
                            assert full_block.foliage_transaction_block is not None
                        elif guarantee_transaction_block:
                            continue
                        # print(f"{full_block.height:4}: difficulty {difficulty} "
                        #     f"time: {new_timestamp - last_timestamp:0.2f} "
                        #     f"additions: {len(additions) if block_record.is_transaction_block else 0:2} "
                        #     f"removals: {len(removals) if block_record.is_transaction_block else 0:2} "
                        #     f"refs: {len(full_block.transactions_generator_ref_list):3} "
                        #     f"tx: {block_record.is_transaction_block}")
                        last_timestamp = new_timestamp
                        block_list.append(full_block)

                        if include_transactions:
                            for coin in full_block.get_included_reward_coins():
                                if coin.puzzle_hash == self.farmer_ph:
                                    pending_rewards.append(coin)
                            if full_block.is_transaction_block():
                                available_coins.extend(pending_rewards)
                                pending_rewards = []

                        if full_block.transactions_generator is not None:
                            tx_block_heights.append(full_block.height)

                        blocks_added_this_sub_slot += 1

                        blocks[full_block.header_hash] = block_record
                        self.log.info(
                            f"Created block {block_record.height} ove=False, iters {block_record.total_iters}"
                        )
                        height_to_hash[uint32(full_block.height)] = full_block.header_hash
                        latest_block = blocks[full_block.header_hash]
                        finished_sub_slots_at_ip = []
                        num_blocks -= 1
                        if num_blocks <= 0 and not keep_going_until_tx_block:
                            self._block_cache_header = block_list[-1].header_hash
                            self._block_cache_height_to_hash = height_to_hash
                            self._block_cache_difficulty = difficulty
                            self._block_cache = blocks
                            return block_list

            # Finish the end of sub-slot and try again next sub-slot
            # End of sub-slot logic
            if len(finished_sub_slots_at_ip) == 0:
                # Block has been created within this sub-slot
                eos_iters: uint64 = uint64(sub_slot_iters - (latest_block.total_iters - sub_slot_start_total_iters))
                cc_input: ClassgroupElement = latest_block.challenge_vdf_output
                rc_challenge: bytes32 = latest_block.reward_infusion_new_challenge
            else:
                # No blocks were successfully created within this sub-slot
                eos_iters = sub_slot_iters
                cc_input = ClassgroupElement.get_default_element()
                rc_challenge = slot_rc_challenge
            cc_vdf, cc_proof = get_vdf_info_and_proof(
                constants,
                cc_input,
                slot_cc_challenge,
                eos_iters,
            )
            rc_vdf, rc_proof = get_vdf_info_and_proof(
                constants,
                ClassgroupElement.get_default_element(),
                rc_challenge,
                eos_iters,
            )

            eos_deficit: uint8 = (
                latest_block.deficit if latest_block.deficit > 0 else constants.MIN_BLOCKS_PER_CHALLENGE_BLOCK
            )
            icc_eos_vdf, icc_ip_proof = get_icc(
                constants,
                uint128(sub_slot_start_total_iters + sub_slot_iters),
                finished_sub_slots_at_ip,
                latest_block,
                blocks,
                sub_slot_start_total_iters,
                eos_deficit,
            )
            # End of slot vdf info for icc and cc have to be from challenge block or start of slot, respectively,
            # in order for light clients to validate.
            cc_vdf = VDFInfo(cc_vdf.challenge, sub_slot_iters, cc_vdf.output)
            if normalized_to_identity_cc_eos:
                _, cc_proof = get_vdf_info_and_proof(
                    constants,
                    ClassgroupElement.get_default_element(),
                    cc_vdf.challenge,
                    sub_slot_iters,
                    True,
                )
            # generate sub_epoch_summary, and if the last block was the last block of the sub-epoch or epoch
            # include the hash in the next sub-slot
            sub_epoch_summary: Optional[SubEpochSummary] = None
            if not pending_ses:  # if we just created a sub-epoch summary, we can at least skip another sub-slot
                sub_epoch_summary = next_sub_epoch_summary(
                    constants,
                    BlockCache(blocks),
                    latest_block.required_iters,
                    block_list[-1],
                    False,
                )
            if sub_epoch_summary is not None:  # the previous block is the last block of the sub-epoch or epoch
                pending_ses = True
                ses_hash: Optional[bytes32] = sub_epoch_summary.get_hash()
                # if the last block is the last block of the epoch, we set the new sub-slot iters and difficulty
                new_sub_slot_iters: Optional[uint64] = sub_epoch_summary.new_sub_slot_iters
                new_difficulty: Optional[uint64] = sub_epoch_summary.new_difficulty

                self.log.info(f"Sub epoch summary: {sub_epoch_summary} for block {latest_block.height+1}")
            else:  # the previous block is not the last block of the sub-epoch or epoch
                pending_ses = False
                ses_hash = None
                new_sub_slot_iters = None
                new_difficulty = None

            if icc_eos_vdf is not None:
                # Icc vdf (Deficit of latest block is <= 4)
                if len(finished_sub_slots_at_ip) == 0:
                    # This means there are blocks in this sub-slot
                    curr = latest_block
                    while not curr.is_challenge_block(constants) and not curr.first_in_sub_slot:
                        curr = blocks[curr.prev_hash]
                    if curr.is_challenge_block(constants):
                        icc_eos_iters = uint64(sub_slot_start_total_iters + sub_slot_iters - curr.total_iters)
                    else:
                        icc_eos_iters = sub_slot_iters
                else:
                    # This means there are no blocks in this sub-slot
                    icc_eos_iters = sub_slot_iters
                icc_eos_vdf = VDFInfo(
                    icc_eos_vdf.challenge,
                    icc_eos_iters,
                    icc_eos_vdf.output,
                )
                if normalized_to_identity_icc_eos:
                    _, icc_ip_proof = get_vdf_info_and_proof(
                        constants,
                        ClassgroupElement.get_default_element(),
                        icc_eos_vdf.challenge,
                        icc_eos_iters,
                        True,
                    )
                icc_sub_slot: Optional[InfusedChallengeChainSubSlot] = InfusedChallengeChainSubSlot(icc_eos_vdf)
                assert icc_sub_slot is not None
                icc_sub_slot_hash = icc_sub_slot.get_hash() if latest_block.deficit == 0 else None
                cc_sub_slot = ChallengeChainSubSlot(
                    cc_vdf,
                    icc_sub_slot_hash,
                    ses_hash,
                    new_sub_slot_iters,
                    new_difficulty,
                )
            else:
                # No icc
                icc_sub_slot = None
                cc_sub_slot = ChallengeChainSubSlot(cc_vdf, None, ses_hash, new_sub_slot_iters, new_difficulty)

            finished_sub_slots_at_ip.append(
                EndOfSubSlotBundle(
                    cc_sub_slot,
                    icc_sub_slot,
                    RewardChainSubSlot(
                        rc_vdf,
                        cc_sub_slot.get_hash(),
                        icc_sub_slot.get_hash() if icc_sub_slot is not None else None,
                        eos_deficit,
                    ),
                    SubSlotProofs(cc_proof, icc_ip_proof, rc_proof),
                )
            )

            finished_sub_slots_eos = finished_sub_slots_at_ip.copy()
            latest_block_eos = latest_block
            overflow_cc_challenge = finished_sub_slots_at_ip[-1].challenge_chain.get_hash()
            overflow_rc_challenge = finished_sub_slots_at_ip[-1].reward_chain.get_hash()
            additions = None
            removals = None
            if transaction_data_included:
                transaction_data = None
            if transaction_data is not None:
                additions = compute_additions_unchecked(transaction_data)
                removals = transaction_data.removals()
            elif include_transactions:
                assert wallet is not None
                assert rng is not None
                transaction_data, additions = make_spend_bundle(available_coins, wallet, rng)
                removals = transaction_data.removals()
                transaction_data_included = False
            sub_slots_finished += 1
            self.log.info(
                f"Sub slot finished. blocks included: {blocks_added_this_sub_slot} blocks_per_slot: "
                f"{(len(block_list) - initial_block_list_len)/sub_slots_finished}"
                f"Sub Epoch Summary Included: {sub_epoch_summary is not None} "
            )
            blocks_added_this_sub_slot = 0  # Sub slot ended, overflows are in next sub slot

            # Handle overflows: No overflows on new epoch or sub-epoch

            if (
                new_sub_slot_iters is None
                and num_empty_slots_added >= skip_slots
                and not pending_ses
                and not skip_overflow
            ):
                for signage_point_index in range(
                    constants.NUM_SPS_SUB_SLOT - constants.NUM_SP_INTERVALS_EXTRA,
                    constants.NUM_SPS_SUB_SLOT,
                ):
                    if same_slot_as_last and signage_point_index <= min_signage_point:
                        # start farming blocks after min_signage_point
                        continue
                    # note that we are passing in the finished slots which include the last slot
                    signage_point = get_signage_point(
                        constants,
                        BlockCache(blocks),
                        latest_block_eos,
                        sub_slot_start_total_iters,
                        uint8(signage_point_index),
                        finished_sub_slots_eos,
                        sub_slot_iters,
                        normalized_to_identity_cc_sp,
                    )
                    if signage_point_index == 0:
                        cc_sp_output_hash = slot_cc_challenge
                    else:
                        assert signage_point is not None
                        assert signage_point.cc_vdf is not None
                        cc_sp_output_hash = signage_point.cc_vdf.output.get_hash()

                    # If did not reach the target slots to skip, don't make any proofs for this sub-slot
                    qualified_proofs = self.get_pospaces_for_challenge(
                        constants,
                        slot_cc_challenge,
                        cc_sp_output_hash,
                        seed,
                        difficulty,
                        sub_slot_iters,
                        curr.height,
                        force_plot_id=force_plot_id,
                    )
                    for required_iters, proof_of_space in sorted(qualified_proofs, key=lambda t: t[0]):
                        if blocks_added_this_sub_slot == constants.MAX_SUB_SLOT_BLOCKS:
                            break
                        assert last_timestamp is not None
                        if proof_of_space.pool_contract_puzzle_hash is not None:
                            if pool_reward_puzzle_hash is not None:
                                # The caller wants to be paid to a specific address, but this PoSpace is tied to an
                                # address, so continue until a proof of space tied to a pk is found
                                continue
                            pool_target = PoolTarget(proof_of_space.pool_contract_puzzle_hash, uint32(0))
                        else:
                            if pool_reward_puzzle_hash is not None:
                                pool_target = PoolTarget(pool_reward_puzzle_hash, uint32(0))
                            else:
                                pool_target = PoolTarget(self.pool_ph, uint32(0))
                        if transaction_data is not None:
                            if start_height >= constants.HARD_FORK_HEIGHT:
                                block_generator = simple_solution_generator_backrefs(transaction_data)
                                block_refs = []
                            else:
                                block_generator = simple_solution_generator(transaction_data)
                            aggregate_signature = transaction_data.aggregated_signature
                        else:
                            block_generator = None
                            aggregate_signature = G2Element()

                        if dummy_block_references:
                            if block_generator is None:
                                program = SerializedProgram.from_bytes(solution_generator([]))
                                block_generator = BlockGenerator(program, [])

                            if len(tx_block_heights) > 4:
                                block_refs.extend(
                                    [
                                        tx_block_heights[1],
                                        tx_block_heights[len(tx_block_heights) // 2],
                                        tx_block_heights[-2],
                                    ]
                                )

                        (
                            full_block,
                            block_record,
                            new_timestamp,
                        ) = get_full_block_and_block_record(
                            constants,
                            blocks,
                            sub_slot_start_total_iters,
                            uint8(signage_point_index),
                            proof_of_space,
                            slot_cc_challenge,
                            slot_rc_challenge,
                            farmer_reward_puzzle_hash,
                            pool_target,
                            last_timestamp,
                            start_height,
                            time_per_block,
                            block_generator,
                            aggregate_signature,
                            additions,
                            removals,
                            height_to_hash,
                            difficulty,
                            required_iters,
                            sub_slot_iters,
                            self.get_plot_signature,
                            self.get_pool_key_signature,
                            finished_sub_slots_at_ip,
                            signage_point,
                            latest_block,
                            seed,
                            overflow_cc_challenge=overflow_cc_challenge,
                            overflow_rc_challenge=overflow_rc_challenge,
                            normalized_to_identity_cc_ip=normalized_to_identity_cc_ip,
                            current_time=current_time,
                            block_refs=block_refs,
                        )

                        if block_record.is_transaction_block:
                            transaction_data_included = True
                            block_refs = []
                            keep_going_until_tx_block = False
                            assert full_block.foliage_transaction_block is not None
                        elif guarantee_transaction_block:
                            continue
                        # print(f"{full_block.height:4}: difficulty {difficulty} "
                        #     f"time: {new_timestamp - last_timestamp:0.2f} "
                        #     f"additions: {len(additions) if block_record.is_transaction_block else 0:2} "
                        #     f"removals: {len(removals) if block_record.is_transaction_block else 0:2} "
                        #     f"refs: {len(full_block.transactions_generator_ref_list):3} "
                        #     f"tx: {block_record.is_transaction_block}")
                        last_timestamp = new_timestamp

                        block_list.append(full_block)

                        if include_transactions:
                            for coin in full_block.get_included_reward_coins():
                                if coin.puzzle_hash == self.farmer_ph:
                                    pending_rewards.append(coin)
                            if full_block.is_transaction_block():
                                available_coins.extend(pending_rewards)
                                pending_rewards = []

                        if full_block.transactions_generator is not None:
                            tx_block_heights.append(full_block.height)

                        blocks_added_this_sub_slot += 1
                        self.log.info(f"Created block {block_record.height} ov=True, iters {block_record.total_iters}")
                        num_blocks -= 1

                        blocks[full_block.header_hash] = block_record
                        height_to_hash[uint32(full_block.height)] = full_block.header_hash
                        latest_block = blocks[full_block.header_hash]
                        finished_sub_slots_at_ip = []

                        if num_blocks <= 0 and not keep_going_until_tx_block:
                            self._block_cache_header = block_list[-1].header_hash
                            self._block_cache_height_to_hash = height_to_hash
                            self._block_cache_difficulty = difficulty
                            self._block_cache = blocks
                            return block_list

            finished_sub_slots_at_sp = finished_sub_slots_eos.copy()
            same_slot_as_last = False
            sub_slot_start_total_iters = uint128(sub_slot_start_total_iters + sub_slot_iters)
            if num_blocks < prev_num_of_blocks:
                num_empty_slots_added += 1

            if new_sub_slot_iters is not None and new_difficulty is not None:  # new epoch
                sub_slot_iters = new_sub_slot_iters
                difficulty = new_difficulty

    def create_genesis_block(
        self,
        constants: ConsensusConstants,
        seed: bytes = b"",
        timestamp: Optional[uint64] = None,
        force_overflow: bool = False,
        skip_slots: int = 0,
    ) -> FullBlock:
        if timestamp is None:
            timestamp = uint64(int(time.time()))

        finished_sub_slots: list[EndOfSubSlotBundle] = []
        unfinished_block: Optional[UnfinishedBlock] = None
        ip_iters: uint64 = uint64(0)
        sub_slot_total_iters: uint128 = uint128(0)

        # Keep trying until we get a good proof of space that also passes sp filter
        while True:
            cc_challenge, rc_challenge = get_challenges(constants, {}, finished_sub_slots, None)
            for signage_point_index in range(0, constants.NUM_SPS_SUB_SLOT):
                signage_point: SignagePoint = get_signage_point(
                    constants,
                    BlockCache({}),
                    None,
                    sub_slot_total_iters,
                    uint8(signage_point_index),
                    finished_sub_slots,
                    constants.SUB_SLOT_ITERS_STARTING,
                )
                if signage_point_index == 0:
                    cc_sp_output_hash: bytes32 = cc_challenge
                else:
                    assert signage_point is not None
                    assert signage_point.cc_vdf is not None
                    cc_sp_output_hash = signage_point.cc_vdf.output.get_hash()
                    # If did not reach the target slots to skip, don't make any proofs for this sub-slot
                # we're creating the genesis block, its height is always 0
                qualified_proofs: list[tuple[uint64, ProofOfSpace]] = self.get_pospaces_for_challenge(
                    constants,
                    cc_challenge,
                    cc_sp_output_hash,
                    seed,
                    constants.DIFFICULTY_STARTING,
                    constants.SUB_SLOT_ITERS_STARTING,
                    uint32(0),
                )

                # Try each of the proofs of space
                for required_iters, proof_of_space in qualified_proofs:
                    sp_iters: uint64 = calculate_sp_iters(
                        constants,
                        uint64(constants.SUB_SLOT_ITERS_STARTING),
                        uint8(signage_point_index),
                    )
                    ip_iters = calculate_ip_iters(
                        constants,
                        uint64(constants.SUB_SLOT_ITERS_STARTING),
                        uint8(signage_point_index),
                        required_iters,
                    )
                    is_overflow = is_overflow_block(constants, uint8(signage_point_index))
                    if force_overflow and not is_overflow:
                        continue
                    if len(finished_sub_slots) < skip_slots:
                        continue

                    unfinished_block = create_unfinished_block(
                        constants,
                        sub_slot_total_iters,
                        constants.SUB_SLOT_ITERS_STARTING,
                        uint8(signage_point_index),
                        sp_iters,
                        ip_iters,
                        proof_of_space,
                        cc_challenge,
                        constants.GENESIS_PRE_FARM_FARMER_PUZZLE_HASH,
                        PoolTarget(constants.GENESIS_PRE_FARM_POOL_PUZZLE_HASH, uint32(0)),
                        self.get_plot_signature,
                        self.get_pool_key_signature,
                        signage_point,
                        timestamp,
                        BlockCache({}),
                        seed=seed,
                        finished_sub_slots_input=finished_sub_slots,
                        compute_cost=compute_cost_test,
                        compute_fees=compute_fee_test,
                    )
                    assert unfinished_block is not None
                    if not is_overflow:
                        cc_ip_vdf, cc_ip_proof = get_vdf_info_and_proof(
                            constants,
                            ClassgroupElement.get_default_element(),
                            cc_challenge,
                            ip_iters,
                        )
                        cc_ip_vdf = cc_ip_vdf.replace(number_of_iterations=ip_iters)
                        rc_ip_vdf, rc_ip_proof = get_vdf_info_and_proof(
                            constants,
                            ClassgroupElement.get_default_element(),
                            rc_challenge,
                            ip_iters,
                        )
                        assert unfinished_block is not None
                        total_iters_sp = uint128(sub_slot_total_iters + sp_iters)
                        return unfinished_block_to_full_block(
                            unfinished_block,
                            cc_ip_vdf,
                            cc_ip_proof,
                            rc_ip_vdf,
                            rc_ip_proof,
                            None,
                            None,
                            finished_sub_slots,
                            None,
                            BlockCache({}),
                            total_iters_sp,
                            constants.DIFFICULTY_STARTING,
                        )

                if signage_point_index == constants.NUM_SPS_SUB_SLOT - constants.NUM_SP_INTERVALS_EXTRA - 1:
                    # Finish the end of sub-slot and try again next sub-slot
                    cc_vdf, cc_proof = get_vdf_info_and_proof(
                        constants,
                        ClassgroupElement.get_default_element(),
                        cc_challenge,
                        constants.SUB_SLOT_ITERS_STARTING,
                    )
                    rc_vdf, rc_proof = get_vdf_info_and_proof(
                        constants,
                        ClassgroupElement.get_default_element(),
                        rc_challenge,
                        constants.SUB_SLOT_ITERS_STARTING,
                    )
                    cc_slot = ChallengeChainSubSlot(cc_vdf, None, None, None, None)
                    finished_sub_slots.append(
                        EndOfSubSlotBundle(
                            cc_slot,
                            None,
                            RewardChainSubSlot(
                                rc_vdf,
                                cc_slot.get_hash(),
                                None,
                                uint8(constants.MIN_BLOCKS_PER_CHALLENGE_BLOCK),
                            ),
                            SubSlotProofs(cc_proof, None, rc_proof),
                        )
                    )

                if unfinished_block is not None:
                    cc_ip_vdf, cc_ip_proof = get_vdf_info_and_proof(
                        constants,
                        ClassgroupElement.get_default_element(),
                        finished_sub_slots[-1].challenge_chain.get_hash(),
                        ip_iters,
                    )
                    rc_ip_vdf, rc_ip_proof = get_vdf_info_and_proof(
                        constants,
                        ClassgroupElement.get_default_element(),
                        finished_sub_slots[-1].reward_chain.get_hash(),
                        ip_iters,
                    )
                    total_iters_sp = uint128(
                        sub_slot_total_iters
                        + calculate_sp_iters(
                            self.constants,
                            self.constants.SUB_SLOT_ITERS_STARTING,
                            unfinished_block.reward_chain_block.signage_point_index,
                        )
                    )
                    return unfinished_block_to_full_block(
                        unfinished_block,
                        cc_ip_vdf,
                        cc_ip_proof,
                        rc_ip_vdf,
                        rc_ip_proof,
                        None,
                        None,
                        finished_sub_slots,
                        None,
                        BlockCache({}),
                        total_iters_sp,
                        constants.DIFFICULTY_STARTING,
                    )
            sub_slot_total_iters = uint128(sub_slot_total_iters + constants.SUB_SLOT_ITERS_STARTING)

    def get_pospaces_for_challenge(
        self,
        constants: ConsensusConstants,
        challenge_hash: bytes32,
        signage_point: bytes32,
        seed: bytes,
        difficulty: uint64,
        sub_slot_iters: uint64,
        height: uint32,
        force_plot_id: Optional[bytes32] = None,
    ) -> list[tuple[uint64, ProofOfSpace]]:
        found_proofs: list[tuple[uint64, ProofOfSpace]] = []
        rng = random.Random()
        rng.seed(seed)
        for plot_info in self.plot_manager.plots.values():
            plot_id: bytes32 = plot_info.prover.get_id()
            if force_plot_id is not None and plot_id != force_plot_id:
                continue
            prefix_bits = calculate_prefix_bits(constants, height)
            if passes_plot_filter(prefix_bits, plot_id, challenge_hash, signage_point):
                new_challenge: bytes32 = calculate_pos_challenge(plot_id, challenge_hash, signage_point)
                qualities = plot_info.prover.get_qualities_for_challenge(new_challenge)

                for proof_index, quality_str in enumerate(qualities):
                    required_iters = calculate_iterations_quality(
                        constants.DIFFICULTY_CONSTANT_FACTOR,
                        quality_str,
                        plot_info.prover.get_size(),
                        difficulty,
                        signage_point,
                    )
                    if required_iters < calculate_sp_interval_iters(constants, sub_slot_iters):
                        proof_xs: bytes = plot_info.prover.get_full_proof(new_challenge, proof_index)

                        # Look up local_sk from plot to save locked memory
                        (
                            pool_public_key_or_puzzle_hash,
                            farmer_public_key,
                            local_master_sk,
                        ) = parse_plot_info(plot_info.prover.get_memo())
                        local_sk = master_sk_to_local_sk(local_master_sk)

                        if isinstance(pool_public_key_or_puzzle_hash, G1Element):
                            include_taproot = False
                        else:
                            assert isinstance(pool_public_key_or_puzzle_hash, bytes32)
                            include_taproot = True
                        plot_pk = generate_plot_public_key(local_sk.get_g1(), farmer_public_key, include_taproot)
                        proof_of_space: ProofOfSpace = ProofOfSpace(
                            new_challenge,
                            plot_info.pool_public_key,
                            plot_info.pool_contract_puzzle_hash,
                            plot_pk,
                            plot_info.prover.get_size(),
                            proof_xs,
                        )
                        found_proofs.append((required_iters, proof_of_space))
        random_sample = found_proofs
        if len(found_proofs) >= 1:
            if rng.random() < 0.1:
                # Removes some proofs of space to create "random" chains, based on the seed
                random_sample = rng.sample(found_proofs, len(found_proofs) - 1)
        return random_sample


def get_signage_point(
    constants: ConsensusConstants,
    blocks: BlockRecordsProtocol,
    latest_block: Optional[BlockRecord],
    sub_slot_start_total_iters: uint128,
    signage_point_index: uint8,
    finished_sub_slots: list[EndOfSubSlotBundle],
    sub_slot_iters: uint64,
    normalized_to_identity_cc_sp: bool = False,
) -> SignagePoint:
    if signage_point_index == 0:
        return SignagePoint(None, None, None, None)
    sp_iters = calculate_sp_iters(constants, sub_slot_iters, signage_point_index)
    overflow = is_overflow_block(constants, signage_point_index)
    sp_total_iters = uint128(
        sub_slot_start_total_iters + calculate_sp_iters(constants, sub_slot_iters, signage_point_index)
    )

    (
        cc_vdf_challenge,
        rc_vdf_challenge,
        cc_vdf_input,
        rc_vdf_input,
        cc_vdf_iters,
        rc_vdf_iters,
    ) = get_signage_point_vdf_info(
        constants,
        finished_sub_slots,
        overflow,
        latest_block,
        blocks,
        sp_total_iters,
        sp_iters,
    )

    cc_sp_vdf, cc_sp_proof = get_vdf_info_and_proof(
        constants,
        cc_vdf_input,
        cc_vdf_challenge,
        cc_vdf_iters,
    )
    rc_sp_vdf, rc_sp_proof = get_vdf_info_and_proof(
        constants,
        rc_vdf_input,
        rc_vdf_challenge,
        rc_vdf_iters,
    )
    cc_sp_vdf = cc_sp_vdf.replace(number_of_iterations=sp_iters)
    if normalized_to_identity_cc_sp:
        _, cc_sp_proof = get_vdf_info_and_proof(
            constants,
            ClassgroupElement.get_default_element(),
            cc_sp_vdf.challenge,
            sp_iters,
            True,
        )
    return SignagePoint(cc_sp_vdf, cc_sp_proof, rc_sp_vdf, rc_sp_proof)


def finish_block(
    constants: ConsensusConstants,
    blocks: dict[bytes32, BlockRecord],
    height_to_hash: dict[uint32, bytes32],
    finished_sub_slots: list[EndOfSubSlotBundle],
    sub_slot_start_total_iters: uint128,
    signage_point_index: uint8,
    unfinished_block: UnfinishedBlock,
    required_iters: uint64,
    ip_iters: uint64,
    slot_cc_challenge: bytes32,
    slot_rc_challenge: bytes32,
    latest_block: BlockRecord,
    sub_slot_iters: uint64,
    difficulty: uint64,
    normalized_to_identity_cc_ip: bool = False,
) -> tuple[FullBlock, BlockRecord]:
    is_overflow = is_overflow_block(constants, signage_point_index)
    cc_vdf_challenge = slot_cc_challenge
    if len(finished_sub_slots) == 0:
        new_ip_iters = uint64(unfinished_block.total_iters - latest_block.total_iters)
        cc_vdf_input = latest_block.challenge_vdf_output
        rc_vdf_challenge = latest_block.reward_infusion_new_challenge
    else:
        new_ip_iters = ip_iters
        cc_vdf_input = ClassgroupElement.get_default_element()
        rc_vdf_challenge = slot_rc_challenge
    cc_ip_vdf, cc_ip_proof = get_vdf_info_and_proof(
        constants,
        cc_vdf_input,
        cc_vdf_challenge,
        new_ip_iters,
    )
    cc_ip_vdf = cc_ip_vdf.replace(number_of_iterations=ip_iters)
    if normalized_to_identity_cc_ip:
        _, cc_ip_proof = get_vdf_info_and_proof(
            constants,
            ClassgroupElement.get_default_element(),
            cc_ip_vdf.challenge,
            ip_iters,
            True,
        )
    deficit = calculate_deficit(
        constants,
        uint32(latest_block.height + 1),
        latest_block,
        is_overflow,
        len(finished_sub_slots),
    )

    icc_ip_vdf, icc_ip_proof = get_icc(
        constants,
        unfinished_block.total_iters,
        finished_sub_slots,
        latest_block,
        blocks,
        uint128(sub_slot_start_total_iters + sub_slot_iters) if is_overflow else sub_slot_start_total_iters,
        deficit,
    )

    rc_ip_vdf, rc_ip_proof = get_vdf_info_and_proof(
        constants,
        ClassgroupElement.get_default_element(),
        rc_vdf_challenge,
        new_ip_iters,
    )
    assert unfinished_block is not None
    sp_total_iters = uint128(
        sub_slot_start_total_iters + calculate_sp_iters(constants, sub_slot_iters, signage_point_index)
    )
    full_block: FullBlock = unfinished_block_to_full_block(
        unfinished_block,
        cc_ip_vdf,
        cc_ip_proof,
        rc_ip_vdf,
        rc_ip_proof,
        icc_ip_vdf,
        icc_ip_proof,
        finished_sub_slots,
        latest_block,
        BlockCache(blocks),
        sp_total_iters,
        difficulty,
    )

    block_record = block_to_block_record(
        constants, BlockCache(blocks), required_iters, full_block, sub_slot_iters=sub_slot_iters
    )
    return full_block, block_record


def get_challenges(
    constants: ConsensusConstants,
    blocks: dict[bytes32, BlockRecord],
    finished_sub_slots: list[EndOfSubSlotBundle],
    prev_header_hash: Optional[bytes32],
) -> tuple[bytes32, bytes32]:
    if len(finished_sub_slots) == 0:
        if prev_header_hash is None:
            return constants.GENESIS_CHALLENGE, constants.GENESIS_CHALLENGE
        curr: BlockRecord = blocks[prev_header_hash]
        while not curr.first_in_sub_slot:
            curr = blocks[curr.prev_hash]
        assert curr.finished_challenge_slot_hashes is not None
        assert curr.finished_reward_slot_hashes is not None
        cc_challenge = curr.finished_challenge_slot_hashes[-1]
        rc_challenge = curr.finished_reward_slot_hashes[-1]
    else:
        cc_challenge = finished_sub_slots[-1].challenge_chain.get_hash()
        rc_challenge = finished_sub_slots[-1].reward_chain.get_hash()
    return cc_challenge, rc_challenge


def get_plot_dir(plot_dir_name: str = "test-plots", automated_testing: bool = True) -> Path:
    root_dir = DEFAULT_ROOT_PATH.parent
    if not automated_testing:  # make sure we don't accidentally stack directories.
        root_dir = (
            root_dir.parent
            if root_dir.parts[-1] == plot_dir_name.split("/")[0] or root_dir.parts[-1] == plot_dir_name.split("\\")[0]
            else root_dir
        )
    cache_path = root_dir.joinpath(plot_dir_name)

    ci = os.environ.get("CI")
    if ci is not None and not cache_path.exists() and automated_testing:
        raise Exception(f"Running in CI and expected path not found: {cache_path!r}")

    cache_path.mkdir(parents=True, exist_ok=True)
    return cache_path


def get_plot_tmp_dir(plot_dir_name: str = "test-plots", automated_testing: bool = True) -> Path:
    return get_plot_dir(plot_dir_name, automated_testing) / "tmp"


def load_block_list(
    block_list: list[FullBlock], constants: ConsensusConstants
) -> tuple[dict[uint32, bytes32], uint64, dict[bytes32, BlockRecord]]:
    difficulty = uint64(constants.DIFFICULTY_STARTING)
    sub_slot_iters = uint64(constants.SUB_SLOT_ITERS_STARTING)
    height_to_hash: dict[uint32, bytes32] = {}
    blocks: dict[bytes32, BlockRecord] = {}
    for full_block in block_list:
        if full_block.height != 0:
            if len(full_block.finished_sub_slots) > 0:
                if full_block.finished_sub_slots[0].challenge_chain.new_difficulty is not None:
                    difficulty = full_block.finished_sub_slots[0].challenge_chain.new_difficulty
                if full_block.finished_sub_slots[0].challenge_chain.new_sub_slot_iters is not None:
                    sub_slot_iters = full_block.finished_sub_slots[0].challenge_chain.new_sub_slot_iters
        if full_block.reward_chain_block.signage_point_index == 0:
            challenge = full_block.reward_chain_block.pos_ss_cc_challenge_hash
            sp_hash = challenge
        else:
            assert full_block.reward_chain_block.challenge_chain_sp_vdf is not None
            challenge = full_block.reward_chain_block.challenge_chain_sp_vdf.challenge
            sp_hash = full_block.reward_chain_block.challenge_chain_sp_vdf.output.get_hash()
        quality_str = verify_and_get_quality_string(
            full_block.reward_chain_block.proof_of_space, constants, challenge, sp_hash, height=full_block.height
        )
        assert quality_str is not None
        required_iters: uint64 = calculate_iterations_quality(
            constants.DIFFICULTY_CONSTANT_FACTOR,
            quality_str,
            full_block.reward_chain_block.proof_of_space.size,
            uint64(difficulty),
            sp_hash,
        )

        blocks[full_block.header_hash] = block_to_block_record(
            constants,
            BlockCache(blocks),
            required_iters,
            full_block,
            sub_slot_iters,
        )
        height_to_hash[uint32(full_block.height)] = full_block.header_hash
    return height_to_hash, uint64(difficulty), blocks


def get_icc(
    constants: ConsensusConstants,
    vdf_end_total_iters: uint128,
    finished_sub_slots: list[EndOfSubSlotBundle],
    latest_block: BlockRecord,
    blocks: dict[bytes32, BlockRecord],
    sub_slot_start_total_iters: uint128,
    deficit: uint8,
) -> tuple[Optional[VDFInfo], Optional[VDFProof]]:
    if len(finished_sub_slots) == 0:
        prev_deficit = latest_block.deficit
    else:
        prev_deficit = finished_sub_slots[-1].reward_chain.deficit

    if deficit == prev_deficit == constants.MIN_BLOCKS_PER_CHALLENGE_BLOCK:
        # new slot / overflow sb to new slot / overflow sb
        return None, None

    if deficit == (prev_deficit - 1) == (constants.MIN_BLOCKS_PER_CHALLENGE_BLOCK - 1):
        # new slot / overflow sb to challenge sb
        return None, None

    if len(finished_sub_slots) != 0:
        last_ss = finished_sub_slots[-1]
        assert last_ss.infused_challenge_chain is not None
        assert finished_sub_slots[-1].reward_chain.deficit <= (constants.MIN_BLOCKS_PER_CHALLENGE_BLOCK - 1)
        return get_vdf_info_and_proof(
            constants,
            ClassgroupElement.get_default_element(),
            last_ss.infused_challenge_chain.get_hash(),
            uint64(vdf_end_total_iters - sub_slot_start_total_iters),
        )

    curr = latest_block  # curr deficit is 0, 1, 2, 3, or 4
    while not curr.is_challenge_block(constants) and not curr.first_in_sub_slot:
        curr = blocks[curr.prev_hash]
    icc_iters = uint64(vdf_end_total_iters - latest_block.total_iters)
    if latest_block.is_challenge_block(constants):
        icc_input: Optional[ClassgroupElement] = ClassgroupElement.get_default_element()
    else:
        icc_input = latest_block.infused_challenge_vdf_output
    assert icc_input is not None

    if curr.is_challenge_block(constants):  # Deficit 4
        icc_challenge_hash = curr.challenge_block_info_hash
    else:
        assert curr.finished_infused_challenge_slot_hashes is not None
        # First block in sub slot has deficit 0,1,2 or 3
        icc_challenge_hash = curr.finished_infused_challenge_slot_hashes[-1]
    return get_vdf_info_and_proof(
        constants,
        icc_input,
        icc_challenge_hash,
        icc_iters,
    )


def get_full_block_and_block_record(
    constants: ConsensusConstants,
    blocks: dict[bytes32, BlockRecord],
    sub_slot_start_total_iters: uint128,
    signage_point_index: uint8,
    proof_of_space: ProofOfSpace,
    slot_cc_challenge: bytes32,
    slot_rc_challenge: bytes32,
    farmer_reward_puzzle_hash: bytes32,
    pool_target: PoolTarget,
    last_timestamp: float,
    start_height: uint32,
    time_per_block: float,
    block_generator: Optional[BlockGenerator],
    aggregate_signature: G2Element,
    additions: Optional[list[Coin]],
    removals: Optional[list[Coin]],
    height_to_hash: dict[uint32, bytes32],
    difficulty: uint64,
    required_iters: uint64,
    sub_slot_iters: uint64,
    get_plot_signature: Callable[[bytes32, G1Element], G2Element],
    get_pool_signature: Callable[[PoolTarget, Optional[G1Element]], Optional[G2Element]],
    finished_sub_slots: list[EndOfSubSlotBundle],
    signage_point: SignagePoint,
    prev_block: BlockRecord,
    seed: bytes = b"",
    *,
    block_refs: list[uint32] = [],
    overflow_cc_challenge: Optional[bytes32] = None,
    overflow_rc_challenge: Optional[bytes32] = None,
    normalized_to_identity_cc_ip: bool = False,
    current_time: bool = False,
) -> tuple[FullBlock, BlockRecord, float]:
    # we're simulating time between blocks here. The more VDF iterations the
    # blocks advances, the longer it should have taken (and vice versa). This
    # formula is meant to converge at 1024 iters per the specified
    # time_per_block (which defaults to 18.75 seconds)
    time_per_block *= (((sub_slot_iters / 1024) - 1) * 0.2) + 1
    if current_time is True:
        timestamp = max(int(time.time()), last_timestamp + time_per_block)
    else:
        timestamp = last_timestamp + time_per_block
    sp_iters = calculate_sp_iters(constants, sub_slot_iters, signage_point_index)
    ip_iters = calculate_ip_iters(constants, sub_slot_iters, signage_point_index, required_iters)

    unfinished_block = create_unfinished_block(
        constants,
        sub_slot_start_total_iters,
        sub_slot_iters,
        signage_point_index,
        sp_iters,
        ip_iters,
        proof_of_space,
        slot_cc_challenge,
        farmer_reward_puzzle_hash,
        pool_target,
        get_plot_signature,
        get_pool_signature,
        signage_point,
        uint64(timestamp),
        BlockCache(blocks),
        seed,
        block_generator,
        aggregate_signature,
        additions,
        removals,
        prev_block,
        finished_sub_slots,
        compute_cost=compute_cost_test,
        compute_fees=compute_fee_test,
    )

    if (overflow_cc_challenge is not None) and (overflow_rc_challenge is not None):
        slot_cc_challenge = overflow_cc_challenge
        slot_rc_challenge = overflow_rc_challenge

    full_block, block_record = finish_block(
        constants,
        blocks,
        height_to_hash,
        finished_sub_slots,
        sub_slot_start_total_iters,
        signage_point_index,
        unfinished_block,
        required_iters,
        ip_iters,
        slot_cc_challenge,
        slot_rc_challenge,
        prev_block,
        sub_slot_iters,
        difficulty,
        normalized_to_identity_cc_ip,
    )

    return full_block, block_record, timestamp


# these are the costs of unknown conditions, as defined chia_rs here:
# https://github.com/Chia-Network/chia_rs/pull/181
def compute_cost_table() -> list[int]:
    A = 17
    B = 16
    s = []
    NUM = 100
    DEN = 1
    MAX = 1 << 59
    for i in range(256):
        v = str(NUM // DEN)
        v1 = v[:3] + ("0" * (len(v) - 3))
        s.append(int(v1))
        NUM *= A
        DEN *= B
        assert NUM < 1 << 64
        assert DEN < 1 << 64
        if NUM > MAX:
            NUM >>= 5
            DEN >>= 5
    return s


CONDITION_COSTS = compute_cost_table()


def conditions_cost(conds: Program) -> uint64:
    condition_cost = 0
    for cond in conds.as_iter():
        condition = cond.first().as_atom()
        if condition == ConditionOpcode.CREATE_COIN:
            condition_cost += ConditionCost.CREATE_COIN.value
        # after the 2.0 hard fork, two byte conditions (with no leading 0)
        # have costs. Account for that.
        elif len(condition) == 2 and condition[0] != 0:
            condition_cost += CONDITION_COSTS[condition[1]]
        elif condition == ConditionOpcode.SOFTFORK.value:
            arg = cond.rest().first().as_int()
            condition_cost += arg * 10000
        elif condition in [
            ConditionOpcode.AGG_SIG_UNSAFE,
            ConditionOpcode.AGG_SIG_ME,
            ConditionOpcode.AGG_SIG_PARENT,
            ConditionOpcode.AGG_SIG_PUZZLE,
            ConditionOpcode.AGG_SIG_AMOUNT,
            ConditionOpcode.AGG_SIG_PUZZLE_AMOUNT,
            ConditionOpcode.AGG_SIG_PARENT_AMOUNT,
            ConditionOpcode.AGG_SIG_PARENT_PUZZLE,
        ]:
            condition_cost += ConditionCost.AGG_SIG.value
    return uint64(condition_cost)


def compute_fee_test(additions: Sequence[Coin], removals: Sequence[Coin]) -> uint64:
    removal_amount = 0
    addition_amount = 0
    for coin in removals:
        removal_amount += coin.amount
    for coin in additions:
        addition_amount += coin.amount

    ret = removal_amount - addition_amount
    # in order to allow creating blocks that mint coins, clamp the fee
    # to 0, if it ends up being negative
    ret = max(ret, 0)
    return uint64(ret)


def compute_cost_test(generator: BlockGenerator, constants: ConsensusConstants, height: uint32) -> uint64:
    # this function cannot *validate* the block or any of the transactions. We
    # deliberately create invalid blocks as parts of the tests, and we still
    # need to be able to compute the cost of it

    condition_cost = 0
    clvm_cost = 0

    if height >= constants.HARD_FORK_HEIGHT:
        blocks = generator.generator_refs
        cost, result = generator.program._run(INFINITE_COST, MEMPOOL_MODE | ALLOW_BACKREFS, [DESERIALIZE_MOD, blocks])
        clvm_cost += cost

        for spend in result.first().as_iter():
            # each spend is a list of:
            # (parent-coin-id puzzle amount solution)
            puzzle = spend.at("rf")
            solution = spend.at("rrrf")

            cost, result = puzzle._run(INFINITE_COST, MEMPOOL_MODE, solution)
            clvm_cost += cost
            condition_cost += conditions_cost(result)

    else:
        block_program_args = SerializedProgram.to([generator.generator_refs])
        clvm_cost, result = GENERATOR_MOD._run(INFINITE_COST, MEMPOOL_MODE, [generator.program, block_program_args])

        for res in result.first().as_iter():
            # each condition item is:
            # (parent-coin-id puzzle-hash amount conditions)
            conditions = res.at("rrrf")
            condition_cost += conditions_cost(conditions)

    size_cost = len(bytes(generator.program)) * constants.COST_PER_BYTE

    return uint64(clvm_cost + size_cost + condition_cost)


@dataclass
class BlockToolsNewPlotResult:
    plot_id: bytes32
    new_plot: bool


# Remove these counters when `create_block_tools` and `create_block_tools_async` are removed
create_block_tools_async_count = 0
create_block_tools_count = 0

# Note: tests that still use `create_block_tools` and `create_block_tools_async` should probably be
# moved to the bt fixture in conftest.py. Take special care to find out if the users of these functions
# need different BlockTools instances

# All tests need different root directories containing different config.yaml files.
# The daemon's listen port is configured in the config.yaml, and the only way a test can control which
# listen port it uses is to write it to the config file.


async def create_block_tools_async(
    constants: ConsensusConstants = test_constants,
    root_path: Optional[Path] = None,
    keychain: Optional[Keychain] = None,
    config_overrides: Optional[dict[str, Any]] = None,
    num_og_plots: int = 15,
    num_pool_plots: int = 5,
    num_non_keychain_plots: int = 3,
) -> BlockTools:
    global create_block_tools_async_count
    create_block_tools_async_count += 1
    print(f"  create_block_tools_async called {create_block_tools_async_count} times")
    bt = BlockTools(constants, root_path, keychain, config_overrides=config_overrides)
    await bt.setup_keys()
    await bt.setup_plots(
        num_og_plots=num_og_plots,
        num_pool_plots=num_pool_plots,
        num_non_keychain_plots=num_non_keychain_plots,
    )

    return bt


def create_block_tools(
    constants: ConsensusConstants = test_constants,
    root_path: Optional[Path] = None,
    keychain: Optional[Keychain] = None,
    config_overrides: Optional[dict[str, Any]] = None,
) -> BlockTools:
    global create_block_tools_count
    create_block_tools_count += 1
    print(f"  create_block_tools called {create_block_tools_count} times")
    bt = BlockTools(constants, root_path, keychain, config_overrides=config_overrides)

    asyncio.get_event_loop().run_until_complete(bt.setup_keys())
    asyncio.get_event_loop().run_until_complete(bt.setup_plots())
    return bt


def make_unfinished_block(
    block: FullBlock, constants: ConsensusConstants, *, force_overflow: bool = False
) -> UnfinishedBlock:
    if force_overflow or is_overflow_block(constants, block.reward_chain_block.signage_point_index):
        finished_ss = block.finished_sub_slots[:-1]
    else:
        finished_ss = block.finished_sub_slots

    return UnfinishedBlock(
        finished_ss,
        block.reward_chain_block.get_unfinished(),
        block.challenge_chain_sp_proof,
        block.reward_chain_sp_proof,
        block.foliage,
        block.foliage_transaction_block,
        block.transactions_info,
        block.transactions_generator,
        block.transactions_generator_ref_list,
    )<|MERGE_RESOLUTION|>--- conflicted
+++ resolved
@@ -349,13 +349,9 @@
                 self.farmer_ph = reward_ph
                 self.pool_ph = reward_ph
             if self.automated_testing:
-<<<<<<< HEAD
-                self.all_sks: List[PrivateKey] = [
+                self.all_sks: list[PrivateKey] = [
                     sk for sk, _ in await keychain_proxy.get_all_private_keys() if isinstance(sk, PrivateKey)
                 ]
-=======
-                self.all_sks: list[PrivateKey] = [sk for sk, _ in await keychain_proxy.get_all_private_keys()]
->>>>>>> 470ae0ff
             else:
                 self.all_sks = [self.farmer_master_sk]  # we only want to include plots under the same fingerprint
             self.pool_pubkeys: list[G1Element] = [master_sk_to_pool_sk(sk).get_g1() for sk in self.all_sks]
