--- conflicted
+++ resolved
@@ -864,13 +864,9 @@
         fee_tx = None
         if fee > 0:
             absorb_announce = Announcement(first_coin_record.coin.name(), b"$")
-<<<<<<< HEAD
+            assert absorb_announce is not None
             fee_tx = await self.generate_fee_transaction(fee, coin_announcements={absorb_announce})
-=======
-            assert absorb_announce is not None
-            fee_tx = await self.generate_fee_transaction(fee, coin_announcements=[absorb_announce])
             assert fee_tx.spend_bundle is not None
->>>>>>> 4ed31c50
             full_spend = SpendBundle.aggregate([fee_tx.spend_bundle, claim_spend])
 
         assert full_spend.fees() == fee
