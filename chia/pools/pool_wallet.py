from __future__ import annotations

import dataclasses
import logging
import time
from typing import TYPE_CHECKING, Any, ClassVar, Optional, cast

from chia_rs import G1Element, G2Element, PrivateKey
from typing_extensions import final

from chia.pools.pool_config import PoolWalletConfig, load_pool_config, update_pool_config
from chia.pools.pool_puzzles import (
    SINGLETON_LAUNCHER,
    create_absorb_spend,
    create_full_puzzle,
    create_pooling_inner_puzzle,
    create_travel_spend,
    create_waiting_room_inner_puzzle,
    get_delayed_puz_info_from_launcher_spend,
    get_most_recent_singleton_coin_from_coin_spend,
    is_pool_member_inner_puzzle,
    is_pool_waitingroom_inner_puzzle,
    launcher_id_to_p2_puzzle_hash,
    pool_state_to_inner_puzzle,
    solution_to_pool_state,
    uncurry_pool_member_inner_puzzle,
    uncurry_pool_waitingroom_inner_puzzle,
)
from chia.pools.pool_wallet_info import (
    FARMING_TO_POOL,
    LEAVING_POOL,
    SELF_POOLING,
    PoolSingletonState,
    PoolState,
    PoolWalletInfo,
    create_pool_state,
)
from chia.protocols.pool_protocol import POOL_PROTOCOL_VERSION
from chia.server.ws_connection import WSChiaConnection
from chia.types.blockchain_format.coin import Coin
from chia.types.blockchain_format.program import Program
from chia.types.blockchain_format.serialized_program import SerializedProgram
from chia.types.blockchain_format.sized_bytes import bytes32
from chia.types.coin_spend import CoinSpend, compute_additions
from chia.util.ints import uint32, uint64, uint128
from chia.wallet.conditions import AssertCoinAnnouncement, Condition, ConditionValidTimes
from chia.wallet.derivation_record import DerivationRecord
from chia.wallet.derive_keys import find_owner_sk
from chia.wallet.transaction_record import TransactionRecord
from chia.wallet.util.transaction_type import TransactionType
from chia.wallet.util.tx_config import DEFAULT_TX_CONFIG, TXConfig
from chia.wallet.util.wallet_types import WalletType
from chia.wallet.wallet_action_scope import WalletActionScope
from chia.wallet.wallet_coin_record import WalletCoinRecord
from chia.wallet.wallet_info import WalletInfo
from chia.wallet.wallet_protocol import MainWalletProtocol
from chia.wallet.wallet_spend_bundle import WalletSpendBundle

if TYPE_CHECKING:
    from chia.wallet.wallet_state_manager import WalletStateManager


@final
@dataclasses.dataclass
class PoolWallet:
    if TYPE_CHECKING:
        from chia.wallet.wallet_protocol import WalletProtocol

        _protocol_check: ClassVar[WalletProtocol[object]] = cast("PoolWallet", None)

    MINIMUM_INITIAL_BALANCE = 1
    MINIMUM_RELATIVE_LOCK_HEIGHT = 5
    MAXIMUM_RELATIVE_LOCK_HEIGHT = 1000
    DEFAULT_MAX_CLAIM_SPENDS = 100

    wallet_state_manager: WalletStateManager
    log: logging.Logger
    wallet_info: WalletInfo
    standard_wallet: MainWalletProtocol
    wallet_id: int
    next_transaction_fee: uint64 = uint64(0)
    next_tx_config: TXConfig = DEFAULT_TX_CONFIG
    target_state: Optional[PoolState] = None
    _owner_sk_and_index: Optional[tuple[PrivateKey, uint32]] = None

    """
    From the user's perspective, this is not a wallet at all, but a way to control
    whether their pooling-enabled plots are being self-farmed, or farmed by a pool,
    and by which pool. Self-pooling and joint pooling rewards are swept into the
    users' regular wallet.

    If this wallet is in SELF_POOLING state, the coin ID associated with the current
    pool wallet contains the rewards gained while self-farming, so care must be taken
    to disallow joining a new pool while we still have money on the pooling singleton UTXO.

    Pools can be joined anonymously, without an account or prior signup.

    The ability to change the farm-to target prevents abuse from pools
    by giving the user the ability to quickly change pools, or self-farm.

    The pool is also protected, by not allowing members to cheat by quickly leaving a pool,
    and claiming a block that was pledged to the pool.

    The pooling protocol and smart coin prevents a user from quickly leaving a pool
    by enforcing a wait time when leaving the pool. A minimum number of blocks must pass
    after the user declares that they are leaving the pool, and before they can start to
    self-claim rewards again.

    Control of switching states is granted to the owner public key.

    We reveal the inner_puzzle to the pool during setup of the pooling protocol.
    The pool can prove to itself that the inner puzzle pays to the pooling address,
    and it can follow state changes in the pooling puzzle by tracing destruction and
    creation of coins associate with this pooling singleton (the singleton controlling
    this pool group).

    The user trusts the pool to send mining rewards to the <XXX address XXX>
    TODO: We should mark which address is receiving funds for our current state.

    If the pool misbehaves, it is the user's responsibility to leave the pool

    It is the Pool's responsibility to claim the rewards sent to the pool_puzzlehash.

    The timeout for leaving the pool is expressed in number of blocks from the time
    the user expresses their intent to leave.



    """

    @classmethod
    def type(cls) -> WalletType:
        return WalletType.POOLING_WALLET

    def id(self) -> uint32:
        return self.wallet_info.id

    @classmethod
    def _verify_self_pooled(cls, state: PoolState) -> Optional[str]:
        err = ""
        if state.pool_url not in [None, ""]:
            err += " Unneeded pool_url for self-pooling"

        if state.relative_lock_height != 0:
            err += " Incorrect relative_lock_height for self-pooling"

        return None if err == "" else err

    @classmethod
    def _verify_pooling_state(cls, state: PoolState) -> Optional[str]:
        err = ""
        if state.relative_lock_height < cls.MINIMUM_RELATIVE_LOCK_HEIGHT:
            err += (
                f" Pool relative_lock_height ({state.relative_lock_height})"
                f"is less than recommended minimum ({cls.MINIMUM_RELATIVE_LOCK_HEIGHT})"
            )
        elif state.relative_lock_height > cls.MAXIMUM_RELATIVE_LOCK_HEIGHT:
            err += (
                f" Pool relative_lock_height ({state.relative_lock_height})"
                f"is greater than recommended maximum ({cls.MAXIMUM_RELATIVE_LOCK_HEIGHT})"
            )

        if state.pool_url in [None, ""]:
            err += " Empty pool url in pooling state"
        return err

    @classmethod
    def _verify_pool_state(cls, state: PoolState) -> Optional[str]:
        if state.target_puzzle_hash is None:
            return "Invalid puzzle_hash"

        if state.version > POOL_PROTOCOL_VERSION:
            return (
                f"Detected pool protocol version {state.version}, which is "
                f"newer than this wallet's version ({POOL_PROTOCOL_VERSION}). Please upgrade "
                f"to use this pooling wallet"
            )

        if state.state == PoolSingletonState.SELF_POOLING.value:
            return cls._verify_self_pooled(state)
        elif (
            state.state == PoolSingletonState.FARMING_TO_POOL.value
            or state.state == PoolSingletonState.LEAVING_POOL.value
        ):
            return cls._verify_pooling_state(state)
        else:
            return "Internal Error"

    @classmethod
    def _verify_initial_target_state(cls, initial_target_state: PoolState) -> None:
        err = cls._verify_pool_state(initial_target_state)
        if err:
            raise ValueError(f"Invalid internal Pool State: {err}: {initial_target_state}")

    async def get_spend_history(self) -> list[tuple[uint32, CoinSpend]]:
        return await self.wallet_state_manager.pool_store.get_spends_for_wallet(self.wallet_id)

    async def get_current_state(self) -> PoolWalletInfo:
        history: list[tuple[uint32, CoinSpend]] = await self.get_spend_history()
        all_spends: list[CoinSpend] = [cs for _, cs in history]

        # We must have at least the launcher spend
        assert len(all_spends) >= 1

        launcher_coin: Coin = all_spends[0].coin
        delayed_seconds, delayed_puzhash = get_delayed_puz_info_from_launcher_spend(all_spends[0])
        tip_singleton_coin: Optional[Coin] = get_most_recent_singleton_coin_from_coin_spend(all_spends[-1])
        launcher_id: bytes32 = launcher_coin.name()
        p2_singleton_puzzle_hash = launcher_id_to_p2_puzzle_hash(launcher_id, delayed_seconds, delayed_puzhash)
        assert tip_singleton_coin is not None

        curr_spend_i = len(all_spends) - 1
        pool_state: Optional[PoolState] = None
        last_singleton_spend_height = uint32(0)
        while pool_state is None:
            full_spend: CoinSpend = all_spends[curr_spend_i]
            pool_state = solution_to_pool_state(full_spend)
            last_singleton_spend_height = uint32(history[curr_spend_i][0])
            curr_spend_i -= 1

        assert pool_state is not None
        return PoolWalletInfo(
            pool_state,
            self.target_state,
            launcher_coin,
            launcher_id,
            p2_singleton_puzzle_hash,
            tip_singleton_coin.name(),
            last_singleton_spend_height,
        )

    async def get_unconfirmed_transactions(self) -> list[TransactionRecord]:
        return await self.wallet_state_manager.tx_store.get_unconfirmed_for_wallet(self.wallet_id)

    async def get_tip(self) -> tuple[uint32, CoinSpend]:
        return (await self.wallet_state_manager.pool_store.get_spends_for_wallet(self.wallet_id))[-1]

    async def update_pool_config(self) -> None:
        current_state: PoolWalletInfo = await self.get_current_state()
        pool_config_list: list[PoolWalletConfig] = load_pool_config(self.wallet_state_manager.root_path)
        pool_config_dict: dict[bytes32, PoolWalletConfig] = {c.launcher_id: c for c in pool_config_list}
        existing_config: Optional[PoolWalletConfig] = pool_config_dict.get(current_state.launcher_id, None)
        payout_instructions: str = existing_config.payout_instructions if existing_config is not None else ""

        if len(payout_instructions) == 0:
            payout_instructions = (await self.standard_wallet.get_new_puzzlehash()).hex()
            self.log.info(f"New config entry. Generated payout_instructions puzzle hash: {payout_instructions}")

        new_config: PoolWalletConfig = PoolWalletConfig(
            current_state.launcher_id,
            current_state.current.pool_url if current_state.current.pool_url else "",
            payout_instructions,
            current_state.current.target_puzzle_hash,
            current_state.p2_singleton_puzzle_hash,
            current_state.current.owner_pubkey,
        )
        pool_config_dict[new_config.launcher_id] = new_config
        await update_pool_config(self.wallet_state_manager.root_path, list(pool_config_dict.values()))

    async def apply_state_transition(self, new_state: CoinSpend, block_height: uint32) -> bool:
        """
        Updates the Pool state (including DB) with new singleton spends.
        The DB must be committed after calling this method. All validation should be done here. Returns True iff
        the spend is a valid transition spend for the singleton, False otherwise.
        """
        tip: tuple[uint32, CoinSpend] = await self.get_tip()
        tip_spend = tip[1]

        tip_coin: Optional[Coin] = get_most_recent_singleton_coin_from_coin_spend(tip_spend)
        assert tip_coin is not None
        spent_coin_name: bytes32 = tip_coin.name()

        if spent_coin_name != new_state.coin.name():
            history: list[tuple[uint32, CoinSpend]] = await self.get_spend_history()
            if new_state.coin.name() in [sp.coin.name() for _, sp in history]:
                self.log.info(f"Already have state transition: {new_state.coin.name().hex()}")
            else:
                self.log.warning(
                    f"Failed to apply state transition. tip: {tip_coin} new_state: {new_state} height {block_height}"
                )
            return False

        await self.wallet_state_manager.pool_store.add_spend(self.wallet_id, new_state, block_height)
        tip_spend = (await self.get_tip())[1]
        self.log.info(f"New PoolWallet singleton tip_coin: {tip_spend} farmed at height {block_height}")

        # If we have reached the target state, resets it to None. Loops back to get current state
        for _, added_spend in reversed(
            await self.wallet_state_manager.pool_store.get_spends_for_wallet(self.wallet_id)
        ):
            latest_state: Optional[PoolState] = solution_to_pool_state(added_spend)
            if latest_state is not None:
                if self.target_state == latest_state:
                    self.target_state = None
                    self.next_transaction_fee = uint64(0)
                    self.next_tx_config = DEFAULT_TX_CONFIG
                break

        await self.update_pool_config()
        return True

    async def rewind(self, block_height: int) -> bool:
        """
        Rolls back all transactions after block_height, and if creation was after block_height, deletes the wallet.
        Returns True if the wallet should be removed.
        """
        try:
            history: list[tuple[uint32, CoinSpend]] = await self.wallet_state_manager.pool_store.get_spends_for_wallet(
                self.wallet_id
            )
            prev_state: PoolWalletInfo = await self.get_current_state()
            await self.wallet_state_manager.pool_store.rollback(block_height, self.wallet_id)

            if len(history) > 0 and history[0][0] > block_height:
                return True
            else:
                if await self.get_current_state() != prev_state:
                    await self.update_pool_config()
                return False
        except Exception as e:
            self.log.error(f"Exception rewinding: {e}")
            return False

    @classmethod
    async def create(
        cls,
        wallet_state_manager: Any,
        wallet: MainWalletProtocol,
        launcher_coin_id: bytes32,
        block_spends: list[CoinSpend],
        block_height: uint32,
        *,
        name: Optional[str] = None,
    ) -> PoolWallet:
        """
        This creates a new PoolWallet with only one spend: the launcher spend. The DB MUST be committed after calling
        this method.
        """
        wallet_info = await wallet_state_manager.user_store.create_wallet(
            "Pool wallet", WalletType.POOLING_WALLET.value, ""
        )

        pool_wallet = cls(
            wallet_state_manager=wallet_state_manager,
            log=logging.getLogger(name if name else __name__),
            wallet_info=wallet_info,
            wallet_id=wallet_info.id,
            standard_wallet=wallet,
        )

        launcher_spend: Optional[CoinSpend] = None
        for spend in block_spends:
            if spend.coin.name() == launcher_coin_id:
                launcher_spend = spend
        assert launcher_spend is not None
        await wallet_state_manager.pool_store.add_spend(pool_wallet.wallet_id, launcher_spend, block_height)
        await pool_wallet.update_pool_config()

        p2_puzzle_hash: bytes32 = (await pool_wallet.get_current_state()).p2_singleton_puzzle_hash
        await wallet_state_manager.add_new_wallet(pool_wallet)
        await wallet_state_manager.add_interested_puzzle_hashes([p2_puzzle_hash], [pool_wallet.wallet_id])

        return pool_wallet

    @classmethod
    async def create_from_db(
        cls,
        wallet_state_manager: Any,
        wallet: MainWalletProtocol,
        wallet_info: WalletInfo,
        name: Optional[str] = None,
    ) -> PoolWallet:
        """
        This creates a PoolWallet from DB. However, all data is already handled by WalletPoolStore, so we don't need
        to do anything here.
        """
        pool_wallet = cls(
            wallet_state_manager=wallet_state_manager,
            log=logging.getLogger(name if name else __name__),
            wallet_info=wallet_info,
            wallet_id=wallet_info.id,
            standard_wallet=wallet,
        )
        return pool_wallet

    @staticmethod
    async def create_new_pool_wallet_transaction(
        wallet_state_manager: Any,
        main_wallet: MainWalletProtocol,
        initial_target_state: PoolState,
        action_scope: WalletActionScope,
        fee: uint64 = uint64(0),
        p2_singleton_delay_time: Optional[uint64] = None,
        p2_singleton_delayed_ph: Optional[bytes32] = None,
        extra_conditions: tuple[Condition, ...] = tuple(),
    ) -> tuple[bytes32, bytes32]:
        """
        A "plot NFT", or pool wallet, represents the idea of a set of plots that all pay to
        the same pooling puzzle. This puzzle is a `chia singleton` that is
        parameterized with a public key controlled by the user's wallet
        (a `smart coin`). It contains an inner puzzle that can switch between
        paying block rewards to a pool, or to a user's own wallet.

        Call under the wallet state manager lock
        """
        standard_wallet = main_wallet

        if p2_singleton_delayed_ph is None:
            p2_singleton_delayed_ph = await main_wallet.get_new_puzzlehash()
        if p2_singleton_delay_time is None:
            p2_singleton_delay_time = uint64(604800)

        unspent_records = await wallet_state_manager.coin_store.get_unspent_coins_for_wallet(standard_wallet.id())
        balance = await standard_wallet.get_confirmed_balance(unspent_records)
        if balance < PoolWallet.MINIMUM_INITIAL_BALANCE:
            raise ValueError("Not enough balance in main wallet to create a managed plotting pool.")
        if balance < PoolWallet.MINIMUM_INITIAL_BALANCE + fee:
            raise ValueError("Not enough balance in main wallet to create a managed plotting pool with fee {fee}.")

        # Verify Parameters - raise if invalid
        PoolWallet._verify_initial_target_state(initial_target_state)

        singleton_puzzle_hash, launcher_coin_id = await PoolWallet.generate_launcher_spend(
            standard_wallet,
            uint64(1),
            fee,
            initial_target_state,
            wallet_state_manager.constants.GENESIS_CHALLENGE,
            p2_singleton_delay_time,
            p2_singleton_delayed_ph,
            action_scope,
            extra_conditions=extra_conditions,
        )

        p2_singleton_puzzle_hash: bytes32 = launcher_id_to_p2_puzzle_hash(
            launcher_coin_id, p2_singleton_delay_time, p2_singleton_delayed_ph
        )

        return p2_singleton_puzzle_hash, launcher_coin_id

<<<<<<< HEAD
    async def _get_owner_key_cache(self) -> Tuple[PrivateKey, uint32]:
        private_key = self.wallet_state_manager.get_master_private_key()
        assert isinstance(private_key, PrivateKey)
=======
    async def _get_owner_key_cache(self) -> tuple[PrivateKey, uint32]:
>>>>>>> 470ae0ff
        if self._owner_sk_and_index is None:
            self._owner_sk_and_index = find_owner_sk(
                [private_key],
                (await self.get_current_state()).current.owner_pubkey,
            )
        assert self._owner_sk_and_index is not None
        return self._owner_sk_and_index

    async def get_pool_wallet_index(self) -> uint32:
        return (await self._get_owner_key_cache())[1]

    async def generate_fee_transaction(
        self,
        fee: uint64,
        action_scope: WalletActionScope,
        extra_conditions: tuple[Condition, ...] = tuple(),
    ) -> None:
        await self.standard_wallet.generate_signed_transaction(
            uint64(0),
            (await self.standard_wallet.get_new_puzzlehash()),
            action_scope,
            fee=fee,
            origin_id=None,
            coins=None,
            primaries=None,
            extra_conditions=extra_conditions,
        )

    async def generate_travel_transactions(self, fee: uint64, action_scope: WalletActionScope) -> None:
        # target_state is contained within pool_wallet_state
        pool_wallet_info: PoolWalletInfo = await self.get_current_state()

        spend_history = await self.get_spend_history()
        last_coin_spend: CoinSpend = spend_history[-1][1]
        delayed_seconds, delayed_puzhash = get_delayed_puz_info_from_launcher_spend(spend_history[0][1])
        assert pool_wallet_info.target is not None
        next_state = pool_wallet_info.target
        if pool_wallet_info.current.state == FARMING_TO_POOL.value:
            next_state = create_pool_state(
                LEAVING_POOL,
                pool_wallet_info.current.target_puzzle_hash,
                pool_wallet_info.current.owner_pubkey,
                pool_wallet_info.current.pool_url,
                pool_wallet_info.current.relative_lock_height,
            )

        new_inner_puzzle = pool_state_to_inner_puzzle(
            next_state,
            pool_wallet_info.launcher_coin.name(),
            self.wallet_state_manager.constants.GENESIS_CHALLENGE,
            delayed_seconds,
            delayed_puzhash,
        )
        new_full_puzzle: SerializedProgram = SerializedProgram.from_program(
            create_full_puzzle(new_inner_puzzle, pool_wallet_info.launcher_coin.name())
        )

        outgoing_coin_spend, inner_puzzle = create_travel_spend(
            last_coin_spend,
            pool_wallet_info.launcher_coin,
            pool_wallet_info.current,
            next_state,
            self.wallet_state_manager.constants.GENESIS_CHALLENGE,
            delayed_seconds,
            delayed_puzhash,
        )

        tip = (await self.get_tip())[1]
        tip_coin = tip.coin
        singleton = compute_additions(tip)[0]
        singleton_id = singleton.name()
        assert outgoing_coin_spend.coin.parent_coin_info == tip_coin.name()
        assert outgoing_coin_spend.coin.name() == singleton_id
        assert new_inner_puzzle != inner_puzzle
        if is_pool_member_inner_puzzle(inner_puzzle):
            (
                inner_f,
                target_puzzle_hash,
                p2_singleton_hash,
                pubkey_as_program,
                pool_reward_prefix,
                escape_puzzle_hash,
            ) = uncurry_pool_member_inner_puzzle(inner_puzzle)
        elif is_pool_waitingroom_inner_puzzle(inner_puzzle):
            (
                target_puzzle_hash,  # payout_puzzle_hash
                relative_lock_height,
                pubkey_as_program,
                p2_singleton_hash,
            ) = uncurry_pool_waitingroom_inner_puzzle(inner_puzzle)
        else:
            raise RuntimeError("Invalid state")

        unsigned_spend_bundle = WalletSpendBundle([outgoing_coin_spend], G2Element())
        assert unsigned_spend_bundle.removals()[0].puzzle_hash == singleton.puzzle_hash
        assert unsigned_spend_bundle.removals()[0].name() == singleton.name()
        if fee > 0:
            await self.generate_fee_transaction(fee, action_scope)

        async with action_scope.use() as interface:
            interface.side_effects.transactions.append(
                TransactionRecord(
                    confirmed_at_height=uint32(0),
                    created_at_time=uint64(int(time.time())),
                    to_puzzle_hash=new_full_puzzle.get_tree_hash(),
                    amount=uint64(1),
                    fee_amount=fee,
                    confirmed=False,
                    sent=uint32(0),
                    spend_bundle=unsigned_spend_bundle,
                    additions=unsigned_spend_bundle.additions(),
                    removals=unsigned_spend_bundle.removals(),
                    wallet_id=self.id(),
                    sent_to=[],
                    trade_id=None,
                    memos=[],
                    type=uint32(TransactionType.OUTGOING_TX.value),
                    name=unsigned_spend_bundle.name(),
                    valid_times=ConditionValidTimes(),
                )
            )

    @staticmethod
    async def generate_launcher_spend(
        standard_wallet: MainWalletProtocol,
        amount: uint64,
        fee: uint64,
        initial_target_state: PoolState,
        genesis_challenge: bytes32,
        delay_time: uint64,
        delay_ph: bytes32,
        action_scope: WalletActionScope,
        extra_conditions: tuple[Condition, ...] = tuple(),
    ) -> tuple[bytes32, bytes32]:
        """
        Creates the initial singleton, which includes spending an origin coin, the launcher, and creating a singleton
        with the "pooling" inner state, which can be either self pooling or using a pool
        """
        coins: set[Coin] = await standard_wallet.select_coins(uint64(amount + fee), action_scope)
        if coins is None:
            raise ValueError("Not enough coins to create pool wallet")

        launcher_parent: Coin = coins.copy().pop()
        genesis_launcher_puz: Program = SINGLETON_LAUNCHER
        launcher_coin: Coin = Coin(launcher_parent.name(), genesis_launcher_puz.get_tree_hash(), amount)

        escaping_inner_puzzle: Program = create_waiting_room_inner_puzzle(
            initial_target_state.target_puzzle_hash,
            initial_target_state.relative_lock_height,
            initial_target_state.owner_pubkey,
            launcher_coin.name(),
            genesis_challenge,
            delay_time,
            delay_ph,
        )
        escaping_inner_puzzle_hash = escaping_inner_puzzle.get_tree_hash()

        self_pooling_inner_puzzle: Program = create_pooling_inner_puzzle(
            initial_target_state.target_puzzle_hash,
            escaping_inner_puzzle_hash,
            initial_target_state.owner_pubkey,
            launcher_coin.name(),
            genesis_challenge,
            delay_time,
            delay_ph,
        )

        if initial_target_state.state == SELF_POOLING.value:
            puzzle = escaping_inner_puzzle
        elif initial_target_state.state == FARMING_TO_POOL.value:
            puzzle = self_pooling_inner_puzzle
        else:
            raise ValueError("Invalid initial state")
        full_pooling_puzzle: Program = create_full_puzzle(puzzle, launcher_id=launcher_coin.name())

        puzzle_hash: bytes32 = full_pooling_puzzle.get_tree_hash()
        pool_state_bytes = Program.to([("p", bytes(initial_target_state)), ("t", delay_time), ("h", delay_ph)])
        announcement_message = Program.to([puzzle_hash, amount, pool_state_bytes]).get_tree_hash()

        genesis_launcher_solution: Program = Program.to([puzzle_hash, amount, pool_state_bytes])

        launcher_cs: CoinSpend = CoinSpend(
            launcher_coin,
            SerializedProgram.from_program(genesis_launcher_puz),
            SerializedProgram.from_program(genesis_launcher_solution),
        )
        launcher_sb = WalletSpendBundle([launcher_cs], G2Element())

        await standard_wallet.generate_signed_transaction(
            amount,
            genesis_launcher_puz.get_tree_hash(),
            action_scope,
            fee,
            coins,
            None,
            origin_id=launcher_parent.name(),
            extra_conditions=(
                *extra_conditions,
                AssertCoinAnnouncement(asserted_id=launcher_coin.name(), asserted_msg=announcement_message),
            ),
        )

        async with action_scope.use() as interface:
            interface.side_effects.extra_spends.append(launcher_sb)

        return puzzle_hash, launcher_coin.name()

    async def join_pool(self, target_state: PoolState, fee: uint64, action_scope: WalletActionScope) -> uint64:
        if target_state.state != FARMING_TO_POOL.value:
            raise ValueError(f"join_pool must be called with target_state={FARMING_TO_POOL} (FARMING_TO_POOL)")
        if self.target_state is not None:
            raise ValueError(f"Cannot join a pool while waiting for target state: {self.target_state}")
        if await self.have_unconfirmed_transaction():
            raise ValueError(
                "Cannot join pool due to unconfirmed transaction. If this is stuck, delete the unconfirmed transaction."
            )

        current_state: PoolWalletInfo = await self.get_current_state()

        total_fee = fee
        if current_state.current == target_state:
            self.target_state = None
            msg = f"Asked to change to current state. Target = {target_state}"
            self.log.info(msg)
            raise ValueError(msg)
        elif current_state.current.state in [SELF_POOLING.value, LEAVING_POOL.value]:
            total_fee = fee
        elif current_state.current.state == FARMING_TO_POOL.value:
            total_fee = uint64(fee * 2)

        if self.target_state is not None:
            raise ValueError(
                f"Cannot change to state {target_state} when already having target state: {self.target_state}"
            )
        PoolWallet._verify_initial_target_state(target_state)
        if current_state.current.state == LEAVING_POOL.value:
            history: list[tuple[uint32, CoinSpend]] = await self.get_spend_history()
            last_height: uint32 = history[-1][0]
            if (
                await self.wallet_state_manager.blockchain.get_finished_sync_up_to()
                <= last_height + current_state.current.relative_lock_height
            ):
                raise ValueError(
                    f"Cannot join a pool until height {last_height + current_state.current.relative_lock_height}"
                )

        self.target_state = target_state
        self.next_transaction_fee = fee
        self.next_tx_config = action_scope.config.tx_config
        await self.generate_travel_transactions(fee, action_scope)
        return total_fee

    async def self_pool(self, fee: uint64, action_scope: WalletActionScope) -> uint64:
        if await self.have_unconfirmed_transaction():
            raise ValueError(
                "Cannot self pool due to unconfirmed transaction. If this is stuck, delete the unconfirmed transaction."
            )
        pool_wallet_info: PoolWalletInfo = await self.get_current_state()
        if pool_wallet_info.current.state == SELF_POOLING.value:
            raise ValueError("Attempted to self pool when already self pooling")

        if self.target_state is not None:
            raise ValueError(f"Cannot self pool when already having target state: {self.target_state}")

        # Note the implications of getting owner_puzzlehash from our local wallet right now
        # vs. having pre-arranged the target self-pooling address
        owner_puzzlehash = await self.standard_wallet.get_new_puzzlehash()
        owner_pubkey = pool_wallet_info.current.owner_pubkey
        current_state: PoolWalletInfo = await self.get_current_state()
        total_fee = uint64(fee * 2)

        if current_state.current.state == LEAVING_POOL.value:
            total_fee = fee
            history: list[tuple[uint32, CoinSpend]] = await self.get_spend_history()
            last_height: uint32 = history[-1][0]
            if (
                await self.wallet_state_manager.blockchain.get_finished_sync_up_to()
                <= last_height + current_state.current.relative_lock_height
            ):
                raise ValueError(
                    f"Cannot self pool until height {last_height + current_state.current.relative_lock_height}"
                )
        self.target_state = create_pool_state(
            SELF_POOLING, owner_puzzlehash, owner_pubkey, pool_url=None, relative_lock_height=uint32(0)
        )
        self.next_transaction_fee = fee
        self.next_tx_config = action_scope.config.tx_config
        await self.generate_travel_transactions(fee, action_scope)
        return total_fee

    async def claim_pool_rewards(
        self, fee: uint64, max_spends_in_tx: Optional[int], action_scope: WalletActionScope
    ) -> None:
        # Search for p2_puzzle_hash coins, and spend them with the singleton
        if await self.have_unconfirmed_transaction():
            raise ValueError(
                "Cannot claim due to unconfirmed transaction. If this is stuck, delete the unconfirmed transaction."
            )

        if max_spends_in_tx is None:
            max_spends_in_tx = self.DEFAULT_MAX_CLAIM_SPENDS
        elif max_spends_in_tx <= 0:
            self.log.info(f"Bad max_spends_in_tx value of {max_spends_in_tx}. Set to {self.DEFAULT_MAX_CLAIM_SPENDS}.")
            max_spends_in_tx = self.DEFAULT_MAX_CLAIM_SPENDS

        unspent_coin_records = await self.wallet_state_manager.coin_store.get_unspent_coins_for_wallet(self.wallet_id)
        if len(unspent_coin_records) == 0:
            raise ValueError("Nothing to claim, no transactions to p2_singleton_puzzle_hash")
        farming_rewards: list[TransactionRecord] = await self.wallet_state_manager.tx_store.get_farming_rewards()
        coin_to_height_farmed: dict[Coin, uint32] = {}
        for tx_record in farming_rewards:
            height_farmed: Optional[uint32] = tx_record.height_farmed(
                self.wallet_state_manager.constants.GENESIS_CHALLENGE
            )
            assert height_farmed is not None
            coin_to_height_farmed[tx_record.additions[0]] = height_farmed
        history: list[tuple[uint32, CoinSpend]] = await self.get_spend_history()
        assert len(history) > 0
        delayed_seconds, delayed_puzhash = get_delayed_puz_info_from_launcher_spend(history[0][1])
        current_state: PoolWalletInfo = await self.get_current_state()
        last_solution: CoinSpend = history[-1][1]

        all_spends: list[CoinSpend] = []
        total_amount = 0

        # The coins being claimed are gathered into the `SpendBundle`, :absorb_spend:
        # We use an announcement in the fee spend to ensure that the claim spend is spent in the same block as the fee
        # We only need to do this for one of the coins, because each `SpendBundle` can only be spent as a unit

        first_coin_record = None
        for coin_record in unspent_coin_records:
            if coin_record.coin not in coin_to_height_farmed:
                continue
            if first_coin_record is None:
                first_coin_record = coin_record
            if len(all_spends) >= max_spends_in_tx:
                # Limit the total number of spends, so the SpendBundle fits into the block
                self.log.info(f"pool wallet truncating absorb to {max_spends_in_tx} spends to fit into block")
                print(f"pool wallet truncating absorb to {max_spends_in_tx} spends to fit into block")
                break
            absorb_spend: list[CoinSpend] = create_absorb_spend(
                last_solution,
                current_state.current,
                current_state.launcher_coin,
                coin_to_height_farmed[coin_record.coin],
                self.wallet_state_manager.constants.GENESIS_CHALLENGE,
                delayed_seconds,
                delayed_puzhash,
            )
            last_solution = absorb_spend[0]
            all_spends += absorb_spend
            total_amount += coin_record.coin.amount
            self.log.info(
                f"Farmer coin: {coin_record.coin} {coin_record.coin.name()} {coin_to_height_farmed[coin_record.coin]}"
            )
        if len(all_spends) == 0 or first_coin_record is None:
            raise ValueError("Nothing to claim, no unspent coinbase rewards")

        claim_spend = WalletSpendBundle(all_spends, G2Element())

        # If fee is 0, no signatures are required to absorb
        if fee > 0:
            await self.generate_fee_transaction(
                fee,
                action_scope,
                extra_conditions=(
                    AssertCoinAnnouncement(asserted_id=first_coin_record.coin.name(), asserted_msg=b"$"),
                ),
            )

        current_time = uint64(int(time.time()))
        # The claim spend, minus the fee amount from the main wallet
        async with action_scope.use() as interface:
            interface.side_effects.transactions.append(
                TransactionRecord(
                    confirmed_at_height=uint32(0),
                    created_at_time=current_time,
                    to_puzzle_hash=current_state.current.target_puzzle_hash,
                    amount=uint64(total_amount),
                    fee_amount=fee,  # This will not be double counted in self.standard_wallet
                    confirmed=False,
                    sent=uint32(0),
                    spend_bundle=claim_spend,
                    additions=claim_spend.additions(),
                    removals=claim_spend.removals(),
                    wallet_id=uint32(self.wallet_id),
                    sent_to=[],
                    memos=[],
                    trade_id=None,
                    type=uint32(TransactionType.OUTGOING_TX.value),
                    name=claim_spend.name(),
                    valid_times=ConditionValidTimes(),
                )
            )

    async def new_peak(self, peak_height: uint32) -> None:
        # This gets called from the WalletStateManager whenever there is a new peak

        pool_wallet_info: PoolWalletInfo = await self.get_current_state()
        tip_height, tip_spend = await self.get_tip()

        if self.target_state is None:
            return
        if self.target_state == pool_wallet_info.current:
            self.target_state = None
            raise ValueError(f"Internal error. Pool wallet {self.wallet_id} state: {pool_wallet_info.current}")

        if (
            self.target_state.state in [FARMING_TO_POOL.value, SELF_POOLING.value]
            and pool_wallet_info.current.state == LEAVING_POOL.value
        ):
            leave_height = tip_height + pool_wallet_info.current.relative_lock_height

            # Add some buffer (+2) to reduce chances of a reorg
            if peak_height > leave_height + 2:
                unconfirmed: list[TransactionRecord] = (
                    await self.wallet_state_manager.tx_store.get_unconfirmed_for_wallet(self.wallet_id)
                )
                next_tip: Optional[Coin] = get_most_recent_singleton_coin_from_coin_spend(tip_spend)
                assert next_tip is not None

                if any([rem.name() == next_tip.name() for tx_rec in unconfirmed for rem in tx_rec.removals]):
                    self.log.info("Already submitted second transaction, will not resubmit.")
                    return

                self.log.info(f"Attempting to leave from\n{pool_wallet_info.current}\nto\n{self.target_state}")
                assert self.target_state.version == POOL_PROTOCOL_VERSION
                assert pool_wallet_info.current.state == LEAVING_POOL.value
                assert self.target_state.target_puzzle_hash is not None

                if self.target_state.state == SELF_POOLING.value:
                    assert self.target_state.relative_lock_height == 0
                    assert self.target_state.pool_url is None
                elif self.target_state.state == FARMING_TO_POOL.value:
                    assert self.target_state.relative_lock_height >= self.MINIMUM_RELATIVE_LOCK_HEIGHT
                    assert self.target_state.pool_url is not None

                async with self.wallet_state_manager.new_action_scope(self.next_tx_config, push=True) as action_scope:
                    await self.generate_travel_transactions(self.next_transaction_fee, action_scope)

    async def have_unconfirmed_transaction(self) -> bool:
        unconfirmed: list[TransactionRecord] = await self.wallet_state_manager.tx_store.get_unconfirmed_for_wallet(
            self.wallet_id
        )
        return len(unconfirmed) > 0

    async def get_confirmed_balance(self, _: Optional[object] = None) -> uint128:
        amount: uint128 = uint128(0)
        if (await self.get_current_state()).current.state == SELF_POOLING.value:
            unspent_coin_records: list[WalletCoinRecord] = list(
                await self.wallet_state_manager.coin_store.get_unspent_coins_for_wallet(self.wallet_id)
            )
            for record in unspent_coin_records:
                if record.coinbase:
                    amount = uint128(amount + record.coin.amount)
        return amount

    async def get_unconfirmed_balance(self, record_list: Optional[object] = None) -> uint128:
        return await self.get_confirmed_balance(record_list)

    async def get_spendable_balance(self, record_list: Optional[object] = None) -> uint128:
        return await self.get_confirmed_balance(record_list)

    async def get_pending_change_balance(self) -> uint64:
        return uint64(0)

    async def get_max_send_amount(self, records: Optional[set[WalletCoinRecord]] = None) -> uint128:
        return uint128(0)

    async def coin_added(self, coin: Coin, height: uint32, peer: WSChiaConnection, coin_data: Optional[object]) -> None:
        pass

    async def select_coins(self, amount: uint64, action_scope: WalletActionScope) -> set[Coin]:
        raise RuntimeError("PoolWallet does not support select_coins()")

    def require_derivation_paths(self) -> bool:
        return False

    def puzzle_hash_for_pk(self, pubkey: G1Element) -> bytes32:
        raise RuntimeError("PoolWallet does not support puzzle_hash_for_pk")

    def get_name(self) -> str:
        return self.wallet_info.name

    async def match_hinted_coin(self, coin: Coin, hint: bytes32) -> bool:  # pragma: no cover
        return False  # PoolWallet pre-dates hints

    def handle_own_derivation(self) -> bool:  # pragma: no cover
        return False

    def derivation_for_index(self, index: int) -> List[DerivationRecord]:  # pragma: no cover
        raise NotImplementedError()<|MERGE_RESOLUTION|>--- conflicted
+++ resolved
@@ -438,13 +438,9 @@
 
         return p2_singleton_puzzle_hash, launcher_coin_id
 
-<<<<<<< HEAD
-    async def _get_owner_key_cache(self) -> Tuple[PrivateKey, uint32]:
+    async def _get_owner_key_cache(self) -> tuple[PrivateKey, uint32]:
         private_key = self.wallet_state_manager.get_master_private_key()
         assert isinstance(private_key, PrivateKey)
-=======
-    async def _get_owner_key_cache(self) -> tuple[PrivateKey, uint32]:
->>>>>>> 470ae0ff
         if self._owner_sk_and_index is None:
             self._owner_sk_and_index = find_owner_sk(
                 [private_key],
@@ -935,5 +931,5 @@
     def handle_own_derivation(self) -> bool:  # pragma: no cover
         return False
 
-    def derivation_for_index(self, index: int) -> List[DerivationRecord]:  # pragma: no cover
+    def derivation_for_index(self, index: int) -> list[DerivationRecord]:  # pragma: no cover
         raise NotImplementedError()