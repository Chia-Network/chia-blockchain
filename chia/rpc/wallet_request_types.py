--- conflicted
+++ resolved
@@ -127,12 +127,8 @@
 @streamable
 @dataclass(frozen=True)
 class AddKey(Streamable):
-<<<<<<< HEAD
-    mnemonic: List[str]
+    mnemonic: list[str]
     key_type: Optional[str] = None
-=======
-    mnemonic: list[str]
->>>>>>> 470ae0ff
 
 
 @streamable
