# pylint: disable=invalid-field-call

from __future__ import annotations

import sys
from dataclasses import dataclass, field
from typing import Any, Dict, List, Optional, Type, TypeVar

from chia_rs import G1Element
from typing_extensions import dataclass_transform

from chia.types.blockchain_format.sized_bytes import bytes32
from chia.util.ints import uint16, uint32, uint64
from chia.util.streamable import Streamable, streamable
from chia.wallet.notification_store import Notification
from chia.wallet.signer_protocol import (
    SignedTransaction,
    SigningInstructions,
    SigningResponse,
    Spend,
    UnsignedTransaction,
)
from chia.wallet.trade_record import TradeRecord
from chia.wallet.trading.offer import Offer
from chia.wallet.transaction_record import TransactionRecord
from chia.wallet.util.clvm_streamable import json_deserialize_with_clvm_streamable
from chia.wallet.vc_wallet.vc_store import VCRecord
from chia.wallet.wallet_spend_bundle import WalletSpendBundle

_T_OfferEndpointResponse = TypeVar("_T_OfferEndpointResponse", bound="_OfferEndpointResponse")
_T_KW_Dataclass = TypeVar("_T_KW_Dataclass")


@dataclass_transform(frozen_default=True, kw_only_default=True)
def kw_only_dataclass(cls: Type[Any]) -> Type[Any]:
    if sys.version_info < (3, 10):
        return dataclass(frozen=True)(cls)  # pragma: no cover
    else:
        return dataclass(frozen=True, kw_only=True)(cls)


def default_raise() -> Any:  # pragma: no cover
    raise RuntimeError("This should be impossible to hit and is just for < 3.10 compatibility")


@streamable
@dataclass(frozen=True)
class GetNotifications(Streamable):
    ids: Optional[List[bytes32]] = None
    start: Optional[uint32] = None
    end: Optional[uint32] = None


@streamable
@dataclass(frozen=True)
class GetNotificationsResponse(Streamable):
    notifications: List[Notification]


@streamable
@dataclass(frozen=True)
class GatherSigningInfo(Streamable):
    spends: List[Spend]


@streamable
@dataclass(frozen=True)
class GatherSigningInfoResponse(Streamable):
    signing_instructions: SigningInstructions


@streamable
@dataclass(frozen=True)
class ApplySignatures(Streamable):
    spends: List[Spend]
    signing_responses: List[SigningResponse]


@streamable
@dataclass(frozen=True)
class ApplySignaturesResponse(Streamable):
    signed_transactions: List[SignedTransaction]


@streamable
@dataclass(frozen=True)
class SubmitTransactions(Streamable):
    signed_transactions: List[SignedTransaction]


@streamable
@dataclass(frozen=True)
class SubmitTransactionsResponse(Streamable):
    mempool_ids: List[bytes32]


@streamable
@dataclass(frozen=True)
class ExecuteSigningInstructions(Streamable):
    signing_instructions: SigningInstructions
    partial_allowed: bool = False


@streamable
@dataclass(frozen=True)
class ExecuteSigningInstructionsResponse(Streamable):
    signing_responses: List[SigningResponse]


# When inheriting from this class you must set any non default arguments with:
# field(default_factory=default_raise)
# (this is for < 3.10 compatibility)
@streamable
@kw_only_dataclass
class TransactionEndpointRequest(Streamable):
    fee: uint64 = uint64(0)
    push: Optional[bool] = None


@streamable
@dataclass(frozen=True)
class TransactionEndpointResponse(Streamable):
    unsigned_transactions: List[UnsignedTransaction]
    transactions: List[TransactionRecord]


@streamable
@kw_only_dataclass
class SplitCoins(TransactionEndpointRequest):
    wallet_id: uint32 = field(default_factory=default_raise)
    number_of_coins: uint16 = field(default_factory=default_raise)
    amount_per_coin: uint64 = field(default_factory=default_raise)
    target_coin_id: bytes32 = field(default_factory=default_raise)


class SplitCoinsResponse(TransactionEndpointResponse):
    pass


@streamable
@kw_only_dataclass
class VaultCreate(TransactionEndpointRequest):
    secp_pk: bytes = field(default_factory=default_raise)
    hp_index: uint32 = uint32(0)
    bls_pk: Optional[G1Element] = None
    timelock: Optional[uint64] = None


@streamable
@dataclass(frozen=True)
class VaultCreateResponse(TransactionEndpointResponse):
    pass


@streamable
@kw_only_dataclass
<<<<<<< HEAD
class VaultRecovery(TransactionEndpointRequest):
    wallet_id: uint32 = field(default_factory=default_raise)
    secp_pk: bytes = field(default_factory=default_raise)
    hp_index: uint32 = uint32(0)
    bls_pk: Optional[G1Element] = None
    timelock: Optional[uint64] = None
=======
class CombineCoins(TransactionEndpointRequest):
    wallet_id: uint32 = field(default_factory=default_raise)
    number_of_coins: uint16 = field(default_factory=default_raise)
    largest_first: bool = False
    target_coin_ids: List[bytes32] = field(default_factory=list)
    target_coin_amount: Optional[uint64] = None
    coin_num_limit: uint16 = uint16(500)
>>>>>>> 95592957


@streamable
@dataclass(frozen=True)
<<<<<<< HEAD
class VaultRecoveryResponse(TransactionEndpointResponse):
    recovery_tx_id: bytes32
    finish_tx_id: bytes32

    @property
    def recovery_tx(self) -> TransactionRecord:
        return next(tx for tx in self.transactions if tx.name == self.recovery_tx_id)

    @property
    def finish_tx(self) -> TransactionRecord:
        return next(tx for tx in self.transactions if tx.name == self.finish_tx_id)
=======
class CombineCoinsResponse(TransactionEndpointResponse):
    pass
>>>>>>> 95592957


# TODO: The section below needs corresponding request types
# TODO: The section below should be added to the API (currently only for client)
@streamable
@dataclass(frozen=True)
class SendTransactionResponse(TransactionEndpointResponse):
    transaction: TransactionRecord
    transaction_id: bytes32


@streamable
@dataclass(frozen=True)
class SendTransactionMultiResponse(TransactionEndpointResponse):
    transaction: TransactionRecord
    transaction_id: bytes32


@streamable
@dataclass(frozen=True)
class CreateSignedTransactionsResponse(TransactionEndpointResponse):
    signed_txs: List[TransactionRecord]
    signed_tx: TransactionRecord


@streamable
@dataclass(frozen=True)
class DIDUpdateRecoveryIDsResponse(TransactionEndpointResponse):
    pass


@streamable
@dataclass(frozen=True)
class DIDMessageSpendResponse(TransactionEndpointResponse):
    spend_bundle: WalletSpendBundle


@streamable
@dataclass(frozen=True)
class DIDUpdateMetadataResponse(TransactionEndpointResponse):
    spend_bundle: WalletSpendBundle
    wallet_id: uint32


@streamable
@dataclass(frozen=True)
class DIDTransferDIDResponse(TransactionEndpointResponse):
    transaction: TransactionRecord
    transaction_id: bytes32


@streamable
@dataclass(frozen=True)
class CATSpendResponse(TransactionEndpointResponse):
    transaction: TransactionRecord
    transaction_id: bytes32


@streamable
@dataclass(frozen=True)
class _OfferEndpointResponse(TransactionEndpointResponse):
    offer: Offer
    trade_record: TradeRecord

    @classmethod
    def from_json_dict(cls: Type[_T_OfferEndpointResponse], json_dict: Dict[str, Any]) -> _T_OfferEndpointResponse:
        tx_endpoint: TransactionEndpointResponse = json_deserialize_with_clvm_streamable(
            json_dict, TransactionEndpointResponse
        )
        offer: Offer = Offer.from_bech32(json_dict["offer"])

        return cls(
            **tx_endpoint.__dict__,
            offer=offer,
            trade_record=TradeRecord.from_json_dict_convenience(json_dict["trade_record"], bytes(offer).hex()),
        )


@streamable
@dataclass(frozen=True)
class CreateOfferForIDsResponse(_OfferEndpointResponse):
    pass


@streamable
@dataclass(frozen=True)
class TakeOfferResponse(_OfferEndpointResponse):  # Inheriting for de-dup sake
    pass


@streamable
@dataclass(frozen=True)
class CancelOfferResponse(TransactionEndpointResponse):
    pass


@streamable
@dataclass(frozen=True)
class CancelOffersResponse(TransactionEndpointResponse):
    pass


@streamable
@dataclass(frozen=True)
class NFTMintNFTResponse(TransactionEndpointResponse):
    wallet_id: uint32
    spend_bundle: WalletSpendBundle
    nft_id: str


@streamable
@dataclass(frozen=True)
class NFTAddURIResponse(TransactionEndpointResponse):
    wallet_id: uint32
    spend_bundle: WalletSpendBundle


@streamable
@dataclass(frozen=True)
class NFTTransferNFTResponse(TransactionEndpointResponse):
    wallet_id: uint32
    spend_bundle: WalletSpendBundle


@streamable
@dataclass(frozen=True)
class NFTSetNFTDIDResponse(TransactionEndpointResponse):
    wallet_id: uint32
    spend_bundle: WalletSpendBundle


@streamable
@dataclass(frozen=True)
class NFTMintBulkResponse(TransactionEndpointResponse):
    spend_bundle: WalletSpendBundle
    nft_id_list: List[str]


@streamable
@dataclass(frozen=True)
class CreateNewDAOWalletResponse(TransactionEndpointResponse):
    type: uint32
    wallet_id: uint32
    treasury_id: bytes32
    cat_wallet_id: uint32
    dao_cat_wallet_id: uint32


@streamable
@dataclass(frozen=True)
class DAOCreateProposalResponse(TransactionEndpointResponse):
    proposal_id: bytes32
    tx_id: bytes32
    tx: TransactionRecord


@streamable
@dataclass(frozen=True)
class DAOVoteOnProposalResponse(TransactionEndpointResponse):
    tx_id: bytes32
    tx: TransactionRecord


@streamable
@dataclass(frozen=True)
class DAOCloseProposalResponse(TransactionEndpointResponse):
    tx_id: bytes32
    tx: TransactionRecord


@streamable
@dataclass(frozen=True)
class DAOFreeCoinsFromFinishedProposalsResponse(TransactionEndpointResponse):
    tx_id: bytes32
    tx: TransactionRecord


@streamable
@dataclass(frozen=True)
class DAOAddFundsToTreasuryResponse(TransactionEndpointResponse):
    tx_id: bytes32
    tx: TransactionRecord


@streamable
@dataclass(frozen=True)
class DAOSendToLockupResponse(TransactionEndpointResponse):
    tx_id: bytes32
    txs: List[TransactionRecord]


@streamable
@dataclass(frozen=True)
class DAOExitLockupResponse(TransactionEndpointResponse):
    tx_id: bytes32
    tx: TransactionRecord


@streamable
@dataclass(frozen=True)
class VCMintResponse(TransactionEndpointResponse):
    vc_record: VCRecord


@streamable
@dataclass(frozen=True)
class VCSpendResponse(TransactionEndpointResponse):
    pass


@streamable
@dataclass(frozen=True)
class VCRevokeResponse(TransactionEndpointResponse):
    pass<|MERGE_RESOLUTION|>--- conflicted
+++ resolved
@@ -139,29 +139,6 @@
 
 @streamable
 @kw_only_dataclass
-class VaultCreate(TransactionEndpointRequest):
-    secp_pk: bytes = field(default_factory=default_raise)
-    hp_index: uint32 = uint32(0)
-    bls_pk: Optional[G1Element] = None
-    timelock: Optional[uint64] = None
-
-
-@streamable
-@dataclass(frozen=True)
-class VaultCreateResponse(TransactionEndpointResponse):
-    pass
-
-
-@streamable
-@kw_only_dataclass
-<<<<<<< HEAD
-class VaultRecovery(TransactionEndpointRequest):
-    wallet_id: uint32 = field(default_factory=default_raise)
-    secp_pk: bytes = field(default_factory=default_raise)
-    hp_index: uint32 = uint32(0)
-    bls_pk: Optional[G1Element] = None
-    timelock: Optional[uint64] = None
-=======
 class CombineCoins(TransactionEndpointRequest):
     wallet_id: uint32 = field(default_factory=default_raise)
     number_of_coins: uint16 = field(default_factory=default_raise)
@@ -169,12 +146,39 @@
     target_coin_ids: List[bytes32] = field(default_factory=list)
     target_coin_amount: Optional[uint64] = None
     coin_num_limit: uint16 = uint16(500)
->>>>>>> 95592957
-
-
-@streamable
-@dataclass(frozen=True)
-<<<<<<< HEAD
+
+
+@streamable
+@kw_only_dataclass
+class VaultCreate(TransactionEndpointRequest):
+    secp_pk: bytes = field(default_factory=default_raise)
+    hp_index: uint32 = uint32(0)
+    bls_pk: Optional[G1Element] = None
+    timelock: Optional[uint64] = None
+
+
+class CombineCoinsResponse(TransactionEndpointResponse):
+    pass
+
+
+@streamable
+@dataclass(frozen=True)
+class VaultCreateResponse(TransactionEndpointResponse):
+    pass
+
+
+@streamable
+@kw_only_dataclass
+class VaultRecovery(TransactionEndpointRequest):
+    wallet_id: uint32 = field(default_factory=default_raise)
+    secp_pk: bytes = field(default_factory=default_raise)
+    hp_index: uint32 = uint32(0)
+    bls_pk: Optional[G1Element] = None
+    timelock: Optional[uint64] = None
+
+
+@streamable
+@dataclass(frozen=True)
 class VaultRecoveryResponse(TransactionEndpointResponse):
     recovery_tx_id: bytes32
     finish_tx_id: bytes32
@@ -186,10 +190,6 @@
     @property
     def finish_tx(self) -> TransactionRecord:
         return next(tx for tx in self.transactions if tx.name == self.finish_tx_id)
-=======
-class CombineCoinsResponse(TransactionEndpointResponse):
-    pass
->>>>>>> 95592957
 
 
 # TODO: The section below needs corresponding request types
