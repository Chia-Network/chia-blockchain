--- conflicted
+++ resolved
@@ -6,11 +6,7 @@
 from dataclasses import dataclass, field
 from typing import Any, Dict, List, Optional, Type, TypeVar
 
-<<<<<<< HEAD
-from chia_rs import G1Element
-=======
 from chia_rs import G1Element, G2Element
->>>>>>> 1b4b8e8d
 from typing_extensions import dataclass_transform
 
 from chia.types.blockchain_format.sized_bytes import bytes32
@@ -318,6 +314,40 @@
     coin_num_limit: uint16 = uint16(500)
 
 
+class CombineCoinsResponse(TransactionEndpointResponse):
+    pass
+
+
+@streamable
+@kw_only_dataclass
+class NFTSetDIDBulk(TransactionEndpointRequest):
+    nft_coin_list: List[NFTCoin] = field(default_factory=default_raise)
+    did_id: Optional[str] = None
+
+
+@streamable
+@dataclass(frozen=True)
+class NFTSetDIDBulkResponse(TransactionEndpointResponse):
+    wallet_id: List[uint32]
+    tx_num: uint16
+    spend_bundle: WalletSpendBundle
+
+
+@streamable
+@kw_only_dataclass
+class NFTTransferBulk(TransactionEndpointRequest):
+    nft_coin_list: List[NFTCoin] = field(default_factory=default_raise)
+    target_address: str = field(default_factory=default_raise)
+
+
+@streamable
+@dataclass(frozen=True)
+class NFTTransferBulkResponse(TransactionEndpointResponse):
+    wallet_id: List[uint32]
+    tx_num: uint16
+    spend_bundle: WalletSpendBundle
+
+
 @streamable
 @kw_only_dataclass
 class VaultCreate(TransactionEndpointRequest):
@@ -327,50 +357,24 @@
     timelock: Optional[uint64] = None
 
 
-class CombineCoinsResponse(TransactionEndpointResponse):
-    pass
-
-
-@streamable
-<<<<<<< HEAD
+@streamable
 @dataclass(frozen=True)
 class VaultCreateResponse(TransactionEndpointResponse):
     pass
-=======
+
+
+@streamable
 @kw_only_dataclass
-class NFTSetDIDBulk(TransactionEndpointRequest):
-    nft_coin_list: List[NFTCoin] = field(default_factory=default_raise)
-    did_id: Optional[str] = None
-
-
-@streamable
-@dataclass(frozen=True)
-class NFTSetDIDBulkResponse(TransactionEndpointResponse):
-    wallet_id: List[uint32]
-    tx_num: uint16
-    spend_bundle: WalletSpendBundle
->>>>>>> 1b4b8e8d
-
-
-@streamable
-@kw_only_dataclass
-<<<<<<< HEAD
 class VaultRecovery(TransactionEndpointRequest):
     wallet_id: uint32 = field(default_factory=default_raise)
     secp_pk: bytes = field(default_factory=default_raise)
     hp_index: uint32 = uint32(0)
     bls_pk: Optional[G1Element] = None
     timelock: Optional[uint64] = None
-=======
-class NFTTransferBulk(TransactionEndpointRequest):
-    nft_coin_list: List[NFTCoin] = field(default_factory=default_raise)
-    target_address: str = field(default_factory=default_raise)
->>>>>>> 1b4b8e8d
-
-
-@streamable
-@dataclass(frozen=True)
-<<<<<<< HEAD
+
+
+@streamable
+@dataclass(frozen=True)
 class VaultRecoveryResponse(TransactionEndpointResponse):
     recovery_tx_id: bytes32
     finish_tx_id: bytes32
@@ -382,12 +386,6 @@
     @property
     def finish_tx(self) -> TransactionRecord:
         return next(tx for tx in self.transactions if tx.name == self.finish_tx_id)
-=======
-class NFTTransferBulkResponse(TransactionEndpointResponse):
-    wallet_id: List[uint32]
-    tx_num: uint16
-    spend_bundle: WalletSpendBundle
->>>>>>> 1b4b8e8d
 
 
 # TODO: The section below needs corresponding request types
