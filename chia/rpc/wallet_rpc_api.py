--- conflicted
+++ resolved
@@ -707,11 +707,7 @@
             response["fingerprint"] = self.service.logged_in_fingerprint
         return response
 
-<<<<<<< HEAD
-    @tx_endpoint(push=True)
-=======
     @tx_endpoint(push=True, requires_default_information=True)
->>>>>>> 368fecc1
     async def create_new_wallet(
         self,
         request: Dict[str, Any],
@@ -957,10 +953,7 @@
                             delayed_address,
                             extra_conditions=extra_conditions,
                         )
-<<<<<<< HEAD
-=======
-
->>>>>>> 368fecc1
+
                     except Exception as e:
                         raise ValueError(str(e))
                     return {
@@ -1821,11 +1814,7 @@
         else:
             return {"wallet_id": wallet.id(), "name": (wallet.get_name())}
 
-<<<<<<< HEAD
-    @tx_endpoint(push=False)
-=======
     @tx_endpoint(push=False, requires_default_information=True)
->>>>>>> 368fecc1
     async def create_offer_for_ids(
         self,
         request: Dict[str, Any],
@@ -3611,11 +3600,7 @@
             {asset["asset"]: uint64(asset["amount"]) for asset in request.get("fungible_assets", [])},
         )
 
-<<<<<<< HEAD
-    @tx_endpoint(push=False)
-=======
     @tx_endpoint(push=False, requires_default_information=True)
->>>>>>> 368fecc1
     async def nft_mint_bulk(
         self,
         request: Dict[str, Any],
