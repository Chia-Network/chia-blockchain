--- conflicted
+++ resolved
@@ -301,11 +301,8 @@
             "/submit_transactions": self.submit_transactions,
             # Not technically Signer Protocol but related
             "/execute_signing_instructions": self.execute_signing_instructions,
-<<<<<<< HEAD
             # VAULT
             "/vault_create": self.vault_create,
-=======
->>>>>>> 9e1a4dce
         }
 
     def get_connections(self, request_node_type: Optional[NodeType]) -> List[Dict[str, Any]]:
@@ -4606,7 +4603,6 @@
             await self.service.wallet_state_manager.execute_signing_instructions(
                 request.signing_instructions, request.partial_allowed
             )
-<<<<<<< HEAD
         )
 
     ##########################################################################################
@@ -4638,7 +4634,4 @@
 
         return {
             "transactions": [vault_record.to_json_dict_convenience(self.service.config)],
-        }
-=======
-        )
->>>>>>> 9e1a4dce
+        }