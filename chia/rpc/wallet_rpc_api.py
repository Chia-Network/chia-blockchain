--- conflicted
+++ resolved
@@ -765,27 +765,6 @@
                     if type(request["metadata"]) is dict:
                         metadata = request["metadata"]
 
-<<<<<<< HEAD
-                did_wallet_name: str = request.get("wallet_name", None)
-                if did_wallet_name is not None:
-                    did_wallet_name = did_wallet_name.strip()
-                did_wallet: DIDWallet = await DIDWallet.create_new_did_wallet(
-                    wallet_state_manager,
-                    main_wallet,
-                    uint64(request["amount"]),
-                    tx_config,
-                    action_scope,
-                    backup_dids,
-                    uint64(num_needed),
-                    metadata,
-                    did_wallet_name,
-                    uint64(request.get("fee", 0)),
-                    extra_conditions=extra_conditions,
-                )
-=======
-                if not push:
-                    raise ValueError("Creation of DID wallet must be automatically pushed for now.")
-
                 async with self.service.wallet_state_manager.lock:
                     did_wallet_name: str = request.get("wallet_name", None)
                     if did_wallet_name is not None:
@@ -795,6 +774,7 @@
                         main_wallet,
                         uint64(request["amount"]),
                         tx_config,
+                        action_scope,
                         backup_dids,
                         uint64(num_needed),
                         metadata,
@@ -802,7 +782,6 @@
                         uint64(request.get("fee", 0)),
                         extra_conditions=extra_conditions,
                     )
->>>>>>> 64ce4a3c
 
                 my_did_id = encode_puzzle_hash(
                     bytes32.fromhex(did_wallet.get_my_DID()), AddressType.DID.hrp(self.service.config)
