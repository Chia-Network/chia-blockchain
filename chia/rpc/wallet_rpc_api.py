--- conflicted
+++ resolved
@@ -971,17 +971,8 @@
                 modified_offer[int(key)] = offer[key]
 
         async with self.service.wallet_state_manager.lock:
-<<<<<<< HEAD
-            (
-                success,
-                trade_record,
-                error,
-            ) = await self.service.wallet_state_manager.trade_manager.create_offer_for_ids(
-                modified_offer, driver_dict, request.get("solver", {}), fee=fee, validate_only=validate_only
-=======
             result = await self.service.wallet_state_manager.trade_manager.create_offer_for_ids(
                 modified_offer, driver_dict, fee=fee, validate_only=validate_only
->>>>>>> 0602452d
             )
         if result[0]:
             success, trade_record, error = result
@@ -1015,18 +1006,10 @@
         fee: uint64 = uint64(request.get("fee", 0))
 
         async with self.service.wallet_state_manager.lock:
-<<<<<<< HEAD
-            (success, trade_record, error,) = await self.service.wallet_state_manager.trade_manager.respond_to_offer(
-                offer, request.get("solver", {}), fee=fee
-            )
-        if not success:
-            raise ValueError(error)
-=======
             result = await self.service.wallet_state_manager.trade_manager.respond_to_offer(offer, fee=fee)
         if not result[0]:
             raise ValueError(result[2])
         success, trade_record, error = result
->>>>>>> 0602452d
         return {"trade_record": trade_record.to_json_dict_convenience()}
 
     async def get_offer(self, request: Dict) -> EndpointResult:
