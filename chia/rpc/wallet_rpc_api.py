import asyncio
import dataclasses
import json
import logging
from pathlib import Path
from typing import Any, Dict, List, Optional, Set, Tuple, Union

from blspy import G1Element, G2Element, PrivateKey

from chia.consensus.block_rewards import calculate_base_farmer_reward
from chia.data_layer.data_layer_wallet import DataLayerWallet
from chia.pools.pool_wallet import PoolWallet
from chia.pools.pool_wallet_info import FARMING_TO_POOL, PoolState, PoolWalletInfo, create_pool_state
from chia.protocols.protocol_message_types import ProtocolMessageTypes
from chia.protocols.wallet_protocol import CoinState
from chia.rpc.rpc_server import Endpoint, EndpointResult, default_get_connections
from chia.server.outbound_message import NodeType, make_msg
from chia.server.ws_connection import WSChiaConnection
from chia.simulator.simulator_protocol import FarmNewBlockProtocol
from chia.types.announcement import Announcement
from chia.types.blockchain_format.coin import Coin, coin_as_list
from chia.types.blockchain_format.program import Program
from chia.types.blockchain_format.sized_bytes import bytes32
from chia.types.coin_record import CoinRecord
from chia.types.coin_spend import CoinSpend
from chia.types.spend_bundle import SpendBundle
from chia.util.bech32m import decode_puzzle_hash, encode_puzzle_hash
from chia.util.byte_types import hexstr_to_bytes
from chia.util.config import load_config
from chia.util.errors import KeychainIsLocked
from chia.util.ints import uint8, uint32, uint64, uint16
from chia.util.keychain import bytes_to_mnemonic, generate_mnemonic
from chia.util.path import path_from_root
from chia.util.ws_message import WsRpcMessage, create_payload_dict
from chia.wallet.cat_wallet.cat_constants import DEFAULT_CATS
from chia.wallet.cat_wallet.cat_wallet import CATWallet
from chia.wallet.derive_keys import (
    MAX_POOL_WALLETS,
    master_sk_to_farmer_sk,
    master_sk_to_pool_sk,
    master_sk_to_singleton_owner_sk,
    match_address_to_sk,
)
from chia.wallet.did_wallet.did_wallet import DIDWallet
from chia.wallet.nft_wallet import nft_puzzles
from chia.wallet.nft_wallet.nft_info import NFTInfo, NFTCoinInfo
from chia.wallet.nft_wallet.nft_puzzles import get_metadata_and_phs
from chia.wallet.nft_wallet.nft_wallet import NFTWallet
from chia.wallet.nft_wallet.uncurry_nft import UncurriedNFT
from chia.wallet.notification_store import Notification
from chia.wallet.outer_puzzles import AssetType
from chia.wallet.puzzle_drivers import PuzzleInfo, Solver
from chia.wallet.trade_record import TradeRecord
from chia.wallet.trading.offer import Offer
from chia.wallet.transaction_record import TransactionRecord
from chia.wallet.util.address_type import AddressType, is_valid_address
from chia.wallet.util.transaction_type import TransactionType
from chia.wallet.util.wallet_types import AmountWithPuzzlehash, WalletType
from chia.wallet.wallet_coin_record import WalletCoinRecord
from chia.wallet.wallet_info import WalletInfo
from chia.wallet.wallet_node import WalletNode
from chia.wallet.wallet import Wallet
from chia.wallet.wallet_protocol import WalletProtocol

# Timeout for response from wallet/full node for sending a transaction
TIMEOUT = 30
MAX_DERIVATION_INDEX_DELTA = 1000

log = logging.getLogger(__name__)


class WalletRpcApi:
    def __init__(self, wallet_node: WalletNode):
        assert wallet_node is not None
        self.service = wallet_node
        self.service_name = "chia_wallet"
        self.balance_cache: Dict[int, Any] = {}

    def get_routes(self) -> Dict[str, Endpoint]:
        return {
            # Key management
            "/log_in": self.log_in,
            "/get_logged_in_fingerprint": self.get_logged_in_fingerprint,
            "/get_public_keys": self.get_public_keys,
            "/get_private_key": self.get_private_key,
            "/generate_mnemonic": self.generate_mnemonic,
            "/add_key": self.add_key,
            "/delete_key": self.delete_key,
            "/check_delete_key": self.check_delete_key,
            "/delete_all_keys": self.delete_all_keys,
            # Wallet node
            "/get_sync_status": self.get_sync_status,
            "/get_height_info": self.get_height_info,
            "/push_tx": self.push_tx,
            "/push_transactions": self.push_transactions,
            "/farm_block": self.farm_block,  # Only when node simulator is running
            # this function is just here for backwards-compatibility. It will probably
            # be removed in the future
            "/get_initial_freeze_period": self.get_initial_freeze_period,
            "/get_network_info": self.get_network_info,
            # Wallet management
            "/get_wallets": self.get_wallets,
            "/create_new_wallet": self.create_new_wallet,
            # Wallet
            "/get_wallet_balance": self.get_wallet_balance,
            "/get_transaction": self.get_transaction,
            "/get_transactions": self.get_transactions,
            "/get_transaction_count": self.get_transaction_count,
            "/get_next_address": self.get_next_address,
            "/send_transaction": self.send_transaction,
            "/send_transaction_multi": self.send_transaction_multi,
            "/get_farmed_amount": self.get_farmed_amount,
            "/create_signed_transaction": self.create_signed_transaction,
            "/delete_unconfirmed_transactions": self.delete_unconfirmed_transactions,
            "/select_coins": self.select_coins,
            "/get_spendable_coins": self.get_spendable_coins,
            "/get_coin_records_by_names": self.get_coin_records_by_names,
            "/get_current_derivation_index": self.get_current_derivation_index,
            "/extend_derivation_index": self.extend_derivation_index,
            "/get_notifications": self.get_notifications,
            "/delete_notifications": self.delete_notifications,
            "/send_notification": self.send_notification,
            "/sign_message_by_address": self.sign_message_by_address,
            "/sign_message_by_id": self.sign_message_by_id,
            # CATs and trading
            "/cat_set_name": self.cat_set_name,
            "/cat_asset_id_to_name": self.cat_asset_id_to_name,
            "/cat_get_name": self.cat_get_name,
            "/get_stray_cats": self.get_stray_cats,
            "/cat_spend": self.cat_spend,
            "/cat_get_asset_id": self.cat_get_asset_id,
            "/create_offer_for_ids": self.create_offer_for_ids,
            "/get_offer_summary": self.get_offer_summary,
            "/check_offer_validity": self.check_offer_validity,
            "/take_offer": self.take_offer,
            "/get_offer": self.get_offer,
            "/get_all_offers": self.get_all_offers,
            "/get_offers_count": self.get_offers_count,
            "/cancel_offer": self.cancel_offer,
            "/cancel_offers": self.cancel_offers,
            "/get_cat_list": self.get_cat_list,
            # DID Wallet
            "/did_set_wallet_name": self.did_set_wallet_name,
            "/did_get_wallet_name": self.did_get_wallet_name,
            "/did_update_recovery_ids": self.did_update_recovery_ids,
            "/did_update_metadata": self.did_update_metadata,
            "/did_get_pubkey": self.did_get_pubkey,
            "/did_get_did": self.did_get_did,
            "/did_recovery_spend": self.did_recovery_spend,
            "/did_get_recovery_list": self.did_get_recovery_list,
            "/did_get_metadata": self.did_get_metadata,
            "/did_create_attest": self.did_create_attest,
            "/did_get_information_needed_for_recovery": self.did_get_information_needed_for_recovery,
            "/did_get_current_coin_info": self.did_get_current_coin_info,
            "/did_create_backup_file": self.did_create_backup_file,
            "/did_transfer_did": self.did_transfer_did,
            # NFT Wallet
            "/nft_mint_nft": self.nft_mint_nft,
            "/nft_get_nfts": self.nft_get_nfts,
            "/nft_get_by_did": self.nft_get_by_did,
            "/nft_set_nft_did": self.nft_set_nft_did,
            "/nft_set_nft_status": self.nft_set_nft_status,
            "/nft_get_wallet_did": self.nft_get_wallet_did,
            "/nft_get_wallets_with_dids": self.nft_get_wallets_with_dids,
            "/nft_get_info": self.nft_get_info,
            "/nft_transfer_nft": self.nft_transfer_nft,
            "/nft_add_uri": self.nft_add_uri,
            "/nft_calculate_royalties": self.nft_calculate_royalties,
            "/nft_mint_bulk": self.nft_mint_bulk,
            # Pool Wallet
            "/pw_join_pool": self.pw_join_pool,
            "/pw_self_pool": self.pw_self_pool,
            "/pw_absorb_rewards": self.pw_absorb_rewards,
            "/pw_status": self.pw_status,
            # DL Wallet
            "/create_new_dl": self.create_new_dl,
            "/dl_track_new": self.dl_track_new,
            "/dl_stop_tracking": self.dl_stop_tracking,
            "/dl_latest_singleton": self.dl_latest_singleton,
            "/dl_singletons_by_root": self.dl_singletons_by_root,
            "/dl_update_root": self.dl_update_root,
            "/dl_update_multiple": self.dl_update_multiple,
            "/dl_history": self.dl_history,
            "/dl_owned_singletons": self.dl_owned_singletons,
            "/dl_get_mirrors": self.dl_get_mirrors,
            "/dl_new_mirror": self.dl_new_mirror,
            "/dl_delete_mirror": self.dl_delete_mirror,
        }

    def get_connections(self, request_node_type: Optional[NodeType]) -> List[Dict[str, Any]]:
        return default_get_connections(server=self.service.server, request_node_type=request_node_type)

    async def _state_changed(self, change: str, change_data: Optional[Dict[str, Any]]) -> List[WsRpcMessage]:
        """
        Called by the WalletNode or WalletStateManager when something has changed in the wallet. This
        gives us an opportunity to send notifications to all connected clients via WebSocket.
        """
        payloads = []
        if change in {"sync_changed", "coin_added"}:
            # Metrics is the only current consumer for this event
            payloads.append(create_payload_dict(change, change_data, self.service_name, "metrics"))

        if change in {
            "offer_cancelled",
            "offer_added",
            "wallet_created",
            "did_coin_added",
            "nft_coin_added",
            "nft_coin_removed",
            "nft_coin_updated",
            "nft_coin_did_set",
            "new_block",
            "coin_removed",
            "coin_added",
            "new_derivation_index",
            "added_stray_cat",
            "pending_transaction",
            "tx_update",
        }:
            payloads.append(create_payload_dict("state_changed", change_data, self.service_name, "wallet_ui"))

        return payloads

    async def _stop_wallet(self):
        """
        Stops a currently running wallet/key, which allows starting the wallet with a new key.
        Each key has it's own wallet database.
        """
        if self.service is not None:
            self.service._close()
            peers_close_task: Optional[asyncio.Task] = await self.service._await_closed(shutting_down=False)
            if peers_close_task is not None:
                await peers_close_task

    async def _convert_tx_puzzle_hash(self, tx: TransactionRecord) -> TransactionRecord:
        return dataclasses.replace(
            tx,
            to_puzzle_hash=(
                await self.service.wallet_state_manager.convert_puzzle_hash(tx.wallet_id, tx.to_puzzle_hash)
            ),
        )

    ##########################################################################################
    # Key management
    ##########################################################################################

    async def log_in(self, request) -> EndpointResult:
        """
        Logs in the wallet with a specific key.
        """

        fingerprint = request["fingerprint"]
        if self.service.logged_in_fingerprint == fingerprint:
            return {"fingerprint": fingerprint}

        await self._stop_wallet()
        self.balance_cache = {}
        started = await self.service._start_with_fingerprint(fingerprint)
        if started is True:
            return {"fingerprint": fingerprint}

        return {"success": False, "error": "Unknown Error"}

    async def get_logged_in_fingerprint(self, request: Dict) -> EndpointResult:
        return {"fingerprint": self.service.logged_in_fingerprint}

    async def get_public_keys(self, request: Dict) -> EndpointResult:
        try:
            fingerprints = [
                sk.get_g1().get_fingerprint() for (sk, seed) in await self.service.keychain_proxy.get_all_private_keys()
            ]
        except KeychainIsLocked:
            return {"keyring_is_locked": True}
        except Exception as e:
            raise Exception(
                "Error while getting keys.  If the issue persists, restart all services."
                f"  Original error: {type(e).__name__}: {e}"
            ) from e
        else:
            return {"public_key_fingerprints": fingerprints}

    async def _get_private_key(self, fingerprint) -> Tuple[Optional[PrivateKey], Optional[bytes]]:
        try:
            all_keys = await self.service.keychain_proxy.get_all_private_keys()
            for sk, seed in all_keys:
                if sk.get_g1().get_fingerprint() == fingerprint:
                    return sk, seed
        except Exception as e:
            log.error(f"Failed to get private key by fingerprint: {e}")
        return None, None

    async def get_private_key(self, request) -> EndpointResult:
        fingerprint = request["fingerprint"]
        sk, seed = await self._get_private_key(fingerprint)
        if sk is not None:
            s = bytes_to_mnemonic(seed) if seed is not None else None
            return {
                "private_key": {
                    "fingerprint": fingerprint,
                    "sk": bytes(sk).hex(),
                    "pk": bytes(sk.get_g1()).hex(),
                    "farmer_pk": bytes(master_sk_to_farmer_sk(sk).get_g1()).hex(),
                    "pool_pk": bytes(master_sk_to_pool_sk(sk).get_g1()).hex(),
                    "seed": s,
                },
            }
        return {"success": False, "private_key": {"fingerprint": fingerprint}}

    async def generate_mnemonic(self, request: Dict) -> EndpointResult:
        return {"mnemonic": generate_mnemonic().split(" ")}

    async def add_key(self, request) -> EndpointResult:
        if "mnemonic" not in request:
            raise ValueError("Mnemonic not in request")

        # Adding a key from 24 word mnemonic
        mnemonic = request["mnemonic"]
        try:
            sk = await self.service.keychain_proxy.add_private_key(" ".join(mnemonic))
        except KeyError as e:
            return {
                "success": False,
                "error": f"The word '{e.args[0]}' is incorrect.'",
                "word": e.args[0],
            }
        except Exception as e:
            return {"success": False, "error": str(e)}

        fingerprint = sk.get_g1().get_fingerprint()
        await self._stop_wallet()

        # Makes sure the new key is added to config properly
        started = False
        try:
            await self.service.keychain_proxy.check_keys(self.service.root_path)
        except Exception as e:
            log.error(f"Failed to check_keys after adding a new key: {e}")
        started = await self.service._start_with_fingerprint(fingerprint=fingerprint)
        if started is True:
            return {"fingerprint": fingerprint}
        raise ValueError("Failed to start")

    async def delete_key(self, request) -> EndpointResult:
        await self._stop_wallet()
        fingerprint = request["fingerprint"]
        try:
            await self.service.keychain_proxy.delete_key_by_fingerprint(fingerprint)
        except Exception as e:
            log.error(f"Failed to delete key by fingerprint: {e}")
            return {"success": False, "error": str(e)}
        path = path_from_root(
            self.service.root_path,
            f"{self.service.config['database_path']}-{fingerprint}",
        )
        if path.exists():
            path.unlink()
        return {}

    async def _check_key_used_for_rewards(
        self, new_root: Path, sk: PrivateKey, max_ph_to_search: int
    ) -> Tuple[bool, bool]:
        """Checks if the given key is used for either the farmer rewards or pool rewards
        returns a tuple of two booleans
        The first is true if the key is used as the Farmer rewards, otherwise false
        The second is true if the key is used as the Pool rewards, otherwise false
        Returns both false if the key cannot be found with the given fingerprint
        """
        if sk is None:
            return False, False

        config: Dict = load_config(new_root, "config.yaml")
        farmer_target = config["farmer"].get("xch_target_address")
        pool_target = config["pool"].get("xch_target_address")
        address_to_check: List[bytes32] = [decode_puzzle_hash(farmer_target), decode_puzzle_hash(pool_target)]

        found_addresses: Set[bytes32] = match_address_to_sk(sk, address_to_check, max_ph_to_search)

        found_farmer = address_to_check[0] in found_addresses
        found_pool = address_to_check[1] in found_addresses

        return found_farmer, found_pool

    async def check_delete_key(self, request) -> EndpointResult:
        """Check the key use prior to possible deletion
        checks whether key is used for either farm or pool rewards
        checks if any wallets have a non-zero balance
        """
        used_for_farmer: bool = False
        used_for_pool: bool = False
        walletBalance: bool = False

        fingerprint = request["fingerprint"]
        max_ph_to_search = request.get("max_ph_to_search", 100)
        sk, _ = await self._get_private_key(fingerprint)
        if sk is not None:
            used_for_farmer, used_for_pool = await self._check_key_used_for_rewards(
                self.service.root_path, sk, max_ph_to_search
            )

            if self.service.logged_in_fingerprint != fingerprint:
                await self._stop_wallet()
                await self.service._start_with_fingerprint(fingerprint=fingerprint)

            wallets: List[WalletInfo] = await self.service.wallet_state_manager.get_all_wallet_info_entries()
            for w in wallets:
                wallet = self.service.wallet_state_manager.wallets[w.id]
                unspent = await self.service.wallet_state_manager.coin_store.get_unspent_coins_for_wallet(w.id)
                balance = await wallet.get_confirmed_balance(unspent)
                pending_balance = await wallet.get_unconfirmed_balance(unspent)

                if (balance + pending_balance) > 0:
                    walletBalance = True
                    break

        return {
            "fingerprint": fingerprint,
            "used_for_farmer_rewards": used_for_farmer,
            "used_for_pool_rewards": used_for_pool,
            "wallet_balance": walletBalance,
        }

    async def delete_all_keys(self, request: Dict) -> EndpointResult:
        await self._stop_wallet()
        try:
            await self.service.keychain_proxy.delete_all_keys()
        except Exception as e:
            log.error(f"Failed to delete all keys: {e}")
            return {"success": False, "error": str(e)}
        path = path_from_root(self.service.root_path, self.service.config["database_path"])
        if path.exists():
            path.unlink()
        return {}

    ##########################################################################################
    # Wallet Node
    ##########################################################################################

    async def get_sync_status(self, request: Dict) -> EndpointResult:
        sync_mode = self.service.wallet_state_manager.sync_mode
        has_pending_queue_items = self.service.new_peak_queue.has_pending_data_process_items()
        syncing = sync_mode or has_pending_queue_items
        synced = await self.service.wallet_state_manager.synced()
        return {"synced": synced, "syncing": syncing, "genesis_initialized": True}

    async def get_height_info(self, request: Dict) -> EndpointResult:
        height = await self.service.wallet_state_manager.blockchain.get_finished_sync_up_to()
        return {"height": height}

    async def get_network_info(self, request: Dict) -> EndpointResult:
        network_name = self.service.config["selected_network"]
        address_prefix = self.service.config["network_overrides"]["config"][network_name]["address_prefix"]
        return {"network_name": network_name, "network_prefix": address_prefix}

    async def push_tx(self, request: Dict) -> EndpointResult:
        nodes = self.service.server.get_connections(NodeType.FULL_NODE)
        if len(nodes) == 0:
            raise ValueError("Wallet is not currently connected to any full node peers")
        await self.service.push_tx(SpendBundle.from_bytes(hexstr_to_bytes(request["spend_bundle"])))
        return {}

    async def push_transactions(self, request: Dict) -> EndpointResult:
        if await self.service.wallet_state_manager.synced() is False:
            raise ValueError("Wallet needs to be fully synced before sending transactions")

        wallet = self.service.wallet_state_manager.main_wallet

        txs: List[TransactionRecord] = []
        for transaction_hexstr in request["transactions"]:
            tx = TransactionRecord.from_bytes(hexstr_to_bytes(transaction_hexstr))
            txs.append(tx)

        async with self.service.wallet_state_manager.lock:
            for tx in txs:
                await wallet.push_transaction(tx)

        return {}

    async def farm_block(self, request) -> EndpointResult:
        raw_puzzle_hash = decode_puzzle_hash(request["address"])
        request = FarmNewBlockProtocol(raw_puzzle_hash)
        msg = make_msg(ProtocolMessageTypes.farm_new_block, request)

        await self.service.server.send_to_all([msg], NodeType.FULL_NODE)
        return {}

    ##########################################################################################
    # Wallet Management
    ##########################################################################################

    async def get_wallets(self, request: Dict) -> EndpointResult:
        include_data: bool = request.get("include_data", True)
        wallet_type: Optional[WalletType] = None
        if "type" in request:
            wallet_type = WalletType(request["type"])

        wallets: List[WalletInfo] = await self.service.wallet_state_manager.get_all_wallet_info_entries(wallet_type)
        if not include_data:
            result: List[WalletInfo] = []
            for wallet in wallets:
                result.append(WalletInfo(wallet.id, wallet.name, wallet.type, ""))
            wallets = result
        response: EndpointResult = {"wallets": wallets}
        if self.service.logged_in_fingerprint is not None:
            response["fingerprint"] = self.service.logged_in_fingerprint
        return response

    async def create_new_wallet(self, request: Dict) -> EndpointResult:
        wallet_state_manager = self.service.wallet_state_manager

        if await self.service.wallet_state_manager.synced() is False:
            raise ValueError("Wallet needs to be fully synced.")
        main_wallet = wallet_state_manager.main_wallet
        fee = uint64(request.get("fee", 0))

        if request["wallet_type"] == "cat_wallet":
            # If not provided, the name will be autogenerated based on the tail hash.
            name = request.get("name", None)
            if request["mode"] == "new":
                async with self.service.wallet_state_manager.lock:
                    cat_wallet: CATWallet = await CATWallet.create_new_cat_wallet(
                        wallet_state_manager,
                        main_wallet,
                        {"identifier": "genesis_by_id"},
                        uint64(request["amount"]),
                        name,
                    )
                    asset_id = cat_wallet.get_asset_id()
                self.service.wallet_state_manager.state_changed("wallet_created")
                return {"type": cat_wallet.type(), "asset_id": asset_id, "wallet_id": cat_wallet.id()}

            elif request["mode"] == "existing":
                async with self.service.wallet_state_manager.lock:
                    cat_wallet = await CATWallet.create_wallet_for_cat(
                        wallet_state_manager, main_wallet, request["asset_id"], name
                    )
                self.service.wallet_state_manager.state_changed("wallet_created")
                return {"type": cat_wallet.type(), "asset_id": request["asset_id"], "wallet_id": cat_wallet.id()}

            else:  # undefined mode
                pass

        elif request["wallet_type"] == "did_wallet":
            if request["did_type"] == "new":
                backup_dids = []
                num_needed = 0
                for d in request["backup_dids"]:
                    backup_dids.append(decode_puzzle_hash(d))
                if len(backup_dids) > 0:
                    num_needed = uint64(request["num_of_backup_ids_needed"])
                metadata: Dict[str, str] = {}
                if "metadata" in request:
                    if type(request["metadata"]) is dict:
                        metadata = request["metadata"]

                async with self.service.wallet_state_manager.lock:
                    did_wallet_name: str = request.get("wallet_name", None)
                    if did_wallet_name is not None:
                        did_wallet_name = did_wallet_name.strip()
                    did_wallet: DIDWallet = await DIDWallet.create_new_did_wallet(
                        wallet_state_manager,
                        main_wallet,
                        uint64(request["amount"]),
                        backup_dids,
                        uint64(num_needed),
                        metadata,
                        did_wallet_name,
                        uint64(request.get("fee", 0)),
                    )

                    my_did_id = encode_puzzle_hash(
                        bytes32.fromhex(did_wallet.get_my_DID()), AddressType.DID.hrp(self.service.config)
                    )
                    nft_wallet_name = did_wallet_name
                    if nft_wallet_name is not None:
                        nft_wallet_name = f"{nft_wallet_name} NFT Wallet"
                    await NFTWallet.create_new_nft_wallet(
                        wallet_state_manager,
                        main_wallet,
                        bytes32.fromhex(did_wallet.get_my_DID()),
                        nft_wallet_name,
                    )
                return {
                    "success": True,
                    "type": did_wallet.type(),
                    "my_did": my_did_id,
                    "wallet_id": did_wallet.id(),
                }

            elif request["did_type"] == "recovery":
                async with self.service.wallet_state_manager.lock:
                    did_wallet = await DIDWallet.create_new_did_wallet_from_recovery(
                        wallet_state_manager, main_wallet, request["backup_data"]
                    )
                assert did_wallet.did_info.temp_coin is not None
                assert did_wallet.did_info.temp_puzhash is not None
                assert did_wallet.did_info.temp_pubkey is not None
                my_did = did_wallet.get_my_DID()
                coin_name = did_wallet.did_info.temp_coin.name().hex()
                coin_list = coin_as_list(did_wallet.did_info.temp_coin)
                newpuzhash = did_wallet.did_info.temp_puzhash
                pubkey = did_wallet.did_info.temp_pubkey
                return {
                    "success": True,
                    "type": did_wallet.type(),
                    "my_did": my_did,
                    "wallet_id": did_wallet.id(),
                    "coin_name": coin_name,
                    "coin_list": coin_list,
                    "newpuzhash": newpuzhash.hex(),
                    "pubkey": pubkey.hex(),
                    "backup_dids": did_wallet.did_info.backup_ids,
                    "num_verifications_required": did_wallet.did_info.num_of_backup_ids_needed,
                }
            else:  # undefined did_type
                pass
        elif request["wallet_type"] == "nft_wallet":
            for wallet in self.service.wallet_state_manager.wallets.values():
                did_id: Optional[bytes32] = None
                if "did_id" in request and request["did_id"] is not None:
                    did_id = decode_puzzle_hash(request["did_id"])
                if wallet.type() == WalletType.NFT:
                    assert isinstance(wallet, NFTWallet)
                    if wallet.get_did() == did_id:
                        log.info("NFT wallet already existed, skipping.")
                        return {
                            "success": True,
                            "type": wallet.type(),
                            "wallet_id": wallet.id(),
                        }

            async with self.service.wallet_state_manager.lock:
                nft_wallet: NFTWallet = await NFTWallet.create_new_nft_wallet(
                    wallet_state_manager, main_wallet, did_id, request.get("name", None)
                )
            return {
                "success": True,
                "type": nft_wallet.type(),
                "wallet_id": nft_wallet.id(),
            }
        elif request["wallet_type"] == "pool_wallet":
            if request["mode"] == "new":
                if "initial_target_state" not in request:
                    raise AttributeError("Daemon didn't send `initial_target_state`. Try updating the daemon.")

                owner_puzzle_hash: bytes32 = await self.service.wallet_state_manager.main_wallet.get_puzzle_hash(True)

                from chia.pools.pool_wallet_info import initial_pool_state_from_dict

                async with self.service.wallet_state_manager.lock:
                    # We assign a pseudo unique id to each pool wallet, so that each one gets its own deterministic
                    # owner and auth keys. The public keys will go on the blockchain, and the private keys can be found
                    # using the root SK and trying each index from zero. The indexes are not fully unique though,
                    # because the PoolWallet is not created until the tx gets confirmed on chain. Therefore if we
                    # make multiple pool wallets at the same time, they will have the same ID.
                    max_pwi = 1
                    for _, wallet in self.service.wallet_state_manager.wallets.items():
                        if wallet.type() == WalletType.POOLING_WALLET:
                            assert isinstance(wallet, PoolWallet)
                            pool_wallet_index = await wallet.get_pool_wallet_index()
                            if pool_wallet_index > max_pwi:
                                max_pwi = pool_wallet_index

                    if max_pwi + 1 >= (MAX_POOL_WALLETS - 1):
                        raise ValueError(f"Too many pool wallets ({max_pwi}), cannot create any more on this key.")

                    owner_sk: PrivateKey = master_sk_to_singleton_owner_sk(
                        self.service.wallet_state_manager.private_key, uint32(max_pwi + 1)
                    )
                    owner_pk: G1Element = owner_sk.get_g1()

                    initial_target_state = initial_pool_state_from_dict(
                        request["initial_target_state"], owner_pk, owner_puzzle_hash
                    )
                    assert initial_target_state is not None

                    try:
                        delayed_address = None
                        if "p2_singleton_delayed_ph" in request:
                            delayed_address = bytes32.from_hexstr(request["p2_singleton_delayed_ph"])
                        tr, p2_singleton_puzzle_hash, launcher_id = await PoolWallet.create_new_pool_wallet_transaction(
                            wallet_state_manager,
                            main_wallet,
                            initial_target_state,
                            fee,
                            request.get("p2_singleton_delay_time", None),
                            delayed_address,
                        )
                    except Exception as e:
                        raise ValueError(str(e))
                    return {
                        "total_fee": fee * 2,
                        "transaction": tr,
                        "launcher_id": launcher_id.hex(),
                        "p2_singleton_puzzle_hash": p2_singleton_puzzle_hash.hex(),
                    }
            elif request["mode"] == "recovery":
                raise ValueError("Need upgraded singleton for on-chain recovery")

        else:  # undefined wallet_type
            pass

        # TODO: rework this function to report detailed errors for each error case
        return {"success": False, "error": "invalid request"}

    ##########################################################################################
    # Wallet
    ##########################################################################################

    async def get_wallet_balance(self, request: Dict) -> EndpointResult:
        wallet_id = uint32(int(request["wallet_id"]))
        wallet = self.service.wallet_state_manager.wallets[wallet_id]

        # If syncing return the last available info or 0s
        syncing = self.service.wallet_state_manager.sync_mode
        if syncing:
            if wallet_id in self.balance_cache:
                wallet_balance = self.balance_cache[wallet_id]
            else:
                wallet_balance = {
                    "wallet_id": wallet_id,
                    "confirmed_wallet_balance": 0,
                    "unconfirmed_wallet_balance": 0,
                    "spendable_balance": 0,
                    "pending_change": 0,
                    "max_send_amount": 0,
                    "unspent_coin_count": 0,
                    "pending_coin_removal_count": 0,
                    "wallet_type": wallet.type(),
                }
                if self.service.logged_in_fingerprint is not None:
                    wallet_balance["fingerprint"] = self.service.logged_in_fingerprint
                if wallet.type() == WalletType.CAT:
                    assert isinstance(wallet, CATWallet)
                    wallet_balance["asset_id"] = wallet.get_asset_id()
        else:
            async with self.service.wallet_state_manager.lock:
                unspent_records = await self.service.wallet_state_manager.coin_store.get_unspent_coins_for_wallet(
                    wallet_id
                )
                balance = await wallet.get_confirmed_balance(unspent_records)
                pending_balance = await wallet.get_unconfirmed_balance(unspent_records)
                spendable_balance = await wallet.get_spendable_balance(unspent_records)
                pending_change = await wallet.get_pending_change_balance()
                max_send_amount = await wallet.get_max_send_amount(unspent_records)

                unconfirmed_removals: Dict[
                    bytes32, Coin
                ] = await wallet.wallet_state_manager.unconfirmed_removals_for_wallet(wallet_id)
                wallet_balance = {
                    "wallet_id": wallet_id,
                    "confirmed_wallet_balance": balance,
                    "unconfirmed_wallet_balance": pending_balance,
                    "spendable_balance": spendable_balance,
                    "pending_change": pending_change,
                    "max_send_amount": max_send_amount,
                    "unspent_coin_count": len(unspent_records),
                    "pending_coin_removal_count": len(unconfirmed_removals),
                    "wallet_type": wallet.type(),
                }
                if self.service.logged_in_fingerprint is not None:
                    wallet_balance["fingerprint"] = self.service.logged_in_fingerprint
                if wallet.type() == WalletType.CAT:
                    assert isinstance(wallet, CATWallet)
                    wallet_balance["asset_id"] = wallet.get_asset_id()
                self.balance_cache[wallet_id] = wallet_balance

        return {"wallet_balance": wallet_balance}

    async def get_transaction(self, request: Dict) -> EndpointResult:
        transaction_id: bytes32 = bytes32(hexstr_to_bytes(request["transaction_id"]))
        tr: Optional[TransactionRecord] = await self.service.wallet_state_manager.get_transaction(transaction_id)
        if tr is None:
            raise ValueError(f"Transaction 0x{transaction_id.hex()} not found")

        return {
            "transaction": (await self._convert_tx_puzzle_hash(tr)).to_json_dict_convenience(self.service.config),
            "transaction_id": tr.name,
        }

    async def get_transactions(self, request: Dict) -> EndpointResult:
        wallet_id = int(request["wallet_id"])

        start = request.get("start", 0)
        end = request.get("end", 50)
        sort_key = request.get("sort_key", None)
        reverse = request.get("reverse", False)

        to_address = request.get("to_address", None)
        to_puzzle_hash: Optional[bytes32] = None
        if to_address is not None:
            to_puzzle_hash = decode_puzzle_hash(to_address)

        transactions = await self.service.wallet_state_manager.tx_store.get_transactions_between(
            wallet_id, start, end, sort_key=sort_key, reverse=reverse, to_puzzle_hash=to_puzzle_hash
        )
        return {
            "transactions": [
                (await self._convert_tx_puzzle_hash(tr)).to_json_dict_convenience(self.service.config)
                for tr in transactions
            ],
            "wallet_id": wallet_id,
        }

    async def get_transaction_count(self, request: Dict) -> EndpointResult:
        wallet_id = int(request["wallet_id"])
        count = await self.service.wallet_state_manager.tx_store.get_transaction_count_for_wallet(wallet_id)
        return {
            "count": count,
            "wallet_id": wallet_id,
        }

    # this function is just here for backwards-compatibility. It will probably
    # be removed in the future
    async def get_initial_freeze_period(self, _: Dict) -> EndpointResult:
        # Mon May 03 2021 17:00:00 GMT+0000
        return {"INITIAL_FREEZE_END_TIMESTAMP": 1620061200}

    async def get_next_address(self, request: Dict) -> EndpointResult:
        """
        Returns a new address
        """
        if request["new_address"] is True:
            create_new = True
        else:
            create_new = False
        wallet_id = uint32(int(request["wallet_id"]))
        wallet = self.service.wallet_state_manager.wallets[wallet_id]
        selected = self.service.config["selected_network"]
        prefix = self.service.config["network_overrides"]["config"][selected]["address_prefix"]
        if wallet.type() == WalletType.STANDARD_WALLET:
            assert isinstance(wallet, Wallet)
            raw_puzzle_hash = await wallet.get_puzzle_hash(create_new)
            address = encode_puzzle_hash(raw_puzzle_hash, prefix)
        elif wallet.type() == WalletType.CAT:
            assert isinstance(wallet, CATWallet)
            raw_puzzle_hash = await wallet.standard_wallet.get_puzzle_hash(create_new)
            address = encode_puzzle_hash(raw_puzzle_hash, prefix)
        else:
            raise ValueError(f"Wallet type {wallet.type()} cannot create puzzle hashes")

        return {
            "wallet_id": wallet_id,
            "address": address,
        }

    async def send_transaction(self, request) -> EndpointResult:
        if await self.service.wallet_state_manager.synced() is False:
            raise ValueError("Wallet needs to be fully synced before sending transactions")

        wallet_id = uint32(request["wallet_id"])
        wallet = self.service.wallet_state_manager.wallets[wallet_id]

        if wallet.type() != WalletType.STANDARD_WALLET:
            raise ValueError("send_transaction only works for standard wallets")

        assert isinstance(wallet, Wallet)

        if not isinstance(request["amount"], int) or not isinstance(request["fee"], int):
            raise ValueError("An integer amount or fee is required (too many decimals)")
        amount: uint64 = uint64(request["amount"])
        address = request["address"]
        selected_network = self.service.config["selected_network"]
        expected_prefix = self.service.config["network_overrides"]["config"][selected_network]["address_prefix"]
        if address[0 : len(expected_prefix)] != expected_prefix:
            raise ValueError("Unexpected Address Prefix")
        puzzle_hash: bytes32 = decode_puzzle_hash(address)

        memos: List[bytes] = []
        if "memos" in request:
            memos = [mem.encode("utf-8") for mem in request["memos"]]

        fee: uint64 = uint64(request.get("fee", 0))
        min_coin_amount: uint64 = uint64(request.get("min_coin_amount", 0))
        max_coin_amount: uint64 = uint64(request.get("max_coin_amount", 0))
        if max_coin_amount == 0:
            max_coin_amount = uint64(self.service.wallet_state_manager.constants.MAX_COIN_AMOUNT)
        exclude_coin_amounts: Optional[List[uint64]] = request.get("exclude_coin_amounts")
        if exclude_coin_amounts is not None:
            exclude_coin_amounts = [uint64(a) for a in exclude_coin_amounts]
        exclude_coin_ids: Optional[List] = request.get("exclude_coin_ids")
        if exclude_coin_ids is not None:
            exclude_coins: Set[Coin] = {
                wr.coin
                for wr in await self.service.wallet_state_manager.coin_store.get_coin_records(
                    [bytes32.from_hexstr(hex_id) for hex_id in exclude_coin_ids]
                )
                if wr is not None
            }
        else:
            exclude_coins = set()
        async with self.service.wallet_state_manager.lock:
            tx: TransactionRecord = await wallet.generate_signed_transaction(
                amount,
                puzzle_hash,
                fee,
                memos=memos,
                min_coin_amount=min_coin_amount,
                max_coin_amount=max_coin_amount,
                exclude_coin_amounts=exclude_coin_amounts,
                exclude_coins=exclude_coins,
            )
            await wallet.push_transaction(tx)

        # Transaction may not have been included in the mempool yet. Use get_transaction to check.
        return {
            "transaction": tx.to_json_dict_convenience(self.service.config),
            "transaction_id": tx.name,
        }

    async def send_transaction_multi(self, request) -> EndpointResult:
        if await self.service.wallet_state_manager.synced() is False:
            raise ValueError("Wallet needs to be fully synced before sending transactions")

        wallet_id = uint32(request["wallet_id"])
        wallet = self.service.wallet_state_manager.wallets[wallet_id]

        async with self.service.wallet_state_manager.lock:
            if wallet.type() == WalletType.CAT:
                assert isinstance(wallet, CATWallet)
                transaction: Dict = (await self.cat_spend(request, hold_lock=False))["transaction"]
            else:
                transaction = (await self.create_signed_transaction(request, hold_lock=False))["signed_tx"]
            tr = TransactionRecord.from_json_dict_convenience(transaction)
            if wallet.type() != WalletType.CAT:
                assert isinstance(wallet, Wallet)
                await wallet.push_transaction(tr)

        # Transaction may not have been included in the mempool yet. Use get_transaction to check.
        return {"transaction": transaction, "transaction_id": tr.name}

    async def delete_unconfirmed_transactions(self, request) -> EndpointResult:
        wallet_id = uint32(request["wallet_id"])
        if wallet_id not in self.service.wallet_state_manager.wallets:
            raise ValueError(f"Wallet id {wallet_id} does not exist")
        if await self.service.wallet_state_manager.synced() is False:
            raise ValueError("Wallet needs to be fully synced.")

        async with self.service.wallet_state_manager.db_wrapper.writer():
            await self.service.wallet_state_manager.tx_store.delete_unconfirmed_transactions(wallet_id)
            wallet = self.service.wallet_state_manager.wallets[wallet_id]
            if wallet.type() == WalletType.POOLING_WALLET.value:
                assert isinstance(wallet, PoolWallet)
                wallet.target_state = None
            return {}

    async def select_coins(self, request) -> EndpointResult:
        if await self.service.wallet_state_manager.synced() is False:
            raise ValueError("Wallet needs to be fully synced before selecting coins")

        amount = uint64(request["amount"])
        wallet_id = uint32(request["wallet_id"])
        min_coin_amount: uint64 = uint64(request.get("min_coin_amount", 0))
        max_coin_amount: uint64 = uint64(request.get("max_coin_amount", 0))
        if max_coin_amount == 0:
            max_coin_amount = uint64(self.service.wallet_state_manager.constants.MAX_COIN_AMOUNT)
        excluded_coin_amounts: Optional[List[uint64]] = request.get("excluded_coin_amounts")
        if excluded_coin_amounts is not None:
            excluded_coin_amounts = [uint64(a) for a in excluded_coin_amounts]
        excluded_coins: Optional[List] = request.get("excluded_coins")
        if excluded_coins is not None:
            excluded_coins = [Coin.from_json_dict(json_coin) for json_coin in excluded_coins]

        wallet = self.service.wallet_state_manager.wallets[wallet_id]
        async with self.service.wallet_state_manager.lock:
            selected_coins = await wallet.select_coins(
                amount=amount,
                min_coin_amount=min_coin_amount,
                exclude=excluded_coins,
                max_coin_amount=max_coin_amount,
                excluded_coin_amounts=excluded_coin_amounts,
            )

        return {"coins": [coin.to_json_dict() for coin in selected_coins]}

    async def get_spendable_coins(self, request) -> EndpointResult:
        if await self.service.wallet_state_manager.synced() is False:
            raise ValueError("Wallet needs to be fully synced before getting all coins")

        wallet_id = uint32(request["wallet_id"])
        min_coin_amount = uint64(request.get("min_coin_amount", 0))
        max_coin_amount: uint64 = uint64(request.get("max_coin_amount", 0))
        if max_coin_amount == 0:
            max_coin_amount = uint64(self.service.wallet_state_manager.constants.MAX_COIN_AMOUNT)
        excluded_coin_amounts: Optional[List[uint64]] = request.get("excluded_coin_amounts")
        if excluded_coin_amounts is not None:
            excluded_coin_amounts = [uint64(a) for a in excluded_coin_amounts]
        else:
            excluded_coin_amounts = []
        excluded_coins: Optional[List] = request.get("excluded_coins")
        if excluded_coins is not None:
            excluded_coins = [Coin.from_json_dict(json_coin) for json_coin in excluded_coins]
        else:
            excluded_coins = []
        excluded_coin_ids: Optional[List] = request.get("excluded_coin_ids")
        if excluded_coin_ids is not None:
            excluded_coin_ids = [bytes32.from_hexstr(hex_id) for hex_id in excluded_coin_ids]
        else:
            excluded_coin_ids = []
        state_mgr = self.service.wallet_state_manager
        wallet = state_mgr.wallets[wallet_id]
        async with state_mgr.lock:
            all_coin_records = await state_mgr.coin_store.get_unspent_coins_for_wallet(wallet_id)
            if wallet.type() == WalletType.CAT:
                assert isinstance(wallet, CATWallet)
                spendable_coins: List[WalletCoinRecord] = await wallet.get_cat_spendable_coins(all_coin_records)
            else:
                spendable_coins = list(await state_mgr.get_spendable_coins_for_wallet(wallet_id, all_coin_records))

            # Now we get the unconfirmed transactions and manually derive the additions and removals.
            unconfirmed_transactions: List[TransactionRecord] = await state_mgr.tx_store.get_unconfirmed_for_wallet(
                wallet_id
            )
            unconfirmed_removal_ids: Dict[bytes32, uint64] = {
                coin.name(): transaction.created_at_time
                for transaction in unconfirmed_transactions
                for coin in transaction.removals
            }
            unconfirmed_additions: List[Coin] = [
                coin
                for transaction in unconfirmed_transactions
                for coin in transaction.additions
                if await state_mgr.does_coin_belong_to_wallet(coin, wallet_id)
            ]
            valid_spendable_cr: List[CoinRecord] = []
            unconfirmed_removals: List[CoinRecord] = []
            for coin_record in all_coin_records:
                if coin_record.name() in unconfirmed_removal_ids:
                    unconfirmed_removals.append(coin_record.to_coin_record(unconfirmed_removal_ids[coin_record.name()]))
            for coin_record in spendable_coins:  # remove all the unconfirmed coins, exclude coins and dust.
                if coin_record.name() in unconfirmed_removal_ids:
                    continue
                if coin_record.coin in excluded_coins:
                    continue
                if coin_record.name() in excluded_coin_ids:
                    continue
                if coin_record.coin.amount < min_coin_amount or coin_record.coin.amount > max_coin_amount:
                    continue
                if coin_record.coin.amount in excluded_coin_amounts:
                    continue
                c_r = await state_mgr.get_coin_record_by_wallet_record(coin_record)
                assert c_r is not None and c_r.coin == coin_record.coin  # this should never happen
                valid_spendable_cr.append(c_r)

        return {
            "confirmed_records": [cr.to_json_dict() for cr in valid_spendable_cr],
            "unconfirmed_removals": [cr.to_json_dict() for cr in unconfirmed_removals],
            "unconfirmed_additions": [coin.to_json_dict() for coin in unconfirmed_additions],
        }

    async def get_coin_records_by_names(self, request) -> EndpointResult:
        if await self.service.wallet_state_manager.synced() is False:
            raise ValueError("Wallet needs to be fully synced before finding coin information")

        if "names" not in request:
            raise ValueError("Names not in request")
        kwargs: Dict[str, Any] = {
            "include_spent_coins": False,
            "coin_names": [hexstr_to_bytes(name) for name in request["names"]],
        }
        if "start_height" in request:
            kwargs["start_height"] = uint32(request["start_height"])
        if "end_height" in request:
            kwargs["end_height"] = uint32(request["end_height"])

        if "include_spent_coins" in request:
            kwargs["include_spent_coins"] = request["include_spent_coins"]

        async with self.service.wallet_state_manager.lock:
            coin_records: List[CoinRecord] = await self.service.wallet_state_manager.get_coin_records_by_coin_ids(
                **kwargs
            )
            missed_coins: List[str] = [
                "0x" + c_id.hex() for c_id in kwargs["coin_names"] if c_id not in [cr.name for cr in coin_records]
            ]
            if missed_coins:
                raise ValueError(f"Coin ID's: {missed_coins} not found.")

        return {"coin_records": [cr.to_json_dict() for cr in coin_records]}

    async def get_current_derivation_index(self, request) -> Dict[str, Any]:
        assert self.service.wallet_state_manager is not None

        index: Optional[uint32] = await self.service.wallet_state_manager.puzzle_store.get_last_derivation_path()

        return {"success": True, "index": index}

    async def extend_derivation_index(self, request) -> Dict[str, Any]:
        assert self.service.wallet_state_manager is not None

        # Require a new max derivation index
        if "index" not in request:
            raise ValueError("Derivation index is required")

        # Require that the wallet is fully synced
        synced = await self.service.wallet_state_manager.synced()
        if synced is False:
            raise ValueError("Wallet needs to be fully synced before extending derivation index")

        index = uint32(request["index"])
        current: Optional[uint32] = await self.service.wallet_state_manager.puzzle_store.get_last_derivation_path()

        # Additional sanity check that the wallet is synced
        if current is None:
            raise ValueError("No current derivation record found, unable to extend index")

        # Require that the new index is greater than the current index
        if index <= current:
            raise ValueError(f"New derivation index must be greater than current index: {current}")

        if index - current > MAX_DERIVATION_INDEX_DELTA:
            raise ValueError(
                "Too many derivations requested. "
                f"Use a derivation index less than {current + MAX_DERIVATION_INDEX_DELTA + 1}"
            )

        # Since we've bumping the derivation index without having found any new puzzles, we want
        # to preserve the current last used index, so we call create_more_puzzle_hashes with
        # mark_existing_as_used=False
        await self.service.wallet_state_manager.create_more_puzzle_hashes(
            from_zero=False, mark_existing_as_used=False, up_to_index=index, num_additional_phs=0
        )

        updated: Optional[uint32] = await self.service.wallet_state_manager.puzzle_store.get_last_derivation_path()
        updated_index = updated if updated is not None else None

        return {"success": True, "index": updated_index}

    async def get_notifications(self, request) -> EndpointResult:
        ids: Optional[List[str]] = request.get("ids", None)
        start: Optional[int] = request.get("start", None)
        end: Optional[int] = request.get("end", None)
        if ids is None:
            notifications: List[
                Notification
            ] = await self.service.wallet_state_manager.notification_manager.notification_store.get_all_notifications(
                pagination=(start, end)
            )
        else:
            notifications = (
                await self.service.wallet_state_manager.notification_manager.notification_store.get_notifications(
                    [bytes32.from_hexstr(id) for id in ids]
                )
            )

        return {
            "notifications": [
                {"id": notification.coin_id.hex(), "message": notification.message.hex(), "amount": notification.amount}
                for notification in notifications
            ]
        }

    async def delete_notifications(self, request) -> EndpointResult:
        ids: Optional[List[str]] = request.get("ids", None)
        if ids is None:
            await self.service.wallet_state_manager.notification_manager.notification_store.delete_all_notifications()
        else:
            await self.service.wallet_state_manager.notification_manager.notification_store.delete_notifications(
                [bytes32.from_hexstr(id) for id in ids]
            )

        return {}

    async def send_notification(self, request) -> EndpointResult:
        tx: TransactionRecord = await self.service.wallet_state_manager.notification_manager.send_new_notification(
            bytes32.from_hexstr(request["target"]),
            bytes.fromhex(request["message"]),
            uint64(request["amount"]),
            request.get("fee", uint64(0)),
        )
        await self.service.wallet_state_manager.add_pending_transaction(tx)
        return {"tx": tx.to_json_dict_convenience(self.service.config)}

    async def sign_message_by_address(self, request) -> EndpointResult:
        """
        Given a derived P2 address, sign the message by its private key.
        :param request:
        :return:
        """
        puzzle_hash: bytes32 = decode_puzzle_hash(request["address"])
        pubkey, signature = await self.service.wallet_state_manager.main_wallet.sign_message(
            request["message"], puzzle_hash
        )
        return {"success": True, "pubkey": str(pubkey), "signature": str(signature)}

    async def sign_message_by_id(self, request) -> EndpointResult:
        """
        Given a NFT/DID ID, sign the message by the P2 private key.
        :param request:
        :return:
        """

        entity_id: bytes32 = decode_puzzle_hash(request["id"])
        selected_wallet: Optional[WalletProtocol] = None
        if is_valid_address(request["id"], {AddressType.DID}, self.service.config):
            for wallet in self.service.wallet_state_manager.wallets.values():
                if wallet.type() == WalletType.DECENTRALIZED_ID.value:
                    assert isinstance(wallet, DIDWallet)
                    assert wallet.did_info.origin_coin is not None
                    if wallet.did_info.origin_coin.name() == entity_id:
                        selected_wallet = wallet
                        break
            if selected_wallet is None:
                return {"success": False, "error": f"DID for {entity_id.hex()} doesn't exist."}
            assert isinstance(selected_wallet, DIDWallet)
            pubkey, signature = await selected_wallet.sign_message(request["message"])
        elif is_valid_address(request["id"], {AddressType.NFT}, self.service.config):
            target_nft: Optional[NFTCoinInfo] = None
            for wallet in self.service.wallet_state_manager.wallets.values():
                if wallet.type() == WalletType.NFT.value:
                    assert isinstance(wallet, NFTWallet)
                    nft: Optional[NFTCoinInfo] = await wallet.get_nft(entity_id)
                    if nft is not None:
                        selected_wallet = wallet
                        target_nft = nft
                        break
            if selected_wallet is None or target_nft is None:
                return {"success": False, "error": f"NFT for {entity_id.hex()} doesn't exist."}

            assert isinstance(selected_wallet, NFTWallet)
            pubkey, signature = await selected_wallet.sign_message(request["message"], target_nft)
        else:
            return {"success": False, "error": f'Unknown ID type, {request["id"]}'}

        return {"success": True, "pubkey": str(pubkey), "signature": str(signature)}

    ##########################################################################################
    # CATs and Trading
    ##########################################################################################

    async def get_cat_list(self, request) -> EndpointResult:
        return {"cat_list": list(DEFAULT_CATS.values())}

    async def cat_set_name(self, request) -> EndpointResult:
        wallet_id = uint32(request["wallet_id"])
        wallet = self.service.wallet_state_manager.wallets[wallet_id]
        assert isinstance(wallet, CATWallet)
        await wallet.set_name(str(request["name"]))
        return {"wallet_id": wallet_id}

    async def cat_get_name(self, request) -> EndpointResult:
        wallet_id = uint32(request["wallet_id"])
        wallet = self.service.wallet_state_manager.wallets[wallet_id]
        assert isinstance(wallet, CATWallet)
        name: str = await wallet.get_name()
        return {"wallet_id": wallet_id, "name": name}

    async def get_stray_cats(self, request) -> EndpointResult:
        """
        Get a list of all unacknowledged CATs
        :param request: RPC request
        :return: A list of unacknowledged CATs
        """
        cats = await self.service.wallet_state_manager.interested_store.get_unacknowledged_tokens()
        return {"stray_cats": cats}

    async def cat_spend(self, request, hold_lock=True) -> EndpointResult:
        if await self.service.wallet_state_manager.synced() is False:
            raise ValueError("Wallet needs to be fully synced.")
        wallet_id = uint32(request["wallet_id"])
        wallet = self.service.wallet_state_manager.wallets[wallet_id]
        assert isinstance(wallet, CATWallet)

        amounts: List[uint64] = []
        puzzle_hashes: List[bytes32] = []
        memos: List[List[bytes]] = []
        additions: Optional[List[Dict]] = request.get("additions")
        if not isinstance(request["fee"], int) or (additions is None and not isinstance(request["amount"], int)):
            raise ValueError("An integer amount or fee is required (too many decimals)")
        if additions is not None:
            for addition in additions:
                receiver_ph = bytes32.from_hexstr(addition["puzzle_hash"])
                if len(receiver_ph) != 32:
                    raise ValueError(f"Address must be 32 bytes. {receiver_ph.hex()}")
                amount = uint64(addition["amount"])
                if amount > self.service.constants.MAX_COIN_AMOUNT:
                    raise ValueError(f"Coin amount cannot exceed {self.service.constants.MAX_COIN_AMOUNT}")
                amounts.append(amount)
                puzzle_hashes.append(receiver_ph)
                if "memos" in addition:
                    memos.append([mem.encode("utf-8") for mem in addition["memos"]])
        else:
            amounts.append(uint64(request["amount"]))
            puzzle_hashes.append(decode_puzzle_hash(request["inner_address"]))
            if "memos" in request:
                memos.append([mem.encode("utf-8") for mem in request["memos"]])
        fee: uint64 = uint64(request.get("fee", 0))
        min_coin_amount: uint64 = uint64(request.get("min_coin_amount", 0))
        max_coin_amount: uint64 = uint64(request.get("max_coin_amount", 0))
        if max_coin_amount == 0:
            max_coin_amount = uint64(self.service.wallet_state_manager.constants.MAX_COIN_AMOUNT)
        exclude_coin_amounts: Optional[List[uint64]] = request.get("exclude_coin_amounts")
        if exclude_coin_amounts is not None:
            exclude_coin_amounts = [uint64(a) for a in exclude_coin_amounts]
        exclude_coin_ids: Optional[List] = request.get("exclude_coin_ids")
        if exclude_coin_ids is not None:
            exclude_coins: Set[Coin] = {
                wr.coin
                for wr in await self.service.wallet_state_manager.coin_store.get_coin_records(
                    [bytes32.from_hexstr(hex_id) for hex_id in exclude_coin_ids]
                )
                if wr is not None
            }
        else:
            exclude_coins = set()
        if hold_lock:
            async with self.service.wallet_state_manager.lock:
                txs: List[TransactionRecord] = await wallet.generate_signed_transaction(
                    amounts,
                    puzzle_hashes,
                    fee,
                    memos=memos if memos else None,
                    min_coin_amount=min_coin_amount,
                    max_coin_amount=max_coin_amount,
                    exclude_coin_amounts=exclude_coin_amounts,
                    exclude_cat_coins=exclude_coins,
                )
                for tx in txs:
                    await wallet.standard_wallet.push_transaction(tx)
        else:
            txs = await wallet.generate_signed_transaction(
                amounts,
                puzzle_hashes,
                fee,
                memos=memos if memos else None,
                min_coin_amount=min_coin_amount,
                max_coin_amount=max_coin_amount,
                exclude_coin_amounts=exclude_coin_amounts,
                exclude_cat_coins=exclude_coins,
            )
            for tx in txs:
                await wallet.standard_wallet.push_transaction(tx)

        return {
            "transaction": tx.to_json_dict_convenience(self.service.config),
            "transaction_id": tx.name,
        }

    async def cat_get_asset_id(self, request) -> EndpointResult:
        wallet_id = uint32(request["wallet_id"])
        wallet = self.service.wallet_state_manager.wallets[wallet_id]
        assert isinstance(wallet, CATWallet)
        asset_id: str = wallet.get_asset_id()
        return {"asset_id": asset_id, "wallet_id": wallet_id}

    async def cat_asset_id_to_name(self, request) -> EndpointResult:
        wallet = await self.service.wallet_state_manager.get_wallet_for_asset_id(request["asset_id"])
        if wallet is None:
            if request["asset_id"] in DEFAULT_CATS:
                return {"wallet_id": None, "name": DEFAULT_CATS[request["asset_id"]]["name"]}
            else:
                raise ValueError("The asset ID specified does not belong to a wallet")
        else:
            return {"wallet_id": wallet.id(), "name": (await wallet.get_name())}

    async def create_offer_for_ids(self, request) -> EndpointResult:
        offer: Dict[str, int] = request["offer"]
        fee: uint64 = uint64(request.get("fee", 0))
        validate_only: bool = request.get("validate_only", False)
        driver_dict_str: Optional[Dict[str, Any]] = request.get("driver_dict", None)
        min_coin_amount: uint64 = uint64(request.get("min_coin_amount", 0))
        max_coin_amount: uint64 = uint64(request.get("max_coin_amount", 0))
        if max_coin_amount == 0:
            max_coin_amount = uint64(self.service.wallet_state_manager.constants.MAX_COIN_AMOUNT)
        marshalled_solver = request.get("solver")
        solver: Optional[Solver]
        if marshalled_solver is None:
            solver = None
        else:
            solver = Solver(info=marshalled_solver)

        # This driver_dict construction is to maintain backward compatibility where everything is assumed to be a CAT
        driver_dict: Dict[bytes32, PuzzleInfo] = {}
        if driver_dict_str is None:
            for key, amount in offer.items():
                if amount > 0:
                    try:
                        driver_dict[bytes32.from_hexstr(key)] = PuzzleInfo(
                            {"type": AssetType.CAT.value, "tail": "0x" + key}
                        )
                    except ValueError:
                        pass
        else:
            for key, value in driver_dict_str.items():
                driver_dict[bytes32.from_hexstr(key)] = PuzzleInfo(value)

        modified_offer: Dict[Union[int, bytes32], int] = {}
        for key in offer:
            try:
                modified_offer[bytes32.from_hexstr(key)] = offer[key]
            except ValueError:
                modified_offer[int(key)] = offer[key]

        async with self.service.wallet_state_manager.lock:
            result = await self.service.wallet_state_manager.trade_manager.create_offer_for_ids(
                modified_offer,
                driver_dict,
                solver=solver,
                fee=fee,
                validate_only=validate_only,
                min_coin_amount=min_coin_amount,
                max_coin_amount=max_coin_amount,
            )
        if result[0]:
            success, trade_record, error = result
            return {
                "offer": Offer.from_bytes(trade_record.offer).to_bech32(),
                "trade_record": trade_record.to_json_dict_convenience(),
            }
        raise ValueError(result[2])

    async def get_offer_summary(self, request) -> EndpointResult:
        offer_hex: str = request["offer"]
        offer = Offer.from_bech32(offer_hex)
        offered, requested, infos = offer.summary()

        ###
        # This is temporary code, delete it when we no longer care about incorrectly parsing CAT1s
        # There's also temp code in test_wallet_rpc.py and wallet_funcs.py
        from chia.util.bech32m import bech32_decode, convertbits
        from chia.wallet.util.puzzle_compression import decompress_object_with_puzzles

        hrpgot, data = bech32_decode(offer_hex, max_length=len(offer_hex))
        if data is None:
            raise ValueError("Invalid Offer")
        decoded = convertbits(list(data), 5, 8, False)
        decoded_bytes = bytes(decoded)
        try:
            decompressed_bytes = decompress_object_with_puzzles(decoded_bytes)
        except TypeError:
            decompressed_bytes = decoded_bytes
        bundle = SpendBundle.from_bytes(decompressed_bytes)
        for spend in bundle.coin_spends:
            mod, _ = spend.puzzle_reveal.to_program().uncurry()
            if mod.get_tree_hash() == bytes32.from_hexstr(
                "72dec062874cd4d3aab892a0906688a1ae412b0109982e1797a170add88bdcdc"
            ):
                raise ValueError("CAT1s are no longer supported")
        ###

        if request.get("advanced", False):
            return {
                "summary": {"offered": offered, "requested": requested, "fees": offer.bundle.fees(), "infos": infos}
            }
        else:
            return {"summary": await self.service.wallet_state_manager.trade_manager.get_offer_summary(offer)}

    async def check_offer_validity(self, request) -> EndpointResult:
        offer_hex: str = request["offer"]
        offer = Offer.from_bech32(offer_hex)
        peer: Optional[WSChiaConnection] = self.service.get_full_node_peer()
        if peer is None:
            raise ValueError("No peer connected")
        return {"valid": (await self.service.wallet_state_manager.trade_manager.check_offer_validity(offer, peer))}

    async def take_offer(self, request) -> EndpointResult:
        offer_hex: str = request["offer"]
        offer = Offer.from_bech32(offer_hex)
        fee: uint64 = uint64(request.get("fee", 0))
        min_coin_amount: uint64 = uint64(request.get("min_coin_amount", 0))
        max_coin_amount: uint64 = uint64(request.get("max_coin_amount", 0))
        if max_coin_amount == 0:
            max_coin_amount = uint64(self.service.wallet_state_manager.constants.MAX_COIN_AMOUNT)
        maybe_marshalled_solver: Dict[str, Any] = request.get("solver")
        solver: Optional[Solver]
        if maybe_marshalled_solver is None:
            solver = None
        else:
            solver = Solver(info=maybe_marshalled_solver)

        async with self.service.wallet_state_manager.lock:
            peer: Optional[WSChiaConnection] = self.service.get_full_node_peer()
            if peer is None:
                raise ValueError("No peer connected")
            result = await self.service.wallet_state_manager.trade_manager.respond_to_offer(
                offer, peer, fee=fee, min_coin_amount=min_coin_amount, max_coin_amount=max_coin_amount, solver=solver
            )
        if not result[0]:
            raise ValueError(result[2])
        success, trade_record, error = result
        return {"trade_record": trade_record.to_json_dict_convenience()}

    async def get_offer(self, request: Dict) -> EndpointResult:
        trade_mgr = self.service.wallet_state_manager.trade_manager

        trade_id = bytes32.from_hexstr(request["trade_id"])
        file_contents: bool = request.get("file_contents", False)
        trade_record: Optional[TradeRecord] = await trade_mgr.get_trade_by_id(bytes32(trade_id))
        if trade_record is None:
            raise ValueError(f"No trade with trade id: {trade_id.hex()}")

        offer_to_return: bytes = trade_record.offer if trade_record.taken_offer is None else trade_record.taken_offer
        offer_value: Optional[str] = Offer.from_bytes(offer_to_return).to_bech32() if file_contents else None
        return {"trade_record": trade_record.to_json_dict_convenience(), "offer": offer_value}

    async def get_all_offers(self, request: Dict) -> EndpointResult:
        trade_mgr = self.service.wallet_state_manager.trade_manager

        start: int = request.get("start", 0)
        end: int = request.get("end", 10)
        exclude_my_offers: bool = request.get("exclude_my_offers", False)
        exclude_taken_offers: bool = request.get("exclude_taken_offers", False)
        include_completed: bool = request.get("include_completed", False)
        sort_key: Optional[str] = request.get("sort_key", None)
        reverse: bool = request.get("reverse", False)
        file_contents: bool = request.get("file_contents", False)

        all_trades = await trade_mgr.trade_store.get_trades_between(
            start,
            end,
            sort_key=sort_key,
            reverse=reverse,
            exclude_my_offers=exclude_my_offers,
            exclude_taken_offers=exclude_taken_offers,
            include_completed=include_completed,
        )
        result = []
        offer_values: Optional[List[str]] = [] if file_contents else None
        for trade in all_trades:
            result.append(trade.to_json_dict_convenience())
            if file_contents and offer_values is not None:
                offer_to_return: bytes = trade.offer if trade.taken_offer is None else trade.taken_offer
                offer_values.append(Offer.from_bytes(offer_to_return).to_bech32())

        return {"trade_records": result, "offers": offer_values}

    async def get_offers_count(self, request: Dict) -> EndpointResult:
        trade_mgr = self.service.wallet_state_manager.trade_manager

        (total, my_offers_count, taken_offers_count) = await trade_mgr.trade_store.get_trades_count()

        return {"total": total, "my_offers_count": my_offers_count, "taken_offers_count": taken_offers_count}

    async def cancel_offer(self, request: Dict) -> EndpointResult:
        wsm = self.service.wallet_state_manager
        secure = request["secure"]
        trade_id = bytes32.from_hexstr(request["trade_id"])
        fee: uint64 = uint64(request.get("fee", 0))
        async with self.service.wallet_state_manager.lock:
            if secure:
                await wsm.trade_manager.cancel_pending_offer_safely(bytes32(trade_id), fee=fee)
            else:
                await wsm.trade_manager.cancel_pending_offer(bytes32(trade_id))
        return {}

    async def cancel_offers(self, request: Dict) -> EndpointResult:
        secure = request["secure"]
        batch_fee: uint64 = uint64(request.get("batch_fee", 0))
        batch_size = request.get("batch_size", 5)
        cancel_all = request.get("cancel_all", False)
        if cancel_all:
            asset_id = None
        else:
            asset_id = request.get("asset_id", "xch")

        start: int = 0
        end: int = start + batch_size
        trade_mgr = self.service.wallet_state_manager.trade_manager
        log.info(f"Start cancelling offers for  {'asset_id: ' + asset_id if asset_id is not None else 'all'} ...")
        # Traverse offers page by page
        key = None
        if asset_id is not None and asset_id != "xch":
            key = bytes32.from_hexstr(asset_id)
        while True:
            records: List[TradeRecord] = []
            trades = await trade_mgr.trade_store.get_trades_between(
                start,
                end,
                reverse=True,
                exclude_my_offers=False,
                exclude_taken_offers=True,
                include_completed=False,
            )
            for trade in trades:
                if cancel_all:
                    records.append(trade)
                    continue
                if trade.offer and trade.offer != b"":
                    offer = Offer.from_bytes(trade.offer)
                    if key in offer.driver_dict:
                        records.append(trade)
                        continue

            async with self.service.wallet_state_manager.lock:
                await trade_mgr.cancel_pending_offers(records, batch_fee, secure)
            log.info(f"Cancelled offers {start} to {end} ...")
            # If fewer records were returned than requested, we're done
            if len(trades) < batch_size:
                break
            start = end
            end += batch_size
        return {"success": True}

    ##########################################################################################
    # Distributed Identities
    ##########################################################################################

    async def did_set_wallet_name(self, request) -> EndpointResult:
        wallet_id = uint32(request["wallet_id"])
        wallet = self.service.wallet_state_manager.wallets[wallet_id]
        if wallet.type() == WalletType.DECENTRALIZED_ID:
            assert isinstance(wallet, DIDWallet)
            await wallet.set_name(str(request["name"]))
            return {"success": True, "wallet_id": wallet_id}
        else:
            return {"success": False, "error": f"Wallet id {wallet_id} is not a DID wallet"}

    async def did_get_wallet_name(self, request) -> EndpointResult:
        wallet_id = uint32(request["wallet_id"])
        wallet = self.service.wallet_state_manager.wallets[wallet_id]
        assert isinstance(wallet, DIDWallet)
        name: str = await wallet.get_name()
        return {"success": True, "wallet_id": wallet_id, "name": name}

    async def did_update_recovery_ids(self, request) -> EndpointResult:
        wallet_id = uint32(request["wallet_id"])
        wallet = self.service.wallet_state_manager.wallets[wallet_id]
        assert isinstance(wallet, DIDWallet)
        recovery_list = []
        success: bool = False
        for _ in request["new_list"]:
            recovery_list.append(decode_puzzle_hash(_))
        if "num_verifications_required" in request:
            new_amount_verifications_required = uint64(request["num_verifications_required"])
        else:
            new_amount_verifications_required = uint64(len(recovery_list))
        async with self.service.wallet_state_manager.lock:
            update_success = await wallet.update_recovery_list(recovery_list, new_amount_verifications_required)
            # Update coin with new ID info
            if update_success:
                spend_bundle = await wallet.create_update_spend()
                if spend_bundle is not None:
                    success = True
        return {"success": success}

    async def did_update_metadata(self, request) -> EndpointResult:
        wallet_id = uint32(request["wallet_id"])
        wallet = self.service.wallet_state_manager.wallets[wallet_id]
        if wallet.type() != WalletType.DECENTRALIZED_ID.value:
            return {"success": False, "error": f"Wallet with id {wallet_id} is not a DID one"}
        assert isinstance(wallet, DIDWallet)
        metadata: Dict[str, str] = {}
        if "metadata" in request and type(request["metadata"]) is dict:
            metadata = request["metadata"]
        async with self.service.wallet_state_manager.lock:
            update_success = await wallet.update_metadata(metadata)
            # Update coin with new ID info
            if update_success:
                spend_bundle = await wallet.create_update_spend(uint64(request.get("fee", 0)))
                if spend_bundle is not None:
                    return {"wallet_id": wallet_id, "success": True, "spend_bundle": spend_bundle}
                else:
                    return {"success": False, "error": "Couldn't create an update spend bundle."}
            else:
                return {"success": False, "error": f"Couldn't update metadata with input: {metadata}"}

    async def did_get_did(self, request) -> EndpointResult:
        wallet_id = uint32(request["wallet_id"])
        wallet = self.service.wallet_state_manager.wallets[wallet_id]
        assert isinstance(wallet, DIDWallet)
        my_did: str = encode_puzzle_hash(bytes32.fromhex(wallet.get_my_DID()), AddressType.DID.hrp(self.service.config))
        async with self.service.wallet_state_manager.lock:
            try:
                coins = await wallet.select_coins(uint64(1))
                coin = coins.pop()
                return {"success": True, "wallet_id": wallet_id, "my_did": my_did, "coin_id": coin.name()}
            except ValueError:
                return {"success": True, "wallet_id": wallet_id, "my_did": my_did}

    async def did_get_recovery_list(self, request) -> EndpointResult:
        wallet_id = uint32(request["wallet_id"])
        wallet = self.service.wallet_state_manager.wallets[wallet_id]
        assert isinstance(wallet, DIDWallet)
        recovery_list = wallet.did_info.backup_ids
        recovery_dids = []
        for backup_id in recovery_list:
            recovery_dids.append(encode_puzzle_hash(backup_id, AddressType.DID.hrp(self.service.config)))
        return {
            "success": True,
            "wallet_id": wallet_id,
            "recovery_list": recovery_dids,
            "num_required": wallet.did_info.num_of_backup_ids_needed,
        }

    async def did_get_metadata(self, request) -> EndpointResult:
        wallet_id = uint32(request["wallet_id"])
        wallet = self.service.wallet_state_manager.wallets[wallet_id]
        assert isinstance(wallet, DIDWallet)
        metadata = json.loads(wallet.did_info.metadata)
        return {
            "success": True,
            "wallet_id": wallet_id,
            "metadata": metadata,
        }

    async def did_recovery_spend(self, request) -> EndpointResult:
        wallet_id = uint32(request["wallet_id"])
        wallet = self.service.wallet_state_manager.wallets[wallet_id]
        assert isinstance(wallet, DIDWallet)
        if len(request["attest_data"]) < wallet.did_info.num_of_backup_ids_needed:
            return {"success": False, "reason": "insufficient messages"}
        spend_bundle = None
        async with self.service.wallet_state_manager.lock:
            (
                info_list,
                message_spend_bundle,
            ) = await wallet.load_attest_files_for_recovery_spend(request["attest_data"])

            if "pubkey" in request:
                pubkey = G1Element.from_bytes(hexstr_to_bytes(request["pubkey"]))
            else:
                assert wallet.did_info.temp_pubkey is not None
                pubkey = wallet.did_info.temp_pubkey

            if "puzhash" in request:
                puzhash = bytes32.from_hexstr(request["puzhash"])
            else:
                assert wallet.did_info.temp_puzhash is not None
                puzhash = wallet.did_info.temp_puzhash

            assert wallet.did_info.temp_coin is not None
            spend_bundle = await wallet.recovery_spend(
                wallet.did_info.temp_coin,
                puzhash,
                info_list,
                pubkey,
                message_spend_bundle,
            )
        if spend_bundle:
            return {"success": True, "spend_bundle": spend_bundle}
        else:
            return {"success": False}

    async def did_get_pubkey(self, request) -> EndpointResult:
        wallet_id = uint32(request["wallet_id"])
        wallet = self.service.wallet_state_manager.wallets[wallet_id]
        assert isinstance(wallet, DIDWallet)
        pubkey = bytes((await wallet.wallet_state_manager.get_unused_derivation_record(wallet_id)).pubkey).hex()
        return {"success": True, "pubkey": pubkey}

    async def did_create_attest(self, request) -> EndpointResult:
        wallet_id = uint32(request["wallet_id"])
        wallet = self.service.wallet_state_manager.wallets[wallet_id]
        assert isinstance(wallet, DIDWallet)
        async with self.service.wallet_state_manager.lock:
            info = await wallet.get_info_for_recovery()
            coin = bytes32.from_hexstr(request["coin_name"])
            pubkey = G1Element.from_bytes(hexstr_to_bytes(request["pubkey"]))
            spend_bundle, attest_data = await wallet.create_attestment(
                coin,
                bytes32.from_hexstr(request["puzhash"]),
                pubkey,
            )
        if info is not None and spend_bundle is not None:
            return {
                "success": True,
                "message_spend_bundle": bytes(spend_bundle).hex(),
                "info": [info[0].hex(), info[1].hex(), info[2]],
                "attest_data": attest_data,
            }
        else:
            return {"success": False}

    async def did_get_information_needed_for_recovery(self, request) -> EndpointResult:
        wallet_id = uint32(request["wallet_id"])
        did_wallet = self.service.wallet_state_manager.wallets[wallet_id]
        assert isinstance(did_wallet, DIDWallet)
        my_did = encode_puzzle_hash(
            bytes32.from_hexstr(did_wallet.get_my_DID()), AddressType.DID.hrp(self.service.config)
        )
        assert did_wallet.did_info.temp_coin is not None
        coin_name = did_wallet.did_info.temp_coin.name().hex()
        return {
            "success": True,
            "wallet_id": wallet_id,
            "my_did": my_did,
            "coin_name": coin_name,
            "newpuzhash": did_wallet.did_info.temp_puzhash,
            "pubkey": did_wallet.did_info.temp_pubkey,
            "backup_dids": did_wallet.did_info.backup_ids,
        }

    async def did_get_current_coin_info(self, request) -> EndpointResult:
        wallet_id = uint32(request["wallet_id"])
        did_wallet = self.service.wallet_state_manager.wallets[wallet_id]
        assert isinstance(did_wallet, DIDWallet)
        my_did = encode_puzzle_hash(
            bytes32.from_hexstr(did_wallet.get_my_DID()), AddressType.DID.hrp(self.service.config)
        )
        did_coin_threeple = await did_wallet.get_info_for_recovery()
        assert my_did is not None
        assert did_coin_threeple is not None
        return {
            "success": True,
            "wallet_id": wallet_id,
            "my_did": my_did,
            "did_parent": did_coin_threeple[0],
            "did_innerpuz": did_coin_threeple[1],
            "did_amount": did_coin_threeple[2],
        }

    async def did_create_backup_file(self, request) -> EndpointResult:
        wallet_id = uint32(request["wallet_id"])
        did_wallet = self.service.wallet_state_manager.wallets[wallet_id]
        assert isinstance(did_wallet, DIDWallet)
        return {"wallet_id": wallet_id, "success": True, "backup_data": did_wallet.create_backup()}

    async def did_transfer_did(self, request) -> EndpointResult:
        if await self.service.wallet_state_manager.synced() is False:
            raise ValueError("Wallet needs to be fully synced.")
        wallet_id = uint32(request["wallet_id"])
        did_wallet = self.service.wallet_state_manager.wallets[wallet_id]
        assert isinstance(did_wallet, DIDWallet)
        puzzle_hash: bytes32 = decode_puzzle_hash(request["inner_address"])
        async with self.service.wallet_state_manager.lock:
            txs: TransactionRecord = await did_wallet.transfer_did(
                puzzle_hash, uint64(request.get("fee", 0)), request.get("with_recovery_info", True)
            )

        return {
            "success": True,
            "transaction": txs.to_json_dict_convenience(self.service.config),
            "transaction_id": txs.name,
        }

    ##########################################################################################
    # NFT Wallet
    ##########################################################################################

    async def nft_mint_nft(self, request) -> EndpointResult:
        log.debug("Got minting RPC request: %s", request)
        wallet_id = uint32(request["wallet_id"])
        assert self.service.wallet_state_manager
        nft_wallet = self.service.wallet_state_manager.wallets[wallet_id]
        if nft_wallet.type() != WalletType.NFT.value:
            return {"success": False, "error": f"Wallet with id {wallet_id} is not an NFT one"}
        assert isinstance(nft_wallet, NFTWallet)
        royalty_address = request.get("royalty_address")
        royalty_amount = uint16(request.get("royalty_percentage", 0))
        if royalty_amount == 10000:
            raise ValueError("Royalty percentage cannot be 100%")
        if isinstance(royalty_address, str):
            royalty_puzhash = decode_puzzle_hash(royalty_address)
        elif royalty_address is None:
            royalty_puzhash = await nft_wallet.standard_wallet.get_new_puzzlehash()
        else:
            royalty_puzhash = royalty_address
        target_address = request.get("target_address")
        if isinstance(target_address, str):
            target_puzhash = decode_puzzle_hash(target_address)
        elif target_address is None:
            target_puzhash = await nft_wallet.standard_wallet.get_new_puzzlehash()
        else:
            target_puzhash = target_address
        if "uris" not in request:
            return {"success": False, "error": "Data URIs is required"}
        if not isinstance(request["uris"], list):
            return {"success": False, "error": "Data URIs must be a list"}
        if not isinstance(request.get("meta_uris", []), list):
            return {"success": False, "error": "Metadata URIs must be a list"}
        if not isinstance(request.get("license_uris", []), list):
            return {"success": False, "error": "License URIs must be a list"}
        metadata_list = [
            ("u", request["uris"]),
            ("h", hexstr_to_bytes(request["hash"])),
            ("mu", request.get("meta_uris", [])),
            ("lu", request.get("license_uris", [])),
            ("sn", uint64(request.get("edition_number", 1))),
            ("st", uint64(request.get("edition_total", 1))),
        ]
        if "meta_hash" in request and len(request["meta_hash"]) > 0:
            metadata_list.append(("mh", hexstr_to_bytes(request["meta_hash"])))
        if "license_hash" in request and len(request["license_hash"]) > 0:
            metadata_list.append(("lh", hexstr_to_bytes(request["license_hash"])))
        metadata = Program.to(metadata_list)
        fee = uint64(request.get("fee", 0))
        did_id = request.get("did_id", None)
        if did_id is not None:
            if did_id == "":
                did_id = bytes()
            else:
                did_id = decode_puzzle_hash(did_id)
        spend_bundle = await nft_wallet.generate_new_nft(
            metadata,
            target_puzhash,
            royalty_puzhash,
            royalty_amount,
            did_id,
            fee,
        )
        return {"wallet_id": wallet_id, "success": True, "spend_bundle": spend_bundle}

    async def nft_get_nfts(self, request) -> EndpointResult:
        wallet_id = request.get("wallet_id", None)
        nfts: List[NFTCoinInfo] = []
        if wallet_id is not None:
            nft_wallet: WalletProtocol = self.service.wallet_state_manager.wallets[wallet_id]
            assert isinstance(nft_wallet, NFTWallet)
            nfts = await nft_wallet.get_current_nfts()
        else:
            for wallet in self.service.wallet_state_manager.wallets.values():
                if wallet.type() == WalletType.NFT.value:
                    assert isinstance(wallet, NFTWallet)
                    nfts.extend(await wallet.get_current_nfts())
        start_index = request.get("start_index", 0)
        num = request.get("num", len(nfts))
        nft_info_list = []
        count = 0
        for nft in nfts:
            if count >= start_index and count - start_index < num:
                nft_info = await nft_puzzles.get_nft_info_from_puzzle(
                    nft,
                    self.service.wallet_state_manager.config,
                    request.get("include_off_chain_metadata", False),
                    request.get("ignore_size_limit", False),
                )
                nft_info_list.append(nft_info)
            count += 1
        return {"wallet_id": wallet_id, "success": True, "nft_list": nft_info_list}

    async def nft_set_nft_did(self, request):
        wallet_id = uint32(request["wallet_id"])
        nft_wallet = self.service.wallet_state_manager.wallets[wallet_id]
        assert isinstance(nft_wallet, NFTWallet)
        did_id = request.get("did_id", "")
        if did_id == "":
            did_id = b""
        else:
            did_id = decode_puzzle_hash(did_id)
        nft_coin_info = await nft_wallet.get_nft_coin_by_id(bytes32.from_hexstr(request["nft_coin_id"]))
        if not (
            await nft_puzzles.get_nft_info_from_puzzle(nft_coin_info, self.service.wallet_state_manager.config)
        ).supports_did:
            return {"success": False, "error": "The NFT doesn't support setting a DID."}
        fee = uint64(request.get("fee", 0))
        spend_bundle = await nft_wallet.set_nft_did(nft_coin_info, did_id, fee=fee)
        return {"wallet_id": wallet_id, "success": True, "spend_bundle": spend_bundle}

    async def nft_get_by_did(self, request) -> EndpointResult:
        did_id: Optional[bytes32] = None
        if "did_id" in request:
            did_id = decode_puzzle_hash(request["did_id"])
        for wallet in self.service.wallet_state_manager.wallets.values():
            if isinstance(wallet, NFTWallet) and wallet.get_did() == did_id:
                return {"wallet_id": wallet.wallet_id, "success": True}
        return {"error": f"Cannot find a NFT wallet DID = {did_id}", "success": False}

    async def nft_get_wallet_did(self, request) -> EndpointResult:
        wallet_id = uint32(request["wallet_id"])
        nft_wallet = self.service.wallet_state_manager.wallets[wallet_id]
        assert isinstance(nft_wallet, NFTWallet)
        if nft_wallet is not None:
            if nft_wallet.type() != WalletType.NFT.value:
                return {"success": False, "error": f"Wallet {wallet_id} is not an NFT wallet"}
            did_bytes: Optional[bytes32] = nft_wallet.get_did()
            did_id = ""
            if did_bytes is not None:
                did_id = encode_puzzle_hash(did_bytes, AddressType.DID.hrp(self.service.config))
            return {"success": True, "did_id": None if len(did_id) == 0 else did_id}
        return {"success": False, "error": f"Wallet {wallet_id} not found"}

    async def nft_get_wallets_with_dids(self, request) -> EndpointResult:
        all_wallets = self.service.wallet_state_manager.wallets.values()
        did_wallets_by_did_id: Dict[bytes32, uint32] = {}

        for wallet in all_wallets:
            if wallet.type() == uint8(WalletType.DECENTRALIZED_ID):
                assert isinstance(wallet, DIDWallet)
                if wallet.did_info.origin_coin is not None:
                    did_wallets_by_did_id[wallet.did_info.origin_coin.name()] = wallet.id()

        did_nft_wallets: List[Dict] = []
        for wallet in all_wallets:
            if isinstance(wallet, NFTWallet):
                nft_wallet_did: Optional[bytes32] = wallet.get_did()
                if nft_wallet_did is not None:
                    did_wallet_id: uint32 = did_wallets_by_did_id.get(nft_wallet_did, uint32(0))
                    if did_wallet_id == 0:
                        log.warning(f"NFT wallet {wallet.id()} has DID {nft_wallet_did.hex()} but no DID wallet")
                    else:
                        did_nft_wallets.append(
                            {
                                "wallet_id": wallet.id(),
                                "did_id": encode_puzzle_hash(nft_wallet_did, AddressType.DID.hrp(self.service.config)),
                                "did_wallet_id": did_wallet_id,
                            }
                        )
        return {"success": True, "nft_wallets": did_nft_wallets}

    async def nft_set_nft_status(self, request) -> EndpointResult:
        wallet_id: uint32 = uint32(request["wallet_id"])
        coin_id: bytes32 = bytes32.from_hexstr(request["coin_id"])
        status: bool = request["in_transaction"]
        assert self.service.wallet_state_manager is not None
        nft_wallet = self.service.wallet_state_manager.wallets[wallet_id]
        assert isinstance(nft_wallet, NFTWallet)
        if nft_wallet is not None:
            await nft_wallet.update_coin_status(coin_id, status)
            return {"success": True}
        return {"success": False, "error": "NFT wallet doesn't exist."}

    async def nft_transfer_nft(self, request) -> EndpointResult:
        wallet_id = uint32(request["wallet_id"])
        address = request["target_address"]
        if isinstance(address, str):
            puzzle_hash = decode_puzzle_hash(address)
        else:
            return dict(success=False, error="target_address parameter missing")
        nft_wallet = self.service.wallet_state_manager.wallets[wallet_id]
        assert isinstance(nft_wallet, NFTWallet)
        try:
            nft_coin_id = request["nft_coin_id"]
            if nft_coin_id.startswith(AddressType.NFT.hrp(self.service.config)):
                nft_coin_id = decode_puzzle_hash(nft_coin_id)
            else:
                nft_coin_id = bytes32.from_hexstr(nft_coin_id)
            nft_coin_info = await nft_wallet.get_nft_coin_by_id(nft_coin_id)
            fee = uint64(request.get("fee", 0))
            txs = await nft_wallet.generate_signed_transaction(
                [uint64(nft_coin_info.coin.amount)],
                [puzzle_hash],
                coins={nft_coin_info.coin},
                fee=fee,
                new_owner=b"",
                new_did_inner_hash=b"",
            )
            spend_bundle: Optional[SpendBundle] = None
            for tx in txs:
                if tx.spend_bundle is not None:
                    spend_bundle = tx.spend_bundle
                await self.service.wallet_state_manager.add_pending_transaction(tx)
            await nft_wallet.update_coin_status(nft_coin_info.coin.name(), True)
            return {"wallet_id": wallet_id, "success": True, "spend_bundle": spend_bundle}
        except Exception as e:
            log.exception(f"Failed to transfer NFT: {e}")
            return {"success": False, "error": str(e)}

    async def nft_get_info(self, request: Dict) -> EndpointResult:
        if "coin_id" not in request:
            return {"success": False, "error": "Coin ID is required."}
        coin_id = request["coin_id"]
        if coin_id.startswith(AddressType.NFT.hrp(self.service.config)):
            coin_id = decode_puzzle_hash(coin_id)
        else:
            coin_id = bytes32.from_hexstr(coin_id)
        # Get coin state
        peer: Optional[WSChiaConnection] = self.service.get_full_node_peer()
        if peer is None:
            raise ValueError("No peers to get info from")
        coin_state_list: List[CoinState] = await self.service.wallet_state_manager.wallet_node.get_coin_state(
            [coin_id], peer=peer
        )
        if coin_state_list is None or len(coin_state_list) < 1:
            return {"success": False, "error": f"Coin record 0x{coin_id.hex()} not found"}
        coin_state: CoinState = coin_state_list[0]
        if request.get("latest", True):
            # Find the unspent coin
            while coin_state.spent_height is not None:
                coin_state_list = await self.service.wallet_state_manager.wallet_node.fetch_children(
                    coin_state.coin.name(), peer=peer
                )
                odd_coin = 0
                for coin in coin_state_list:
                    if coin.coin.amount % 2 == 1:
                        odd_coin += 1
                    if odd_coin > 1:
                        return {"success": False, "error": "This is not a singleton, multiple children coins found."}
                if odd_coin == 0:
                    return {"success": False, "error": "Cannot find child coin, please wait then retry."}
                coin_state = coin_state_list[0]
        # Get parent coin
        parent_coin_state_list: List[CoinState] = await self.service.wallet_state_manager.wallet_node.get_coin_state(
            [coin_state.coin.parent_coin_info], peer=peer
        )
        if parent_coin_state_list is None or len(parent_coin_state_list) < 1:
            return {
                "success": False,
                "error": f"Parent coin record 0x{coin_state.coin.parent_coin_info.hex()} not found",
            }
        parent_coin_state: CoinState = parent_coin_state_list[0]
        coin_spend: CoinSpend = await self.service.wallet_state_manager.wallet_node.fetch_puzzle_solution(
            parent_coin_state.spent_height, parent_coin_state.coin, peer
        )
        # convert to NFTInfo
        # Check if the metadata is updated
        full_puzzle: Program = Program.from_bytes(bytes(coin_spend.puzzle_reveal))

        uncurried_nft: Optional[UncurriedNFT] = UncurriedNFT.uncurry(*full_puzzle.uncurry())
        if uncurried_nft is None:
            return {"success": False, "error": "The coin is not a NFT."}
        metadata, p2_puzzle_hash = get_metadata_and_phs(uncurried_nft, coin_spend.solution)
        # Note: This is not the actual unspent NFT full puzzle.
        # There is no way to rebuild the full puzzle in a different wallet.
        # But it shouldn't have impact on generating the NFTInfo, since inner_puzzle is not used there.
        if uncurried_nft.supports_did:
            inner_puzzle = nft_puzzles.recurry_nft_puzzle(
                uncurried_nft, coin_spend.solution.to_program(), uncurried_nft.p2_puzzle
            )
        else:
            inner_puzzle = uncurried_nft.p2_puzzle

        full_puzzle = nft_puzzles.create_full_puzzle(
            uncurried_nft.singleton_launcher_id,
            metadata,
            uncurried_nft.metadata_updater_hash,
            inner_puzzle,
        )

        # Get launcher coin
        launcher_coin: List[CoinState] = await self.service.wallet_state_manager.wallet_node.get_coin_state(
            [uncurried_nft.singleton_launcher_id], peer=peer
        )
        if launcher_coin is None or len(launcher_coin) < 1 or launcher_coin[0].spent_height is None:
            return {
                "success": False,
                "error": f"Launcher coin record 0x{uncurried_nft.singleton_launcher_id.hex()} not found",
            }
        minter_did = await self.service.wallet_state_manager.get_minter_did(launcher_coin[0].coin, peer)

        nft_info: NFTInfo = await nft_puzzles.get_nft_info_from_puzzle(
            NFTCoinInfo(
                uncurried_nft.singleton_launcher_id,
                coin_state.coin,
                None,
                full_puzzle,
                uint32(launcher_coin[0].spent_height),
                minter_did,
                uint32(coin_state.created_height) if coin_state.created_height else uint32(0),
            ),
            self.service.wallet_state_manager.config,
            request.get("include_off_chain_metadata", False),
            request.get("ignore_size_limit", False),
        )
        # This is a bit hacky, it should just come out like this, but this works for this RPC
        nft_info = dataclasses.replace(nft_info, p2_address=p2_puzzle_hash)
        return {"success": True, "nft_info": nft_info}

    async def nft_add_uri(self, request) -> EndpointResult:
        wallet_id = uint32(request["wallet_id"])
        # Note metadata updater can only add one uri for one field per spend.
        # If you want to add multiple uris for one field, you need to spend multiple times.
        nft_wallet = self.service.wallet_state_manager.wallets[wallet_id]
        assert isinstance(nft_wallet, NFTWallet)
        uri = request["uri"]
        key = request["key"]
        nft_coin_id = request["nft_coin_id"]
        if nft_coin_id.startswith(AddressType.NFT.hrp(self.service.config)):
            nft_coin_id = decode_puzzle_hash(nft_coin_id)
        else:
            nft_coin_id = bytes32.from_hexstr(nft_coin_id)
        nft_coin_info = await nft_wallet.get_nft_coin_by_id(nft_coin_id)
        fee = uint64(request.get("fee", 0))
        spend_bundle = await nft_wallet.update_metadata(nft_coin_info, key, uri, fee=fee)
        return {"wallet_id": wallet_id, "success": True, "spend_bundle": spend_bundle}

    async def nft_calculate_royalties(self, request) -> EndpointResult:
        return NFTWallet.royalty_calculation(
            {
                asset["asset"]: (asset["royalty_address"], uint16(asset["royalty_percentage"]))
                for asset in request.get("royalty_assets", [])
            },
            {asset["asset"]: uint64(asset["amount"]) for asset in request.get("fungible_assets", [])},
        )

    async def nft_mint_bulk(self, request) -> EndpointResult:
        if await self.service.wallet_state_manager.synced() is False:
            raise ValueError("Wallet needs to be fully synced.")
        wallet_id = uint32(request["wallet_id"])
        nft_wallet: WalletProtocol = self.service.wallet_state_manager.wallets[wallet_id]
        assert isinstance(nft_wallet, NFTWallet)
        if nft_wallet.type() != WalletType.NFT.value:
            raise ValueError("The provided Wallet ID is not a NFT wallet")
        royalty_address = request.get("royalty_address", None)
        if isinstance(royalty_address, str) and royalty_address != "":
            royalty_puzhash = decode_puzzle_hash(royalty_address)
        elif royalty_address in [None, ""]:
            royalty_puzhash = await nft_wallet.standard_wallet.get_new_puzzlehash()
        else:
            royalty_puzhash = bytes32.from_hexstr(royalty_address)
        royalty_percentage = request.get("royalty_percentage", None)
        if royalty_percentage is None:
            royalty_percentage = uint16(0)
        else:
            royalty_percentage = uint16(int(royalty_percentage))
        metadata_list = []
        for meta in request["metadata_list"]:
            if "uris" not in meta.keys():
                return {"success": False, "error": "Data URIs is required"}
            if not isinstance(meta["uris"], list):
                return {"success": False, "error": "Data URIs must be a list"}
            if not isinstance(meta.get("meta_uris", []), list):
                return {"success": False, "error": "Metadata URIs must be a list"}
            if not isinstance(meta.get("license_uris", []), list):
                return {"success": False, "error": "License URIs must be a list"}
            nft_metadata = [
                ("u", meta["uris"]),
                ("h", hexstr_to_bytes(meta["hash"])),
                ("mu", meta.get("meta_uris", [])),
                ("lu", meta.get("license_uris", [])),
                ("sn", uint64(meta.get("edition_number", 1))),
                ("st", uint64(meta.get("edition_total", 1))),
            ]
            if "meta_hash" in meta and len(meta["meta_hash"]) > 0:
                nft_metadata.append(("mh", hexstr_to_bytes(meta["meta_hash"])))
            if "license_hash" in meta and len(meta["license_hash"]) > 0:
                nft_metadata.append(("lh", hexstr_to_bytes(meta["license_hash"])))
            metadata_program = Program.to(nft_metadata)
            metadata_dict = {
                "program": metadata_program,
                "royalty_pc": royalty_percentage,
                "royalty_ph": royalty_puzhash,
            }
            metadata_list.append(metadata_dict)
        target_address_list = request.get("target_list", None)
        target_list = []
        if target_address_list:
            for target in target_address_list:
                target_list.append(decode_puzzle_hash(target))
        mint_number_start = request.get("mint_number_start", 1)
        mint_total = request.get("mint_total", None)
        xch_coin_list = request.get("xch_coins", None)
        xch_coins = None
        if xch_coin_list:
            xch_coins = set([Coin.from_json_dict(xch_coin) for xch_coin in xch_coin_list])
        xch_change_target = request.get("xch_change_target", None)
        if xch_change_target is not None:
            if xch_change_target[:2] == "xch":
                xch_change_ph = decode_puzzle_hash(xch_change_target)
            else:
                xch_change_ph = bytes32(hexstr_to_bytes(xch_change_target))
        else:
            xch_change_ph = None
        new_innerpuzhash = request.get("new_innerpuzhash", None)
        new_p2_puzhash = request.get("new_p2_puzhash", None)
        did_coin_dict = request.get("did_coin", None)
        if did_coin_dict:
            did_coin = Coin.from_json_dict(did_coin_dict)
        else:
            did_coin = None
        did_lineage_parent_hex = request.get("did_lineage_parent", None)
        if did_lineage_parent_hex:
            did_lineage_parent = bytes32(hexstr_to_bytes(did_lineage_parent_hex))
        else:
            did_lineage_parent = None
        mint_from_did = request.get("mint_from_did", False)
        fee = uint64(request.get("fee", 0))
        if mint_from_did:
            sb = await nft_wallet.mint_from_did(
                metadata_list,
                mint_number_start=mint_number_start,
                mint_total=mint_total,
                target_list=target_list,
                xch_coins=xch_coins,
                xch_change_ph=xch_change_ph,
                new_innerpuzhash=new_innerpuzhash,
                new_p2_puzhash=new_p2_puzhash,
                did_coin=did_coin,
                did_lineage_parent=did_lineage_parent,
                fee=fee,
            )
        else:
            sb = await nft_wallet.mint_from_xch(
                metadata_list,
                mint_number_start=mint_number_start,
                mint_total=mint_total,
                target_list=target_list,
                xch_coins=xch_coins,
                xch_change_ph=xch_change_ph,
                fee=fee,
            )

        return {
            "success": True,
            "spend_bundle": sb,
        }

    async def get_farmed_amount(self, request) -> EndpointResult:
        tx_records: List[TransactionRecord] = await self.service.wallet_state_manager.tx_store.get_farming_rewards()
        amount = 0
        pool_reward_amount = 0
        farmer_reward_amount = 0
        fee_amount = 0
        last_height_farmed = 0
        for record in tx_records:
            if record.wallet_id not in self.service.wallet_state_manager.wallets:
                continue
            if record.type == TransactionType.COINBASE_REWARD:
                if self.service.wallet_state_manager.wallets[record.wallet_id].type() == WalletType.POOLING_WALLET:
                    # Don't add pool rewards for pool wallets.
                    continue
                pool_reward_amount += record.amount
            height = record.height_farmed(self.service.constants.GENESIS_CHALLENGE)
            # .get_farming_rewards() above queries for only confirmed records.  This
            # could be hinted by making TransactionRecord generic but streamable can't
            # handle that presently.  Existing code would have raised an exception
            # anyways if this were to fail and we already have an assert below.
            assert height is not None
            if record.type == TransactionType.FEE_REWARD:
                fee_amount += record.amount - calculate_base_farmer_reward(height)
                farmer_reward_amount += calculate_base_farmer_reward(height)
            if height > last_height_farmed:
                last_height_farmed = height
            amount += record.amount

        assert amount == pool_reward_amount + farmer_reward_amount + fee_amount
        return {
            "farmed_amount": amount,
            "pool_reward_amount": pool_reward_amount,
            "farmer_reward_amount": farmer_reward_amount,
            "fee_amount": fee_amount,
            "last_height_farmed": last_height_farmed,
        }

    async def create_signed_transaction(self, request, hold_lock=True) -> EndpointResult:
        if "wallet_id" in request:
            wallet_id = uint32(request["wallet_id"])
            wallet = self.service.wallet_state_manager.wallets[wallet_id]
        else:
            wallet = self.service.wallet_state_manager.main_wallet

        assert isinstance(
            wallet, (Wallet, CATWallet)
        ), "create_signed_transaction only works for standard and CAT wallets"

        if "additions" not in request or len(request["additions"]) < 1:
            raise ValueError("Specify additions list")

        additions: List[Dict] = request["additions"]
        amount_0: uint64 = uint64(additions[0]["amount"])
        assert amount_0 <= self.service.constants.MAX_COIN_AMOUNT
        puzzle_hash_0 = bytes32.from_hexstr(additions[0]["puzzle_hash"])
        if len(puzzle_hash_0) != 32:
            raise ValueError(f"Address must be 32 bytes. {puzzle_hash_0.hex()}")

        memos_0 = [] if "memos" not in additions[0] else [mem.encode("utf-8") for mem in additions[0]["memos"]]

        additional_outputs: List[AmountWithPuzzlehash] = []
        for addition in additions[1:]:
            receiver_ph = bytes32.from_hexstr(addition["puzzle_hash"])
            if len(receiver_ph) != 32:
                raise ValueError(f"Address must be 32 bytes. {receiver_ph.hex()}")
            amount = uint64(addition["amount"])
            if amount > self.service.constants.MAX_COIN_AMOUNT:
                raise ValueError(f"Coin amount cannot exceed {self.service.constants.MAX_COIN_AMOUNT}")
            memos = [] if "memos" not in addition else [mem.encode("utf-8") for mem in addition["memos"]]
            additional_outputs.append({"puzzlehash": receiver_ph, "amount": amount, "memos": memos})

        fee: uint64 = uint64(request.get("fee", 0))
        min_coin_amount: uint64 = uint64(request.get("min_coin_amount", 0))
        max_coin_amount: uint64 = uint64(request.get("max_coin_amount", 0))
        if max_coin_amount == 0:
            max_coin_amount = uint64(self.service.wallet_state_manager.constants.MAX_COIN_AMOUNT)
        exclude_coin_amounts: Optional[List[uint64]] = request.get("exclude_coin_amounts")
        if exclude_coin_amounts is not None:
            exclude_coin_amounts = [uint64(a) for a in exclude_coin_amounts]

        coins = None
        if "coins" in request and len(request["coins"]) > 0:
            coins = set([Coin.from_json_dict(coin_json) for coin_json in request["coins"]])

        exclude_coins = None
        if "exclude_coins" in request and len(request["exclude_coins"]) > 0:
            exclude_coins = set([Coin.from_json_dict(coin_json) for coin_json in request["exclude_coins"]])

        coin_announcements: Optional[Set[Announcement]] = None
        if (
            "coin_announcements" in request
            and request["coin_announcements"] is not None
            and len(request["coin_announcements"]) > 0
        ):
            coin_announcements = {
                Announcement(
                    bytes32.from_hexstr(announcement["coin_id"]),
                    hexstr_to_bytes(announcement["message"]),
                    hexstr_to_bytes(announcement["morph_bytes"])
                    if "morph_bytes" in announcement and len(announcement["morph_bytes"]) > 0
                    else None,
                )
                for announcement in request["coin_announcements"]
            }

        puzzle_announcements: Optional[Set[Announcement]] = None
        if (
            "puzzle_announcements" in request
            and request["puzzle_announcements"] is not None
            and len(request["puzzle_announcements"]) > 0
        ):
            puzzle_announcements = {
                Announcement(
                    bytes32.from_hexstr(announcement["puzzle_hash"]),
                    hexstr_to_bytes(announcement["message"]),
                    hexstr_to_bytes(announcement["morph_bytes"])
                    if "morph_bytes" in announcement and len(announcement["morph_bytes"]) > 0
                    else None,
                )
                for announcement in request["puzzle_announcements"]
            }

        async def _generate_signed_transaction() -> EndpointResult:
            if isinstance(wallet, Wallet):
                tx = await wallet.generate_signed_transaction(
                    amount_0,
                    bytes32(puzzle_hash_0),
                    fee,
                    coins=coins,
                    exclude_coins=exclude_coins,
                    ignore_max_send_amount=True,
                    primaries=additional_outputs,
                    memos=memos_0,
                    coin_announcements_to_consume=coin_announcements,
                    puzzle_announcements_to_consume=puzzle_announcements,
                    min_coin_amount=min_coin_amount,
                    max_coin_amount=max_coin_amount,
                    exclude_coin_amounts=exclude_coin_amounts,
                )
                signed_tx = tx.to_json_dict_convenience(self.service.config)

                return {"signed_txs": [signed_tx], "signed_tx": signed_tx}

            else:
                assert isinstance(wallet, CATWallet)

                txs = await wallet.generate_signed_transaction(
                    [amount_0] + [output["amount"] for output in additional_outputs],
                    [bytes32(puzzle_hash_0)] + [output["puzzlehash"] for output in additional_outputs],
                    fee,
                    coins=coins,
                    ignore_max_send_amount=True,
                    memos=[memos_0] + [output["memos"] for output in additional_outputs],
                    coin_announcements_to_consume=coin_announcements,
                    puzzle_announcements_to_consume=puzzle_announcements,
                    min_coin_amount=min_coin_amount,
                )
                signed_txs = [tx.to_json_dict_convenience(self.service.config) for tx in txs]

                return {"signed_txs": signed_txs, "signed_tx": signed_txs[0]}

        if hold_lock:
            async with self.service.wallet_state_manager.lock:
                return await _generate_signed_transaction()
        else:
<<<<<<< HEAD
            signed_tx = await self.service.wallet_state_manager.main_wallet.generate_signed_transaction(
                amount_0,
                bytes32(puzzle_hash_0),
                fee,
                coins=coins,
                exclude_coins=exclude_coins,
                ignore_max_send_amount=True,
                primaries=additional_outputs,
                memos=memos_0,
                coin_announcements_to_consume=coin_announcements,
                puzzle_announcements_to_consume=puzzle_announcements,
                min_coin_amount=min_coin_amount,
                max_coin_amount=max_coin_amount,
                exclude_coin_amounts=exclude_coin_amounts,
            )
        return {"signed_tx": signed_tx.to_json_dict_convenience(self.service.config)}
=======
            return await _generate_signed_transaction()
>>>>>>> 71d33eb8

    ##########################################################################################
    # Pool Wallet
    ##########################################################################################
    async def pw_join_pool(self, request) -> EndpointResult:
        fee = uint64(request.get("fee", 0))
        wallet_id = uint32(request["wallet_id"])
        wallet = self.service.wallet_state_manager.wallets[wallet_id]
        assert isinstance(wallet, PoolWallet)
        if wallet.type() != uint8(WalletType.POOLING_WALLET):
            raise ValueError(f"Wallet with wallet id: {wallet_id} is not a plotNFT wallet.")

        pool_wallet_info: PoolWalletInfo = await wallet.get_current_state()
        owner_pubkey = pool_wallet_info.current.owner_pubkey
        target_puzzlehash = None

        if await self.service.wallet_state_manager.synced() is False:
            raise ValueError("Wallet needs to be fully synced.")

        if "target_puzzlehash" in request:
            target_puzzlehash = bytes32(hexstr_to_bytes(request["target_puzzlehash"]))
        assert target_puzzlehash is not None
        new_target_state: PoolState = create_pool_state(
            FARMING_TO_POOL,
            target_puzzlehash,
            owner_pubkey,
            request["pool_url"],
            uint32(request["relative_lock_height"]),
        )
        async with self.service.wallet_state_manager.lock:
            total_fee, tx, fee_tx = await wallet.join_pool(new_target_state, fee)
            return {"total_fee": total_fee, "transaction": tx, "fee_transaction": fee_tx}

    async def pw_self_pool(self, request) -> EndpointResult:
        # Leaving a pool requires two state transitions.
        # First we transition to PoolSingletonState.LEAVING_POOL
        # Then we transition to FARMING_TO_POOL or SELF_POOLING
        fee = uint64(request.get("fee", 0))
        wallet_id = uint32(request["wallet_id"])
        wallet = self.service.wallet_state_manager.wallets[wallet_id]
        assert isinstance(wallet, PoolWallet)
        if wallet.type() != uint8(WalletType.POOLING_WALLET):
            raise ValueError(f"Wallet with wallet id: {wallet_id} is not a plotNFT wallet.")

        if await self.service.wallet_state_manager.synced() is False:
            raise ValueError("Wallet needs to be fully synced.")

        async with self.service.wallet_state_manager.lock:
            total_fee, tx, fee_tx = await wallet.self_pool(fee)
            return {"total_fee": total_fee, "transaction": tx, "fee_transaction": fee_tx}

    async def pw_absorb_rewards(self, request) -> EndpointResult:
        """Perform a sweep of the p2_singleton rewards controlled by the pool wallet singleton"""
        if await self.service.wallet_state_manager.synced() is False:
            raise ValueError("Wallet needs to be fully synced before collecting rewards")
        fee = uint64(request.get("fee", 0))
        max_spends_in_tx = request.get("max_spends_in_tx", None)
        wallet_id = uint32(request["wallet_id"])
        wallet = self.service.wallet_state_manager.wallets[wallet_id]
        if wallet.type() != uint8(WalletType.POOLING_WALLET):
            raise ValueError(f"Wallet with wallet id: {wallet_id} is not a plotNFT wallet.")

        assert isinstance(wallet, PoolWallet)
        async with self.service.wallet_state_manager.lock:
            transaction, fee_tx = await wallet.claim_pool_rewards(fee, max_spends_in_tx)
            state: PoolWalletInfo = await wallet.get_current_state()
        return {"state": state.to_json_dict(), "transaction": transaction, "fee_transaction": fee_tx}

    async def pw_status(self, request) -> EndpointResult:
        """Return the complete state of the Pool wallet with id `request["wallet_id"]`"""
        wallet_id = uint32(request["wallet_id"])
        wallet = self.service.wallet_state_manager.wallets[wallet_id]

        if wallet.type() != WalletType.POOLING_WALLET.value:
            raise ValueError(f"Wallet with wallet id: {wallet_id} is not a plotNFT wallet.")

        assert isinstance(wallet, PoolWallet)
        state: PoolWalletInfo = await wallet.get_current_state()
        unconfirmed_transactions: List[TransactionRecord] = await wallet.get_unconfirmed_transactions()
        return {
            "state": state.to_json_dict(),
            "unconfirmed_transactions": unconfirmed_transactions,
        }

    ##########################################################################################
    # DataLayer Wallet
    ##########################################################################################
    async def create_new_dl(self, request) -> Dict:
        """Initialize the DataLayer Wallet (only one can exist)"""
        if self.service.wallet_state_manager is None:
            raise ValueError("The wallet service is not currently initialized")

        dl_wallet: DataLayerWallet
        for _, wallet in self.service.wallet_state_manager.wallets.items():
            if WalletType(wallet.type()) == WalletType.DATA_LAYER:
                assert isinstance(wallet, DataLayerWallet)
                dl_wallet = wallet
                break
        else:
            async with self.service.wallet_state_manager.lock:
                dl_wallet = await DataLayerWallet.create_new_dl_wallet(
                    self.service.wallet_state_manager,
                    self.service.wallet_state_manager.main_wallet,
                )

        try:
            async with self.service.wallet_state_manager.lock:
                dl_tx, std_tx, launcher_id = await dl_wallet.generate_new_reporter(
                    bytes32.from_hexstr(request["root"]), fee=request.get("fee", uint64(0))
                )
                await self.service.wallet_state_manager.add_pending_transaction(dl_tx)
                await self.service.wallet_state_manager.add_pending_transaction(std_tx)
        except ValueError as e:
            log.error(f"Error while generating new reporter {e}")
            return {"success": False, "error": str(e)}

        return {
            "success": True,
            "transactions": [tx.to_json_dict_convenience(self.service.config) for tx in (dl_tx, std_tx)],
            "launcher_id": launcher_id,
        }

    async def dl_track_new(self, request) -> Dict:
        """Initialize the DataLayer Wallet (only one can exist)"""
        if self.service.wallet_state_manager is None:
            raise ValueError("The wallet service is not currently initialized")

        peer: Optional[WSChiaConnection] = self.service.get_full_node_peer()
        if peer is None:
            raise ValueError("No peer connected")

        dl_wallet: DataLayerWallet
        for _, wallet in self.service.wallet_state_manager.wallets.items():
            if WalletType(wallet.type()) == WalletType.DATA_LAYER:
                assert isinstance(wallet, DataLayerWallet)
                dl_wallet = wallet
                break
        else:
            async with self.service.wallet_state_manager.lock:
                dl_wallet = await DataLayerWallet.create_new_dl_wallet(
                    self.service.wallet_state_manager,
                    self.service.wallet_state_manager.main_wallet,
                )
        await dl_wallet.track_new_launcher_id(bytes32.from_hexstr(request["launcher_id"]), peer)
        return {}

    async def dl_stop_tracking(self, request) -> Dict:
        """Initialize the DataLayer Wallet (only one can exist)"""
        if self.service.wallet_state_manager is None:
            raise ValueError("The wallet service is not currently initialized")

        dl_wallet = self.service.wallet_state_manager.get_dl_wallet()
        if dl_wallet is None:
            raise ValueError("The DataLayer wallet has not been initialized")

        await dl_wallet.stop_tracking_singleton(bytes32.from_hexstr(request["launcher_id"]))
        return {}

    async def dl_latest_singleton(self, request) -> Dict:
        """Get the singleton record for the latest singleton of a launcher ID"""
        if self.service.wallet_state_manager is None:
            raise ValueError("The wallet service is not currently initialized")

        for _, wallet in self.service.wallet_state_manager.wallets.items():
            if WalletType(wallet.type()) == WalletType.DATA_LAYER:
                assert isinstance(wallet, DataLayerWallet)
                only_confirmed = request.get("only_confirmed")
                if only_confirmed is None:
                    only_confirmed = False
                record = await wallet.get_latest_singleton(bytes32.from_hexstr(request["launcher_id"]), only_confirmed)
                return {"singleton": None if record is None else record.to_json_dict()}

        raise ValueError("No DataLayer wallet has been initialized")

    async def dl_singletons_by_root(self, request) -> Dict:
        """Get the singleton records that contain the specified root"""
        if self.service.wallet_state_manager is None:
            raise ValueError("The wallet service is not currently initialized")

        for wallet in self.service.wallet_state_manager.wallets.values():
            if WalletType(wallet.type()) == WalletType.DATA_LAYER:
                assert isinstance(wallet, DataLayerWallet)
                records = await wallet.get_singletons_by_root(
                    bytes32.from_hexstr(request["launcher_id"]), bytes32.from_hexstr(request["root"])
                )
                records_json = [rec.to_json_dict() for rec in records]
                return {"singletons": records_json}

        raise ValueError("No DataLayer wallet has been initialized")

    async def dl_update_root(self, request) -> Dict:
        """Get the singleton record for the latest singleton of a launcher ID"""
        if self.service.wallet_state_manager is None:
            raise ValueError("The wallet service is not currently initialized")

        for _, wallet in self.service.wallet_state_manager.wallets.items():
            if WalletType(wallet.type()) == WalletType.DATA_LAYER:
                assert isinstance(wallet, DataLayerWallet)
                async with self.service.wallet_state_manager.lock:
                    records = await wallet.create_update_state_spend(
                        bytes32.from_hexstr(request["launcher_id"]),
                        bytes32.from_hexstr(request["new_root"]),
                        fee=uint64(request.get("fee", 0)),
                    )
                    for record in records:
                        await self.service.wallet_state_manager.add_pending_transaction(record)
                    return {"tx_record": records[0].to_json_dict_convenience(self.service.config)}

        raise ValueError("No DataLayer wallet has been initialized")

    async def dl_update_multiple(self, request) -> Dict:
        """Update multiple singletons with new merkle roots"""
        if self.service.wallet_state_manager is None:
            return {"success": False, "error": "not_initialized"}

        for _, wallet in self.service.wallet_state_manager.wallets.items():
            if WalletType(wallet.type()) == WalletType.DATA_LAYER:
                assert isinstance(wallet, DataLayerWallet)
                async with self.service.wallet_state_manager.lock:
                    # TODO: This method should optionally link the singletons with announcements.
                    #       Otherwise spends are vulnerable to signature subtraction.
                    tx_records: List[TransactionRecord] = []
                    for launcher, root in request["updates"].items():
                        records = await wallet.create_update_state_spend(
                            bytes32.from_hexstr(launcher), bytes32.from_hexstr(root)
                        )
                        tx_records.extend(records)
                    # Now that we have all the txs, we need to aggregate them all into just one spend
                    modified_txs: List[TransactionRecord] = []
                    aggregate_spend = SpendBundle([], G2Element())
                    for tx in tx_records:
                        if tx.spend_bundle is not None:
                            aggregate_spend = SpendBundle.aggregate([aggregate_spend, tx.spend_bundle])
                            modified_txs.append(dataclasses.replace(tx, spend_bundle=None))
                    modified_txs[0] = dataclasses.replace(modified_txs[0], spend_bundle=aggregate_spend)
                    for tx in modified_txs:
                        await self.service.wallet_state_manager.add_pending_transaction(tx)
                    return {"tx_records": [rec.to_json_dict_convenience(self.service.config) for rec in modified_txs]}

        raise ValueError("No DataLayer wallet has been initialized")

    async def dl_history(self, request) -> Dict:
        """Get the singleton record for the latest singleton of a launcher ID"""
        if self.service.wallet_state_manager is None:
            raise ValueError("The wallet service is not currently initialized")

        for _, wallet in self.service.wallet_state_manager.wallets.items():
            if WalletType(wallet.type()) == WalletType.DATA_LAYER:
                assert isinstance(wallet, DataLayerWallet)
                additional_kwargs = {}

                if "min_generation" in request:
                    additional_kwargs["min_generation"] = uint32(request["min_generation"])
                if "max_generation" in request:
                    additional_kwargs["max_generation"] = uint32(request["max_generation"])
                if "num_results" in request:
                    additional_kwargs["num_results"] = uint32(request["num_results"])

                history = await wallet.get_history(bytes32.from_hexstr(request["launcher_id"]), **additional_kwargs)
                history_json = [rec.to_json_dict() for rec in history]
                return {"history": history_json, "count": len(history_json)}

        raise ValueError("No DataLayer wallet has been initialized")

    async def dl_owned_singletons(self, request) -> Dict:
        """Get all owned singleton records"""
        if self.service.wallet_state_manager is None:
            raise ValueError("The wallet service is not currently initialized")

        for _, wallet in self.service.wallet_state_manager.wallets.items():
            if WalletType(wallet.type()) == WalletType.DATA_LAYER:
                break
        else:
            raise ValueError("No DataLayer wallet has been initialized")

        assert isinstance(wallet, DataLayerWallet)
        singletons = await wallet.get_owned_singletons()
        singletons_json = [singleton.to_json_dict() for singleton in singletons]

        return {"singletons": singletons_json, "count": len(singletons_json)}

    async def dl_get_mirrors(self, request) -> Dict:
        """Get all of the mirrors for a specific singleton"""
        if self.service.wallet_state_manager is None:
            raise ValueError("The wallet service is not currently initialized")

        for _, wallet in self.service.wallet_state_manager.wallets.items():
            if WalletType(wallet.type()) == WalletType.DATA_LAYER:
                break
        else:
            raise ValueError("No DataLayer wallet has been initialized")

        assert isinstance(wallet, DataLayerWallet)
        mirrors_json = []
        for mirror in await wallet.get_mirrors_for_launcher(bytes32.from_hexstr(request["launcher_id"])):
            mirrors_json.append(mirror.to_json_dict())

        return {"mirrors": mirrors_json}

    async def dl_new_mirror(self, request) -> Dict:
        """Add a new on chain message for a specific singleton"""
        if self.service.wallet_state_manager is None:
            raise ValueError("The wallet service is not currently initialized")

        for _, wallet in self.service.wallet_state_manager.wallets.items():
            if WalletType(wallet.type()) == WalletType.DATA_LAYER:
                dl_wallet = wallet
                break
        else:
            raise ValueError("No DataLayer wallet has been initialized")

        assert isinstance(dl_wallet, DataLayerWallet)
        async with self.service.wallet_state_manager.lock:
            txs = await dl_wallet.create_new_mirror(
                bytes32.from_hexstr(request["launcher_id"]),
                request["amount"],
                [bytes(url, "utf8") for url in request["urls"]],
                fee=request.get("fee", uint64(0)),
            )
            for tx in txs:
                await self.service.wallet_state_manager.add_pending_transaction(tx)

        return {
            "transactions": [tx.to_json_dict_convenience(self.service.config) for tx in txs],
        }

    async def dl_delete_mirror(self, request) -> Dict:
        """Remove an existing mirror for a specific singleton"""
        if self.service.wallet_state_manager is None:
            raise ValueError("The wallet service is not currently initialized")

        peer: Optional[WSChiaConnection] = self.service.get_full_node_peer()
        if peer is None:
            raise ValueError("No peer connected")

        for _, wallet in self.service.wallet_state_manager.wallets.items():
            if WalletType(wallet.type()) == WalletType.DATA_LAYER:
                assert isinstance(wallet, DataLayerWallet)
                dl_wallet: DataLayerWallet = wallet
                break
        else:
            raise ValueError("No DataLayer wallet has been initialized")

        async with self.service.wallet_state_manager.lock:
            txs = await dl_wallet.delete_mirror(
                bytes32.from_hexstr(request["coin_id"]),
                peer,
                fee=request.get("fee", uint64(0)),
            )
            for tx in txs:
                await self.service.wallet_state_manager.add_pending_transaction(tx)

        return {
            "transactions": [tx.to_json_dict_convenience(self.service.config) for tx in txs],
        }<|MERGE_RESOLUTION|>--- conflicted
+++ resolved
@@ -2424,11 +2424,14 @@
                     [bytes32(puzzle_hash_0)] + [output["puzzlehash"] for output in additional_outputs],
                     fee,
                     coins=coins,
+                    exclude_coins=exclude_coins,
                     ignore_max_send_amount=True,
                     memos=[memos_0] + [output["memos"] for output in additional_outputs],
                     coin_announcements_to_consume=coin_announcements,
                     puzzle_announcements_to_consume=puzzle_announcements,
                     min_coin_amount=min_coin_amount,
+                    max_coin_amount=max_coin_amount,
+                    exclude_coin_amounts=exclude_coin_amounts,
                 )
                 signed_txs = [tx.to_json_dict_convenience(self.service.config) for tx in txs]
 
@@ -2438,26 +2441,7 @@
             async with self.service.wallet_state_manager.lock:
                 return await _generate_signed_transaction()
         else:
-<<<<<<< HEAD
-            signed_tx = await self.service.wallet_state_manager.main_wallet.generate_signed_transaction(
-                amount_0,
-                bytes32(puzzle_hash_0),
-                fee,
-                coins=coins,
-                exclude_coins=exclude_coins,
-                ignore_max_send_amount=True,
-                primaries=additional_outputs,
-                memos=memos_0,
-                coin_announcements_to_consume=coin_announcements,
-                puzzle_announcements_to_consume=puzzle_announcements,
-                min_coin_amount=min_coin_amount,
-                max_coin_amount=max_coin_amount,
-                exclude_coin_amounts=exclude_coin_amounts,
-            )
-        return {"signed_tx": signed_tx.to_json_dict_convenience(self.service.config)}
-=======
             return await _generate_signed_transaction()
->>>>>>> 71d33eb8
 
     ##########################################################################################
     # Pool Wallet
