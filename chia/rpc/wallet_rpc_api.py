--- conflicted
+++ resolved
@@ -426,11 +426,7 @@
     async def get_public_keys(self, request: Empty) -> GetPublicKeysResponse:
         try:
             fingerprints = [
-<<<<<<< HEAD
-                sk.public_key().get_fingerprint()
-=======
-                uint32(sk.get_g1().get_fingerprint())
->>>>>>> b4137651
+                uint32(sk.public_key().get_fingerprint())
                 for (sk, seed) in await self.service.keychain_proxy.get_all_private_keys()
             ]
         except KeychainIsLocked:
@@ -458,36 +454,16 @@
         sk, seed = await self._get_private_key(request.fingerprint)
         if sk is not None:
             s = bytes_to_mnemonic(seed) if seed is not None else None
-<<<<<<< HEAD
-            response = {
-                "private_key": {
-                    "fingerprint": fingerprint,
-                    "sk": bytes(sk).hex(),
-                    "pk": bytes(sk.public_key()).hex(),
-                    "seed": s,
-                },
-            }
-            if isinstance(sk, PrivateKey):
-                response["private_key"].update(
-                    {
-                        "farmer_pk": bytes(master_sk_to_farmer_sk(sk).get_g1()).hex(),
-                        "pool_pk": bytes(master_sk_to_pool_sk(sk).get_g1()).hex(),
-                    }
-                )
-            return response
-        return {"success": False, "private_key": {"fingerprint": fingerprint}}
-=======
             return GetPrivateKeyResponse(
                 private_key=GetPrivateKeyFormat(
                     fingerprint=request.fingerprint,
-                    sk=sk,
-                    pk=sk.get_g1(),
-                    farmer_pk=master_sk_to_farmer_sk(sk).get_g1(),
-                    pool_pk=master_sk_to_pool_sk(sk).get_g1(),
+                    sk=bytes(sk),
+                    pk=bytes(sk.public_key()),
+                    farmer_pk=master_sk_to_farmer_sk(sk).get_g1() if isinstance(sk, PrivateKey) else None,
+                    pool_pk=master_sk_to_pool_sk(sk).get_g1() if isinstance(sk, PrivateKey) else None,
                     seed=s,
                 )
             )
->>>>>>> b4137651
 
         raise ValueError(f"Could not get a private key for fingerprint {request.fingerprint}")
 
@@ -499,21 +475,13 @@
     async def add_key(self, request: AddKey) -> AddKeyResponse:
         # Adding a key from 24 word mnemonic
         try:
-<<<<<<< HEAD
             sk, _ = await self.service.keychain_proxy.add_key(
-                " ".join(mnemonic), KeyTypes(request["key_type"]) if "key_type" in request else None
+                " ".join(request.mnemonic), KeyTypes(request.key_type) if request.key_type is not None else None
             )
-=======
-            sk = await self.service.keychain_proxy.add_key(" ".join(request.mnemonic))
->>>>>>> b4137651
         except KeyError as e:
             raise ValueError(f"The word '{e.args[0]}' is incorrect.")
 
-<<<<<<< HEAD
-        fingerprint = sk.public_key().get_fingerprint()
-=======
-        fingerprint = uint32(sk.get_g1().get_fingerprint())
->>>>>>> b4137651
+        fingerprint = uint32(sk.public_key().get_fingerprint())
         await self._stop_wallet()
 
         # Makes sure the new key is added to config properly
@@ -596,16 +564,10 @@
 
         sk, _ = await self._get_private_key(request.fingerprint)
         if sk is not None:
-<<<<<<< HEAD
             if isinstance(sk, PrivateKey):
                 used_for_farmer, used_for_pool = await self._check_key_used_for_rewards(
-                    self.service.root_path, sk, max_ph_to_search
+                    self.service.root_path, sk, request.max_ph_to_search
                 )
-=======
-            used_for_farmer, used_for_pool = await self._check_key_used_for_rewards(
-                self.service.root_path, sk, request.max_ph_to_search
-            )
->>>>>>> b4137651
 
             if self.service.logged_in_fingerprint != request.fingerprint:
                 await self._stop_wallet()
