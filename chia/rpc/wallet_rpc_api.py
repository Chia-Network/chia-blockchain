--- conflicted
+++ resolved
@@ -1119,10 +1119,6 @@
     async def pw_status(self, request):
         """Return the complete state of the Pool wallet with id `request["wallet_id"]`"""
         wallet_id = uint32(request["wallet_id"])
-<<<<<<< HEAD
-=======
-        log.warning(f"Wallets: {self.service.wallet_state_manager.wallets}")
->>>>>>> d38a77f3
         wallet: PoolWallet = self.service.wallet_state_manager.wallets[wallet_id]
         state: PoolWalletInfo = await wallet.get_current_state()
         return {
