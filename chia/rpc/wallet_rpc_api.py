import asyncio
import dataclasses
import logging
from pathlib import Path
from typing import Callable, Dict, List, Optional, Tuple, Set, Any

from blspy import PrivateKey, G1Element
from chia.types.blockchain_format.program import Program
from chia.consensus.block_rewards import calculate_base_farmer_reward
from chia.pools.pool_wallet import PoolWallet
from chia.pools.pool_wallet_info import create_pool_state, FARMING_TO_POOL, PoolWalletInfo, PoolState
from chia.protocols.protocol_message_types import ProtocolMessageTypes
from chia.server.outbound_message import NodeType, make_msg
from chia.simulator.simulator_protocol import FarmNewBlockProtocol
from chia.types.announcement import Announcement
from chia.types.blockchain_format.coin import Coin
from chia.types.blockchain_format.sized_bytes import bytes32
from chia.types.spend_bundle import SpendBundle
from chia.util.bech32m import decode_puzzle_hash, encode_puzzle_hash
from chia.util.byte_types import hexstr_to_bytes
from chia.util.ints import uint32, uint64, uint8
from chia.util.keychain import KeyringIsLocked, bytes_to_mnemonic, generate_mnemonic
from chia.util.path import path_from_root
from chia.util.ws_message import WsRpcMessage, create_payload_dict
from chia.wallet.cat_wallet.cat_constants import DEFAULT_CATS
from chia.wallet.cat_wallet.cat_wallet import CATWallet
from chia.wallet.derive_keys import master_sk_to_singleton_owner_sk, master_sk_to_wallet_sk_unhardened, MAX_POOL_WALLETS
from chia.wallet.rl_wallet.rl_wallet import RLWallet
from chia.wallet.derive_keys import master_sk_to_farmer_sk, master_sk_to_pool_sk, master_sk_to_wallet_sk
from chia.wallet.did_wallet.did_wallet import DIDWallet
from chia.wallet.nft_wallet.nft_wallet import NFTWallet
from chia.wallet.nft_wallet.nft_puzzles import get_uri_list_from_puzzle
from chia.wallet.trade_record import TradeRecord
from chia.wallet.trading.offer import Offer
from chia.wallet.transaction_record import TransactionRecord
from chia.wallet.util.transaction_type import TransactionType
from chia.wallet.util.wallet_types import AmountWithPuzzlehash, WalletType
from chia.wallet.wallet_info import WalletInfo
from chia.wallet.wallet_node import WalletNode
from chia.util.config import load_config
from chia.consensus.coinbase import create_puzzlehash_for_pk

# Timeout for response from wallet/full node for sending a transaction
TIMEOUT = 30

log = logging.getLogger(__name__)


class WalletRpcApi:
    def __init__(self, wallet_node: WalletNode):
        assert wallet_node is not None
        self.service = wallet_node
        self.service_name = "chia_wallet"
        self.balance_cache: Dict[int, Any] = {}

    def get_routes(self) -> Dict[str, Callable]:
        return {
            # Key management
            "/log_in": self.log_in,
            "/get_logged_in_fingerprint": self.get_logged_in_fingerprint,
            "/get_public_keys": self.get_public_keys,
            "/get_private_key": self.get_private_key,
            "/generate_mnemonic": self.generate_mnemonic,
            "/add_key": self.add_key,
            "/delete_key": self.delete_key,
            "/check_delete_key": self.check_delete_key,
            "/delete_all_keys": self.delete_all_keys,
            # Wallet node
            "/get_sync_status": self.get_sync_status,
            "/get_height_info": self.get_height_info,
            "/push_tx": self.push_tx,
            "/farm_block": self.farm_block,  # Only when node simulator is running
            # this function is just here for backwards-compatibility. It will probably
            # be removed in the future
            "/get_initial_freeze_period": self.get_initial_freeze_period,
            "/get_network_info": self.get_network_info,
            # Wallet management
            "/get_wallets": self.get_wallets,
            "/create_new_wallet": self.create_new_wallet,
            # Wallet
            "/get_wallet_balance": self.get_wallet_balance,
            "/get_transaction": self.get_transaction,
            "/get_transactions": self.get_transactions,
            "/get_transaction_count": self.get_transaction_count,
            "/get_next_address": self.get_next_address,
            "/send_transaction": self.send_transaction,
            "/send_transaction_multi": self.send_transaction_multi,
            "/get_farmed_amount": self.get_farmed_amount,
            "/create_signed_transaction": self.create_signed_transaction,
            "/delete_unconfirmed_transactions": self.delete_unconfirmed_transactions,
            "/select_coins": self.select_coins,
            # CATs and trading
            "/cat_set_name": self.cat_set_name,
            "/cat_asset_id_to_name": self.cat_asset_id_to_name,
            "/cat_get_name": self.cat_get_name,
            "/get_stray_cats": self.get_stray_cats,
            "/cat_spend": self.cat_spend,
            "/cat_get_asset_id": self.cat_get_asset_id,
            "/create_offer_for_ids": self.create_offer_for_ids,
            "/get_offer_summary": self.get_offer_summary,
            "/check_offer_validity": self.check_offer_validity,
            "/take_offer": self.take_offer,
            "/get_offer": self.get_offer,
            "/get_all_offers": self.get_all_offers,
            "/get_offers_count": self.get_offers_count,
            "/cancel_offer": self.cancel_offer,
            "/get_cat_list": self.get_cat_list,
            # DID Wallet
            "/did_update_recovery_ids": self.did_update_recovery_ids,
            "/did_get_pubkey": self.did_get_pubkey,
            "/did_get_did": self.did_get_did,
            "/did_recovery_spend": self.did_recovery_spend,
            "/did_get_recovery_list": self.did_get_recovery_list,
            "/did_create_attest": self.did_create_attest,
            "/did_get_information_needed_for_recovery": self.did_get_information_needed_for_recovery,
            "/did_get_current_coin_info": self.did_get_current_coin_info,
            "/did_create_backup_file": self.did_create_backup_file,
            # NFT Wallet
            "/nft_mint_nft": self.nft_mint_nft,
            "/nft_get_current_nfts": self.nft_get_current_nfts,
            "/nft_transfer_nft": self.nft_transfer_nft,
            "/nft_receive_nft": self.nft_receive_nft,
            # RL wallet
            "/rl_set_user_info": self.rl_set_user_info,
            "/send_clawback_transaction:": self.send_clawback_transaction,
            "/add_rate_limited_funds:": self.add_rate_limited_funds,
            # Pool Wallet
            "/pw_join_pool": self.pw_join_pool,
            "/pw_self_pool": self.pw_self_pool,
            "/pw_absorb_rewards": self.pw_absorb_rewards,
            "/pw_status": self.pw_status,
        }

    async def _state_changed(self, *args) -> List[WsRpcMessage]:
        """
        Called by the WalletNode or WalletStateManager when something has changed in the wallet. This
        gives us an opportunity to send notifications to all connected clients via WebSocket.
        """
        payloads = []
        if args[0] is not None and args[0] == "sync_changed":
            # Metrics is the only current consumer for this event
            payloads.append(create_payload_dict(args[0], {}, self.service_name, "metrics"))

        if len(args) < 2:
            return payloads

        data = {
            "state": args[0],
        }
        if args[1] is not None:
            data["wallet_id"] = args[1]
        if args[2] is not None:
            data["additional_data"] = args[2]

        payloads.append(create_payload_dict("state_changed", data, self.service_name, "wallet_ui"))

        if args[0] == "coin_added":
            payloads.append(create_payload_dict(args[0], data, self.service_name, "metrics"))

        return payloads

    async def _stop_wallet(self):
        """
        Stops a currently running wallet/key, which allows starting the wallet with a new key.
        Each key has it's own wallet database.
        """
        if self.service is not None:
            self.service._close()
            peers_close_task: Optional[asyncio.Task] = await self.service._await_closed(shutting_down=False)
            if peers_close_task is not None:
                await peers_close_task

    async def _convert_tx_puzzle_hash(self, tx: TransactionRecord) -> TransactionRecord:
        assert self.service.wallet_state_manager is not None
        return dataclasses.replace(
            tx,
            to_puzzle_hash=(
                await self.service.wallet_state_manager.convert_puzzle_hash(tx.wallet_id, tx.to_puzzle_hash)
            ),
        )

    ##########################################################################################
    # Key management
    ##########################################################################################

    async def log_in(self, request):
        """
        Logs in the wallet with a specific key.
        """

        fingerprint = request["fingerprint"]
        if self.service.logged_in_fingerprint == fingerprint:
            return {"fingerprint": fingerprint}

        await self._stop_wallet()
        self.balance_cache = {}
        started = await self.service._start(fingerprint)
        if started is True:
            return {"fingerprint": fingerprint}

        return {"success": False, "error": "Unknown Error"}

    async def get_logged_in_fingerprint(self, request: Dict):
        return {"fingerprint": self.service.logged_in_fingerprint}

    async def get_public_keys(self, request: Dict):
        try:
            assert self.service.keychain_proxy is not None  # An offering to the mypy gods
            fingerprints = [
                sk.get_g1().get_fingerprint() for (sk, seed) in await self.service.keychain_proxy.get_all_private_keys()
            ]
        except KeyringIsLocked:
            return {"keyring_is_locked": True}
        except Exception:
            return {"public_key_fingerprints": []}
        else:
            return {"public_key_fingerprints": fingerprints}

    async def _get_private_key(self, fingerprint) -> Tuple[Optional[PrivateKey], Optional[bytes]]:
        try:
            assert self.service.keychain_proxy is not None  # An offering to the mypy gods
            all_keys = await self.service.keychain_proxy.get_all_private_keys()
            for sk, seed in all_keys:
                if sk.get_g1().get_fingerprint() == fingerprint:
                    return sk, seed
        except Exception as e:
            log.error(f"Failed to get private key by fingerprint: {e}")
        return None, None

    async def get_private_key(self, request):
        fingerprint = request["fingerprint"]
        sk, seed = await self._get_private_key(fingerprint)
        if sk is not None:
            s = bytes_to_mnemonic(seed) if seed is not None else None
            return {
                "private_key": {
                    "fingerprint": fingerprint,
                    "sk": bytes(sk).hex(),
                    "pk": bytes(sk.get_g1()).hex(),
                    "farmer_pk": bytes(master_sk_to_farmer_sk(sk).get_g1()).hex(),
                    "pool_pk": bytes(master_sk_to_pool_sk(sk).get_g1()).hex(),
                    "seed": s,
                },
            }
        return {"success": False, "private_key": {"fingerprint": fingerprint}}

    async def generate_mnemonic(self, request: Dict):
        return {"mnemonic": generate_mnemonic().split(" ")}

    async def add_key(self, request):
        if "mnemonic" not in request:
            raise ValueError("Mnemonic not in request")

        # Adding a key from 24 word mnemonic
        mnemonic = request["mnemonic"]
        passphrase = ""
        try:
            sk = await self.service.keychain_proxy.add_private_key(" ".join(mnemonic), passphrase)
        except KeyError as e:
            return {
                "success": False,
                "error": f"The word '{e.args[0]}' is incorrect.'",
                "word": e.args[0],
            }
        except Exception as e:
            return {"success": False, "error": str(e)}

        fingerprint = sk.get_g1().get_fingerprint()
        await self._stop_wallet()

        # Makes sure the new key is added to config properly
        started = False
        try:
            await self.service.keychain_proxy.check_keys(self.service.root_path)
        except Exception as e:
            log.error(f"Failed to check_keys after adding a new key: {e}")
        started = await self.service._start(fingerprint=fingerprint)
        if started is True:
            return {"fingerprint": fingerprint}
        raise ValueError("Failed to start")

    async def delete_key(self, request):
        await self._stop_wallet()
        fingerprint = request["fingerprint"]
        try:
            await self.service.keychain_proxy.delete_key_by_fingerprint(fingerprint)
        except Exception as e:
            log.error(f"Failed to delete key by fingerprint: {e}")
            return {"success": False, "error": str(e)}
        path = path_from_root(
            self.service.root_path,
            f"{self.service.config['database_path']}-{fingerprint}",
        )
        if path.exists():
            path.unlink()
        return {}

    async def _check_key_used_for_rewards(
        self, new_root: Path, sk: PrivateKey, max_ph_to_search: int
    ) -> Tuple[bool, bool]:
        """Checks if the given key is used for either the farmer rewards or pool rewards
        returns a tuple of two booleans
        The first is true if the key is used as the Farmer rewards, otherwise false
        The second is true if the key is used as the Pool rewards, otherwise false
        Returns both false if the key cannot be found with the given fingerprint
        """
        if sk is None:
            return False, False

        config: Dict = load_config(new_root, "config.yaml")
        farmer_target = config["farmer"].get("xch_target_address")
        pool_target = config["pool"].get("xch_target_address")
        found_farmer = False
        found_pool = False
        selected = config["selected_network"]
        prefix = config["network_overrides"]["config"][selected]["address_prefix"]
        for i in range(max_ph_to_search):
            if found_farmer and found_pool:
                break

            phs = [
                encode_puzzle_hash(create_puzzlehash_for_pk(master_sk_to_wallet_sk(sk, uint32(i)).get_g1()), prefix),
                encode_puzzle_hash(
                    create_puzzlehash_for_pk(master_sk_to_wallet_sk_unhardened(sk, uint32(i)).get_g1()), prefix
                ),
            ]
            for ph in phs:
                if ph == farmer_target:
                    found_farmer = True
                if ph == pool_target:
                    found_pool = True

        return found_farmer, found_pool

    async def check_delete_key(self, request):
        """Check the key use prior to possible deletion
        checks whether key is used for either farm or pool rewards
        checks if any wallets have a non-zero balance
        """
        used_for_farmer: bool = False
        used_for_pool: bool = False
        walletBalance: bool = False

        fingerprint = request["fingerprint"]
        sk, _ = await self._get_private_key(fingerprint)
        if sk is not None:
            used_for_farmer, used_for_pool = await self._check_key_used_for_rewards(self.service.root_path, sk, 100)

            if self.service.logged_in_fingerprint != fingerprint:
                await self._stop_wallet()
                await self.service._start(fingerprint=fingerprint)

            wallets: List[WalletInfo] = await self.service.wallet_state_manager.get_all_wallet_info_entries()
            for w in wallets:
                wallet = self.service.wallet_state_manager.wallets[w.id]
                unspent = await self.service.wallet_state_manager.coin_store.get_unspent_coins_for_wallet(w.id)
                balance = await wallet.get_confirmed_balance(unspent)
                pending_balance = await wallet.get_unconfirmed_balance(unspent)

                if (balance + pending_balance) > 0:
                    walletBalance = True
                    break

        return {
            "fingerprint": fingerprint,
            "used_for_farmer_rewards": used_for_farmer,
            "used_for_pool_rewards": used_for_pool,
            "wallet_balance": walletBalance,
        }

    async def delete_all_keys(self, request: Dict):
        await self._stop_wallet()
        try:
            assert self.service.keychain_proxy is not None  # An offering to the mypy gods
            await self.service.keychain_proxy.delete_all_keys()
        except Exception as e:
            log.error(f"Failed to delete all keys: {e}")
            return {"success": False, "error": str(e)}
        path = path_from_root(self.service.root_path, self.service.config["database_path"])
        if path.exists():
            path.unlink()
        return {}

    ##########################################################################################
    # Wallet Node
    ##########################################################################################

    async def get_sync_status(self, request: Dict):
        assert self.service.wallet_state_manager is not None
        syncing = self.service.wallet_state_manager.sync_mode
        synced = await self.service.wallet_state_manager.synced()
        return {"synced": synced, "syncing": syncing, "genesis_initialized": True}

    async def get_height_info(self, request: Dict):
        assert self.service.wallet_state_manager is not None
        height = await self.service.wallet_state_manager.blockchain.get_finished_sync_up_to()
        return {"height": height}

    async def get_network_info(self, request: Dict):
        assert self.service.wallet_state_manager is not None
        network_name = self.service.config["selected_network"]
        address_prefix = self.service.config["network_overrides"]["config"][network_name]["address_prefix"]
        return {"network_name": network_name, "network_prefix": address_prefix}

    async def push_tx(self, request: Dict):
        assert self.service.server is not None
        nodes = self.service.server.get_full_node_connections()
        if len(nodes) == 0:
            raise ValueError("Wallet is not currently connected to any full node peers")
        await self.service.push_tx(SpendBundle.from_bytes(hexstr_to_bytes(request["spend_bundle"])))
        return {}

    async def farm_block(self, request):
        raw_puzzle_hash = decode_puzzle_hash(request["address"])
        request = FarmNewBlockProtocol(raw_puzzle_hash)
        msg = make_msg(ProtocolMessageTypes.farm_new_block, request)

        await self.service.server.send_to_all([msg], NodeType.FULL_NODE)
        return {}

    ##########################################################################################
    # Wallet Management
    ##########################################################################################

    async def get_wallets(self, request: Dict):
        assert self.service.wallet_state_manager is not None

        wallet_type: Optional[WalletType] = None
        if "type" in request:
            wallet_type = WalletType(request["type"])

        wallets: List[WalletInfo] = await self.service.wallet_state_manager.get_all_wallet_info_entries(wallet_type)

        return {"wallets": wallets}

    async def create_new_wallet(self, request: Dict):
        assert self.service.wallet_state_manager is not None
        wallet_state_manager = self.service.wallet_state_manager

        if await self.service.wallet_state_manager.synced() is False:
            raise ValueError("Wallet needs to be fully synced.")
        main_wallet = wallet_state_manager.main_wallet
        fee = uint64(request.get("fee", 0))

        if request["wallet_type"] == "cat_wallet":
            # If not provided, the name will be autogenerated based on the tail hash.
            name = request.get("name", None)
            if request["mode"] == "new":
                async with self.service.wallet_state_manager.lock:
                    cat_wallet: CATWallet = await CATWallet.create_new_cat_wallet(
                        wallet_state_manager,
                        main_wallet,
                        {"identifier": "genesis_by_id"},
                        uint64(request["amount"]),
                        name,
                    )
                    asset_id = cat_wallet.get_asset_id()
                self.service.wallet_state_manager.state_changed("wallet_created")
                return {"type": cat_wallet.type(), "asset_id": asset_id, "wallet_id": cat_wallet.id()}

            elif request["mode"] == "existing":
                async with self.service.wallet_state_manager.lock:
                    cat_wallet = await CATWallet.create_wallet_for_cat(
                        wallet_state_manager, main_wallet, request["asset_id"], name
                    )
                self.service.wallet_state_manager.state_changed("wallet_created")
                return {"type": cat_wallet.type(), "asset_id": request["asset_id"], "wallet_id": cat_wallet.id()}

            else:  # undefined mode
                pass

        elif request["wallet_type"] == "rl_wallet":
            if request["rl_type"] == "admin":
                log.info("Create rl admin wallet")
                async with self.service.wallet_state_manager.lock:
                    rl_admin: RLWallet = await RLWallet.create_rl_admin(wallet_state_manager)
                    success = await rl_admin.admin_create_coin(
                        uint64(int(request["interval"])),
                        uint64(int(request["limit"])),
                        request["pubkey"],
                        uint64(int(request["amount"])),
                        uint64(int(request["fee"])) if "fee" in request else uint64(0),
                    )
                assert rl_admin.rl_info.admin_pubkey is not None
                return {
                    "success": success,
                    "id": rl_admin.id(),
                    "type": rl_admin.type(),
                    "origin": rl_admin.rl_info.rl_origin,
                    "pubkey": rl_admin.rl_info.admin_pubkey.hex(),
                }

            elif request["rl_type"] == "user":
                log.info("Create rl user wallet")
                async with self.service.wallet_state_manager.lock:
                    rl_user: RLWallet = await RLWallet.create_rl_user(wallet_state_manager)
                assert rl_user.rl_info.user_pubkey is not None
                return {
                    "id": rl_user.id(),
                    "type": rl_user.type(),
                    "pubkey": rl_user.rl_info.user_pubkey.hex(),
                }

            else:  # undefined rl_type
                pass

        elif request["wallet_type"] == "did_wallet":
            if request["did_type"] == "new":
                backup_dids = []
                num_needed = 0
                for d in request["backup_dids"]:
                    backup_dids.append(hexstr_to_bytes(d))
                if len(backup_dids) > 0:
                    num_needed = uint64(request["num_of_backup_ids_needed"])
                async with self.service.wallet_state_manager.lock:
                    did_wallet: DIDWallet = await DIDWallet.create_new_did_wallet(
                        wallet_state_manager,
                        main_wallet,
                        uint64(request["amount"]),
                        backup_dids,
                        uint64(num_needed),
                    )
                my_did = did_wallet.get_my_DID()
                return {
                    "success": True,
                    "type": did_wallet.type(),
                    "my_did": my_did,
                    "wallet_id": did_wallet.id(),
                }

            elif request["did_type"] == "recovery":
                async with self.service.wallet_state_manager.lock:
                    did_wallet = await DIDWallet.create_new_did_wallet_from_recovery(
                        wallet_state_manager, main_wallet, request["filename"]
                    )
                assert did_wallet.did_info.temp_coin is not None
                assert did_wallet.did_info.temp_puzhash is not None
                assert did_wallet.did_info.temp_pubkey is not None
                my_did = did_wallet.get_my_DID()
                coin_name = did_wallet.did_info.temp_coin.name().hex()
                coin_list = did_wallet.did_info.temp_coin.as_list()
                newpuzhash = did_wallet.did_info.temp_puzhash
                pubkey = did_wallet.did_info.temp_pubkey
                return {
                    "success": True,
                    "type": did_wallet.type(),
                    "my_did": my_did,
                    "wallet_id": did_wallet.id(),
                    "coin_name": coin_name,
                    "coin_list": coin_list,
                    "newpuzhash": newpuzhash.hex(),
                    "pubkey": pubkey.hex(),
                    "backup_dids": did_wallet.did_info.backup_ids,
                    "num_verifications_required": did_wallet.did_info.num_of_backup_ids_needed,
                }
            else:  # undefined did_type
                pass
        elif request["wallet_type"] == "nft_wallet":
            async with self.service.wallet_state_manager.lock:
                nft_wallet: NFTWallet = await NFTWallet.create_new_nft_wallet(
                    wallet_state_manager,
                    main_wallet,
                    request["did_wallet_id"],
                )
            assert nft_wallet.nft_wallet_info is not None
            return {
                "success": True,
                "type": nft_wallet.type(),
                "wallet_id": nft_wallet.id(),
            }
        elif request["wallet_type"] == "pool_wallet":
            if request["mode"] == "new":
                owner_puzzle_hash: bytes32 = await self.service.wallet_state_manager.main_wallet.get_puzzle_hash(True)

                from chia.pools.pool_wallet_info import initial_pool_state_from_dict

                async with self.service.wallet_state_manager.lock:
                    # We assign a pseudo unique id to each pool wallet, so that each one gets its own deterministic
                    # owner and auth keys. The public keys will go on the blockchain, and the private keys can be found
                    # using the root SK and trying each index from zero. The indexes are not fully unique though,
                    # because the PoolWallet is not created until the tx gets confirmed on chain. Therefore if we
                    # make multiple pool wallets at the same time, they will have the same ID.
                    max_pwi = 1
                    for _, wallet in self.service.wallet_state_manager.wallets.items():
                        if wallet.type() == WalletType.POOLING_WALLET:
                            pool_wallet_index = await wallet.get_pool_wallet_index()
                            if pool_wallet_index > max_pwi:
                                max_pwi = pool_wallet_index

                    if max_pwi + 1 >= (MAX_POOL_WALLETS - 1):
                        raise ValueError(f"Too many pool wallets ({max_pwi}), cannot create any more on this key.")

                    owner_sk: PrivateKey = master_sk_to_singleton_owner_sk(
                        self.service.wallet_state_manager.private_key, uint32(max_pwi + 1)
                    )
                    owner_pk: G1Element = owner_sk.get_g1()

                    initial_target_state = initial_pool_state_from_dict(
                        request["initial_target_state"], owner_pk, owner_puzzle_hash
                    )
                    assert initial_target_state is not None

                    try:
                        delayed_address = None
                        if "p2_singleton_delayed_ph" in request:
                            delayed_address = bytes32.from_hexstr(request["p2_singleton_delayed_ph"])
                        tr, p2_singleton_puzzle_hash, launcher_id = await PoolWallet.create_new_pool_wallet_transaction(
                            wallet_state_manager,
                            main_wallet,
                            initial_target_state,
                            fee,
                            request.get("p2_singleton_delay_time", None),
                            delayed_address,
                        )
                    except Exception as e:
                        raise ValueError(str(e))
                    return {
                        "total_fee": fee * 2,
                        "transaction": tr,
                        "launcher_id": launcher_id.hex(),
                        "p2_singleton_puzzle_hash": p2_singleton_puzzle_hash.hex(),
                    }
            elif request["mode"] == "recovery":
                raise ValueError("Need upgraded singleton for on-chain recovery")

        else:  # undefined wallet_type
            pass

        return None

    ##########################################################################################
    # Wallet
    ##########################################################################################

    async def get_wallet_balance(self, request: Dict) -> Dict:
        assert self.service.wallet_state_manager is not None
        wallet_id = uint32(int(request["wallet_id"]))
        wallet = self.service.wallet_state_manager.wallets[wallet_id]

        # If syncing return the last available info or 0s
        syncing = self.service.wallet_state_manager.sync_mode
        if syncing:
            if wallet_id in self.balance_cache:
                wallet_balance = self.balance_cache[wallet_id]
            else:
                wallet_balance = {
                    "wallet_id": wallet_id,
                    "confirmed_wallet_balance": 0,
                    "unconfirmed_wallet_balance": 0,
                    "spendable_balance": 0,
                    "pending_change": 0,
                    "max_send_amount": 0,
                    "unspent_coin_count": 0,
                    "pending_coin_removal_count": 0,
                }
                if self.service.logged_in_fingerprint is not None:
                    wallet_balance["fingerprint"] = self.service.logged_in_fingerprint
        else:
            async with self.service.wallet_state_manager.lock:
                unspent_records = await self.service.wallet_state_manager.coin_store.get_unspent_coins_for_wallet(
                    wallet_id
                )
                balance = await wallet.get_confirmed_balance(unspent_records)
                pending_balance = await wallet.get_unconfirmed_balance(unspent_records)
                spendable_balance = await wallet.get_spendable_balance(unspent_records)
                pending_change = await wallet.get_pending_change_balance()
                max_send_amount = await wallet.get_max_send_amount(unspent_records)

                unconfirmed_removals: Dict[
                    bytes32, Coin
                ] = await wallet.wallet_state_manager.unconfirmed_removals_for_wallet(wallet_id)
                wallet_balance = {
                    "wallet_id": wallet_id,
                    "confirmed_wallet_balance": balance,
                    "unconfirmed_wallet_balance": pending_balance,
                    "spendable_balance": spendable_balance,
                    "pending_change": pending_change,
                    "max_send_amount": max_send_amount,
                    "unspent_coin_count": len(unspent_records),
                    "pending_coin_removal_count": len(unconfirmed_removals),
                }
                if self.service.logged_in_fingerprint is not None:
                    wallet_balance["fingerprint"] = self.service.logged_in_fingerprint
                self.balance_cache[wallet_id] = wallet_balance

        return {"wallet_balance": wallet_balance}

    async def get_transaction(self, request: Dict) -> Dict:
        assert self.service.wallet_state_manager is not None
        transaction_id: bytes32 = bytes32(hexstr_to_bytes(request["transaction_id"]))
        tr: Optional[TransactionRecord] = await self.service.wallet_state_manager.get_transaction(transaction_id)
        if tr is None:
            raise ValueError(f"Transaction 0x{transaction_id.hex()} not found")

        return {
            "transaction": (await self._convert_tx_puzzle_hash(tr)).to_json_dict_convenience(self.service.config),
            "transaction_id": tr.name,
        }

    async def get_transactions(self, request: Dict) -> Dict:
        assert self.service.wallet_state_manager is not None

        wallet_id = int(request["wallet_id"])

        start = request.get("start", 0)
        end = request.get("end", 50)
        sort_key = request.get("sort_key", None)
        reverse = request.get("reverse", False)

        to_address = request.get("to_address", None)
        to_puzzle_hash: Optional[bytes32] = None
        if to_address is not None:
            to_puzzle_hash = decode_puzzle_hash(to_address)

        transactions = await self.service.wallet_state_manager.tx_store.get_transactions_between(
            wallet_id, start, end, sort_key=sort_key, reverse=reverse, to_puzzle_hash=to_puzzle_hash
        )
        return {
            "transactions": [
                (await self._convert_tx_puzzle_hash(tr)).to_json_dict_convenience(self.service.config)
                for tr in transactions
            ],
            "wallet_id": wallet_id,
        }

    async def get_transaction_count(self, request: Dict) -> Dict:
        assert self.service.wallet_state_manager is not None

        wallet_id = int(request["wallet_id"])
        count = await self.service.wallet_state_manager.tx_store.get_transaction_count_for_wallet(wallet_id)
        return {
            "count": count,
            "wallet_id": wallet_id,
        }

    # this function is just here for backwards-compatibility. It will probably
    # be removed in the future
    async def get_initial_freeze_period(self, _: Dict):
        # Mon May 03 2021 17:00:00 GMT+0000
        return {"INITIAL_FREEZE_END_TIMESTAMP": 1620061200}

    async def get_next_address(self, request: Dict) -> Dict:
        """
        Returns a new address
        """
        assert self.service.wallet_state_manager is not None

        if request["new_address"] is True:
            create_new = True
        else:
            create_new = False
        wallet_id = uint32(int(request["wallet_id"]))
        wallet = self.service.wallet_state_manager.wallets[wallet_id]
        selected = self.service.config["selected_network"]
        prefix = self.service.config["network_overrides"]["config"][selected]["address_prefix"]
        if wallet.type() == WalletType.STANDARD_WALLET:
            raw_puzzle_hash = await wallet.get_puzzle_hash(create_new)
            address = encode_puzzle_hash(raw_puzzle_hash, prefix)
        elif wallet.type() == WalletType.CAT:
            raw_puzzle_hash = await wallet.standard_wallet.get_puzzle_hash(create_new)
            address = encode_puzzle_hash(raw_puzzle_hash, prefix)
        else:
            raise ValueError(f"Wallet type {wallet.type()} cannot create puzzle hashes")

        return {
            "wallet_id": wallet_id,
            "address": address,
        }

    async def send_transaction(self, request):
        assert self.service.wallet_state_manager is not None

        if await self.service.wallet_state_manager.synced() is False:
            raise ValueError("Wallet needs to be fully synced before sending transactions")

        wallet_id = int(request["wallet_id"])
        wallet = self.service.wallet_state_manager.wallets[wallet_id]

        if wallet.type() == WalletType.CAT:
            raise ValueError("send_transaction does not work for CAT wallets")

        if not isinstance(request["amount"], int) or not isinstance(request["fee"], int):
            raise ValueError("An integer amount or fee is required (too many decimals)")
        amount: uint64 = uint64(request["amount"])
        address = request["address"]
        selected_network = self.service.config["selected_network"]
        expected_prefix = self.service.config["network_overrides"]["config"][selected_network]["address_prefix"]
        if address[0 : len(expected_prefix)] != expected_prefix:
            raise ValueError("Unexpected Address Prefix")
        puzzle_hash: bytes32 = decode_puzzle_hash(address)

        memos: List[bytes] = []
        if "memos" in request:
            memos = [mem.encode("utf-8") for mem in request["memos"]]

        if "fee" in request:
            fee = uint64(request["fee"])
        else:
            fee = uint64(0)
        async with self.service.wallet_state_manager.lock:
            tx: TransactionRecord = await wallet.generate_signed_transaction(amount, puzzle_hash, fee, memos=memos)
            await wallet.push_transaction(tx)

        # Transaction may not have been included in the mempool yet. Use get_transaction to check.
        return {
            "transaction": tx.to_json_dict_convenience(self.service.config),
            "transaction_id": tx.name,
        }

    async def send_transaction_multi(self, request) -> Dict:
        assert self.service.wallet_state_manager is not None

        if await self.service.wallet_state_manager.synced() is False:
            raise ValueError("Wallet needs to be fully synced before sending transactions")

        wallet_id = uint32(request["wallet_id"])
        wallet = self.service.wallet_state_manager.wallets[wallet_id]

        async with self.service.wallet_state_manager.lock:
            transaction: Dict = (await self.create_signed_transaction(request, hold_lock=False))["signed_tx"]
            tr: TransactionRecord = TransactionRecord.from_json_dict_convenience(transaction)
            await wallet.push_transaction(tr)

        # Transaction may not have been included in the mempool yet. Use get_transaction to check.
        return {"transaction": transaction, "transaction_id": tr.name}

    async def delete_unconfirmed_transactions(self, request):
        wallet_id = uint32(request["wallet_id"])
        if wallet_id not in self.service.wallet_state_manager.wallets:
            raise ValueError(f"Wallet id {wallet_id} does not exist")
        if await self.service.wallet_state_manager.synced() is False:
            raise ValueError("Wallet needs to be fully synced.")

        async with self.service.wallet_state_manager.lock:
            async with self.service.wallet_state_manager.tx_store.db_wrapper.lock:
                await self.service.wallet_state_manager.tx_store.db_wrapper.begin_transaction()
                await self.service.wallet_state_manager.tx_store.delete_unconfirmed_transactions(wallet_id)
                if self.service.wallet_state_manager.wallets[wallet_id].type() == WalletType.POOLING_WALLET.value:
                    self.service.wallet_state_manager.wallets[wallet_id].target_state = None
                await self.service.wallet_state_manager.tx_store.db_wrapper.commit_transaction()
                # Update the cache
                await self.service.wallet_state_manager.tx_store.rebuild_tx_cache()
                return {}

    async def select_coins(self, request) -> Dict[str, List[Dict]]:
        assert self.service.wallet_state_manager is not None

        if await self.service.wallet_state_manager.synced() is False:
            raise ValueError("Wallet needs to be fully synced before selecting coins")

        amount = uint64(request["amount"])
        wallet_id = uint32(request["wallet_id"])

        wallet = self.service.wallet_state_manager.wallets[wallet_id]
        async with self.service.wallet_state_manager.lock:
            selected_coins = await wallet.select_coins(amount=amount)

        return {"coins": [coin.to_json_dict() for coin in selected_coins]}

    ##########################################################################################
    # CATs and Trading
    ##########################################################################################

    async def get_cat_list(self, request):
        return {"cat_list": list(DEFAULT_CATS.values())}

    async def cat_set_name(self, request):
        assert self.service.wallet_state_manager is not None
        wallet_id = int(request["wallet_id"])
        wallet: CATWallet = self.service.wallet_state_manager.wallets[wallet_id]
        await wallet.set_name(str(request["name"]))
        return {"wallet_id": wallet_id}

    async def cat_get_name(self, request):
        assert self.service.wallet_state_manager is not None
        wallet_id = int(request["wallet_id"])
        wallet: CATWallet = self.service.wallet_state_manager.wallets[wallet_id]
        name: str = await wallet.get_name()
        return {"wallet_id": wallet_id, "name": name}

    async def get_stray_cats(self, request):
        """
        Get a list of all unacknowledged CATs
        :param request: RPC request
        :return: A list of unacknowledged CATs
        """
        assert self.service.wallet_state_manager is not None
        cats = await self.service.wallet_state_manager.interested_store.get_unacknowledged_tokens()
        return {"stray_cats": cats}

    async def cat_spend(self, request):
        assert self.service.wallet_state_manager is not None

        if await self.service.wallet_state_manager.synced() is False:
            raise ValueError("Wallet needs to be fully synced.")
        wallet_id = int(request["wallet_id"])
        wallet: CATWallet = self.service.wallet_state_manager.wallets[wallet_id]

        puzzle_hash: bytes32 = decode_puzzle_hash(request["inner_address"])

        memos: List[bytes] = []
        if "memos" in request:
            memos = [mem.encode("utf-8") for mem in request["memos"]]
        if not isinstance(request["amount"], int) or not isinstance(request["fee"], int):
            raise ValueError("An integer amount or fee is required (too many decimals)")
        amount: uint64 = uint64(request["amount"])
        if "fee" in request:
            fee = uint64(request["fee"])
        else:
            fee = uint64(0)
        async with self.service.wallet_state_manager.lock:
            txs: TransactionRecord = await wallet.generate_signed_transaction(
                [amount], [puzzle_hash], fee, memos=[memos]
            )
            for tx in txs:
                await wallet.standard_wallet.push_transaction(tx)

        return {
            "transaction": tx.to_json_dict_convenience(self.service.config),
            "transaction_id": tx.name,
        }

    async def cat_get_asset_id(self, request):
        assert self.service.wallet_state_manager is not None
        wallet_id = int(request["wallet_id"])
        wallet: CATWallet = self.service.wallet_state_manager.wallets[wallet_id]
        asset_id: str = wallet.get_asset_id()
        return {"asset_id": asset_id, "wallet_id": wallet_id}

    async def cat_asset_id_to_name(self, request):
        assert self.service.wallet_state_manager is not None
        wallet = await self.service.wallet_state_manager.get_wallet_for_asset_id(request["asset_id"])
        if wallet is None:
            if request["asset_id"] in DEFAULT_CATS:
                return {"wallet_id": None, "name": DEFAULT_CATS[request["asset_id"]]["name"]}
            else:
                raise ValueError("The asset ID specified does not belong to a wallet")
        else:
            return {"wallet_id": wallet.id(), "name": (await wallet.get_name())}

    async def create_offer_for_ids(self, request):
        assert self.service.wallet_state_manager is not None

        offer: Dict[str, int] = request["offer"]
        fee: uint64 = uint64(request.get("fee", 0))
        validate_only: bool = request.get("validate_only", False)

        modified_offer = {}
        for key in offer:
            modified_offer[int(key)] = offer[key]

        async with self.service.wallet_state_manager.lock:
            (
                success,
                trade_record,
                error,
            ) = await self.service.wallet_state_manager.trade_manager.create_offer_for_ids(
                modified_offer, fee=fee, validate_only=validate_only
            )
        if success:
            return {
                "offer": Offer.from_bytes(trade_record.offer).to_bech32(),
                "trade_record": trade_record.to_json_dict_convenience(),
            }
        raise ValueError(error)

    async def get_offer_summary(self, request):
        assert self.service.wallet_state_manager is not None
        offer_hex: str = request["offer"]
        offer = Offer.from_bech32(offer_hex)
        offered, requested = offer.summary()

        return {"summary": {"offered": offered, "requested": requested, "fees": offer.bundle.fees()}}

    async def check_offer_validity(self, request):
        assert self.service.wallet_state_manager is not None
        offer_hex: str = request["offer"]
        offer = Offer.from_bech32(offer_hex)

        return {"valid": (await self.service.wallet_state_manager.trade_manager.check_offer_validity(offer))}

    async def take_offer(self, request):
        assert self.service.wallet_state_manager is not None
        offer_hex: str = request["offer"]
        offer = Offer.from_bech32(offer_hex)
        fee: uint64 = uint64(request.get("fee", 0))

        async with self.service.wallet_state_manager.lock:
            (
                success,
                trade_record,
                error,
            ) = await self.service.wallet_state_manager.trade_manager.respond_to_offer(offer, fee=fee)
        if not success:
            raise ValueError(error)
        return {"trade_record": trade_record.to_json_dict_convenience()}

    async def get_offer(self, request: Dict):
        assert self.service.wallet_state_manager is not None

        trade_mgr = self.service.wallet_state_manager.trade_manager

        trade_id = bytes32.from_hexstr(request["trade_id"])
        file_contents: bool = request.get("file_contents", False)
        trade_record: Optional[TradeRecord] = await trade_mgr.get_trade_by_id(bytes32(trade_id))
        if trade_record is None:
            raise ValueError(f"No trade with trade id: {trade_id.hex()}")

        offer_to_return: bytes = trade_record.offer if trade_record.taken_offer is None else trade_record.taken_offer
        offer_value: Optional[str] = Offer.from_bytes(offer_to_return).to_bech32() if file_contents else None
        return {"trade_record": trade_record.to_json_dict_convenience(), "offer": offer_value}

    async def get_all_offers(self, request: Dict):
        assert self.service.wallet_state_manager is not None

        trade_mgr = self.service.wallet_state_manager.trade_manager

        start: int = request.get("start", 0)
        end: int = request.get("end", 10)
        exclude_my_offers: bool = request.get("exclude_my_offers", False)
        exclude_taken_offers: bool = request.get("exclude_taken_offers", False)
        include_completed: bool = request.get("include_completed", False)
        sort_key: Optional[str] = request.get("sort_key", None)
        reverse: bool = request.get("reverse", False)
        file_contents: bool = request.get("file_contents", False)

        all_trades = await trade_mgr.trade_store.get_trades_between(
            start,
            end,
            sort_key=sort_key,
            reverse=reverse,
            exclude_my_offers=exclude_my_offers,
            exclude_taken_offers=exclude_taken_offers,
            include_completed=include_completed,
        )
        result = []
        offer_values: Optional[List[str]] = [] if file_contents else None
        for trade in all_trades:
            result.append(trade.to_json_dict_convenience())
            if file_contents and offer_values is not None:
                offer_to_return: bytes = trade.offer if trade.taken_offer is None else trade.taken_offer
                offer_values.append(Offer.from_bytes(offer_to_return).to_bech32())

        return {"trade_records": result, "offers": offer_values}

    async def get_offers_count(self, request: Dict):
        assert self.service.wallet_state_manager is not None

        trade_mgr = self.service.wallet_state_manager.trade_manager

        (total, my_offers_count, taken_offers_count) = await trade_mgr.trade_store.get_trades_count()

        return {"total": total, "my_offers_count": my_offers_count, "taken_offers_count": taken_offers_count}

    async def cancel_offer(self, request: Dict):
        assert self.service.wallet_state_manager is not None

        wsm = self.service.wallet_state_manager
        secure = request["secure"]
        trade_id = bytes32.from_hexstr(request["trade_id"])
        fee: uint64 = uint64(request.get("fee", 0))

        async with self.service.wallet_state_manager.lock:
            if secure:
                await wsm.trade_manager.cancel_pending_offer_safely(bytes32(trade_id), fee=fee)
            else:
                await wsm.trade_manager.cancel_pending_offer(bytes32(trade_id))
        return {}

    ##########################################################################################
    # Distributed Identities
    ##########################################################################################

    async def did_update_recovery_ids(self, request):
        wallet_id = int(request["wallet_id"])
        wallet: DIDWallet = self.service.wallet_state_manager.wallets[wallet_id]
        recovery_list = []
        for _ in request["new_list"]:
            recovery_list.append(hexstr_to_bytes(_))
        if "num_verifications_required" in request:
            new_amount_verifications_required = uint64(request["num_verifications_required"])
        else:
            new_amount_verifications_required = len(recovery_list)
        async with self.service.wallet_state_manager.lock:
            update_success = await wallet.update_recovery_list(recovery_list, new_amount_verifications_required)
            # Update coin with new ID info
            spend_bundle = await wallet.create_update_spend()

        success = spend_bundle is not None and update_success
        return {"success": success}

    async def did_get_did(self, request):
        wallet_id = int(request["wallet_id"])
        wallet: DIDWallet = self.service.wallet_state_manager.wallets[wallet_id]
        my_did: str = wallet.get_my_DID()
        async with self.service.wallet_state_manager.lock:
            coins = await wallet.select_coins(1)
        if coins is None or coins == set():
            return {"success": True, "wallet_id": wallet_id, "my_did": my_did}
        else:
            coin = coins.pop()
            return {"success": True, "wallet_id": wallet_id, "my_did": my_did, "coin_id": coin.name()}

    async def did_get_recovery_list(self, request):
        wallet_id = int(request["wallet_id"])
        wallet: DIDWallet = self.service.wallet_state_manager.wallets[wallet_id]
        recovery_list = wallet.did_info.backup_ids
        recover_hex_list = []
        for _ in recovery_list:
            recover_hex_list.append(_.hex())
        return {
            "success": True,
            "wallet_id": wallet_id,
            "recover_list": recover_hex_list,
            "num_required": wallet.did_info.num_of_backup_ids_needed,
        }

    async def did_recovery_spend(self, request):
        wallet_id = int(request["wallet_id"])
        wallet: DIDWallet = self.service.wallet_state_manager.wallets[wallet_id]
        if len(request["attest_filenames"]) < wallet.did_info.num_of_backup_ids_needed:
            return {"success": False, "reason": "insufficient messages"}

        async with self.service.wallet_state_manager.lock:
            (
                info_list,
                message_spend_bundle,
            ) = await wallet.load_attest_files_for_recovery_spend(request["attest_filenames"])

            if "pubkey" in request:
                pubkey = G1Element.from_bytes(hexstr_to_bytes(request["pubkey"]))
            else:
                assert wallet.did_info.temp_pubkey is not None
                pubkey = wallet.did_info.temp_pubkey

            if "puzhash" in request:
                puzhash = hexstr_to_bytes(request["puzhash"])
            else:
                assert wallet.did_info.temp_puzhash is not None
                puzhash = wallet.did_info.temp_puzhash

            success = await wallet.recovery_spend(
                wallet.did_info.temp_coin,
                puzhash,
                info_list,
                pubkey,
                message_spend_bundle,
            )
        return {"success": success}

    async def did_get_pubkey(self, request):
        wallet_id = int(request["wallet_id"])
        wallet: DIDWallet = self.service.wallet_state_manager.wallets[wallet_id]
        pubkey = bytes((await wallet.wallet_state_manager.get_unused_derivation_record(wallet_id)).pubkey).hex()
        return {"success": True, "pubkey": pubkey}

    async def did_create_attest(self, request):
        wallet_id = int(request["wallet_id"])
        wallet: DIDWallet = self.service.wallet_state_manager.wallets[wallet_id]
        async with self.service.wallet_state_manager.lock:
            info = await wallet.get_info_for_recovery()
            coin = hexstr_to_bytes(request["coin_name"])
            pubkey = G1Element.from_bytes(hexstr_to_bytes(request["pubkey"]))
            spend_bundle = await wallet.create_attestment(
                coin, hexstr_to_bytes(request["puzhash"]), pubkey, request["filename"]
            )
        if info is not None and spend_bundle is not None:
            return {
                "success": True,
                "message_spend_bundle": bytes(spend_bundle).hex(),
                "info": [info[0].hex(), info[1].hex(), info[2]],
            }
        else:
            return {"success": False}

    async def did_get_information_needed_for_recovery(self, request):
        wallet_id = int(request["wallet_id"])
        did_wallet: DIDWallet = self.service.wallet_state_manager.wallets[wallet_id]
        my_did = did_wallet.get_my_DID()
        coin_name = did_wallet.did_info.temp_coin.name().hex()
        return {
            "success": True,
            "wallet_id": wallet_id,
            "my_did": my_did,
            "coin_name": coin_name,
            "newpuzhash": did_wallet.did_info.temp_puzhash,
            "pubkey": did_wallet.did_info.temp_pubkey,
            "backup_dids": did_wallet.did_info.backup_ids,
        }

    async def did_get_current_coin_info(self, request):
        wallet_id = int(request["wallet_id"])
        did_wallet: DIDWallet = self.service.wallet_state_manager.wallets[wallet_id]
        my_did = did_wallet.get_my_DID()
        did_coin_threeple = await did_wallet.get_info_for_recovery()
        assert my_did is not None
        assert did_coin_threeple is not None
        return {
            "success": True,
            "wallet_id": wallet_id,
            "my_did": my_did,
            "did_parent": did_coin_threeple[0],
            "did_innerpuz": did_coin_threeple[1],
            "did_amount": did_coin_threeple[2],
        }

    async def did_create_backup_file(self, request):
        wallet_id = int(request["wallet_id"])
        did_wallet: DIDWallet = self.service.wallet_state_manager.wallets[wallet_id]
        did_wallet.create_backup(request["filename"])
        return {"wallet_id": wallet_id, "success": True}

    ##########################################################################################
    # NFT Wallet
    ##########################################################################################

    async def nft_mint_nft(self, request):
        wallet_id = int(request["wallet_id"])
        nft_wallet: NFTWallet = self.service.wallet_state_manager.wallets[wallet_id]
        # uri: str,
        # percentage: uint64,
        # backpayment_address: bytes32,
        # amount: int = 1
        address = request["artist_address"]
        if isinstance(address, str):
            address = decode_puzzle_hash(address)
        metadata = Program.to(
            [
                ("u", request["uris"]),
                ("h", request["hash"]),
            ]
        )
<<<<<<< HEAD
        if "amount" in request:
            await nft_wallet.generate_new_nft(metadata, request["artist_percentage"], address, request["amount"])
        else:
            await nft_wallet.generate_new_nft(metadata, request["artist_percentage"], address)
=======
        await nft_wallet.generate_new_nft(metadata, request["artist_percentage"], address)
>>>>>>> 8b074762
        return {"wallet_id": wallet_id, "success": True}

    async def nft_get_current_nfts(self, request):
        wallet_id = int(request["wallet_id"])
        nft_wallet: NFTWallet = self.service.wallet_state_manager.wallets[wallet_id]
        nfts = nft_wallet.get_current_nfts()
        nft_uri_pairs = []
        for nft in nfts:
            uri = get_uri_list_from_puzzle(nft.full_puzzle)
            nft_uri_pairs.append((nft, uri))
        return {"wallet_id": wallet_id, "success": True, "nfts": nft_uri_pairs}

    async def nft_transfer_nft(self, request):
        wallet_id = int(request["wallet_id"])
        nft_wallet: NFTWallet = self.service.wallet_state_manager.wallets[wallet_id]
        # nft_coin_info: NFTCoinInfo,
        # new_did,
        # new_did_parent,
        # new_did_inner_hash,
        # new_did_amount,
        # trade_price,
        sb = await nft_wallet.transfer_nft(
            request["nft_coin_info"],
            bytes.fromhex(request["new_did"]),
            request["new_did_inner_hash"],
            request["trade_price"],
        )
        return {"wallet_id": wallet_id, "success": True, "spend_bundle": sb}

    async def nft_receive_nft(self, request):
        wallet_id = int(request["wallet_id"])
        nft_wallet: NFTWallet = self.service.wallet_state_manager.wallets[wallet_id]
        if isinstance(request["spend_bundle"], str):
            sending_sb = SpendBundle.from_bytes(bytes.fromhex(request["spend_bundle"]))
        else:
            sending_sb = request["spend_bundle"]

        if "fee" in request:
            fee = request["fee"]
        else:
            fee = 0
        sb = await nft_wallet.receive_nft(sending_sb, fee)
        return {"wallet_id": wallet_id, "success": True, "spend_bundle": sb}

    ##########################################################################################
    # Rate Limited Wallet
    ##########################################################################################

    async def rl_set_user_info(self, request):
        assert self.service.wallet_state_manager is not None

        wallet_id = uint32(int(request["wallet_id"]))
        rl_user = self.service.wallet_state_manager.wallets[wallet_id]
        origin = request["origin"]
        async with self.service.wallet_state_manager.lock:
            await rl_user.set_user_info(
                uint64(request["interval"]),
                uint64(request["limit"]),
                origin["parent_coin_info"],
                origin["puzzle_hash"],
                origin["amount"],
                request["admin_pubkey"],
            )
        return {}

    async def send_clawback_transaction(self, request):
        assert self.service.wallet_state_manager is not None

        wallet_id = int(request["wallet_id"])
        wallet: RLWallet = self.service.wallet_state_manager.wallets[wallet_id]

        fee = int(request["fee"])
        async with self.service.wallet_state_manager.lock:
            tx = await wallet.clawback_rl_coin_transaction(fee)
            await wallet.push_transaction(tx)

        # Transaction may not have been included in the mempool yet. Use get_transaction to check.
        return {
            "transaction": tx,
            "transaction_id": tx.name,
        }

    async def add_rate_limited_funds(self, request):
        wallet_id = uint32(request["wallet_id"])
        wallet: RLWallet = self.service.wallet_state_manager.wallets[wallet_id]
        puzzle_hash = wallet.rl_get_aggregation_puzzlehash(wallet.rl_info.rl_puzzle_hash)
        async with self.service.wallet_state_manager.lock:
            await wallet.rl_add_funds(request["amount"], puzzle_hash, request["fee"])
        return {"status": "SUCCESS"}

    async def get_farmed_amount(self, request):
        tx_records: List[TransactionRecord] = await self.service.wallet_state_manager.tx_store.get_farming_rewards()
        amount = 0
        pool_reward_amount = 0
        farmer_reward_amount = 0
        fee_amount = 0
        last_height_farmed = 0
        for record in tx_records:
            if record.wallet_id not in self.service.wallet_state_manager.wallets:
                continue
            if record.type == TransactionType.COINBASE_REWARD:
                if self.service.wallet_state_manager.wallets[record.wallet_id].type() == WalletType.POOLING_WALLET:
                    # Don't add pool rewards for pool wallets.
                    continue
                pool_reward_amount += record.amount
            height = record.height_farmed(self.service.constants.GENESIS_CHALLENGE)
            if record.type == TransactionType.FEE_REWARD:
                fee_amount += record.amount - calculate_base_farmer_reward(height)
                farmer_reward_amount += calculate_base_farmer_reward(height)
            if height > last_height_farmed:
                last_height_farmed = height
            amount += record.amount

        assert amount == pool_reward_amount + farmer_reward_amount + fee_amount
        return {
            "farmed_amount": amount,
            "pool_reward_amount": pool_reward_amount,
            "farmer_reward_amount": farmer_reward_amount,
            "fee_amount": fee_amount,
            "last_height_farmed": last_height_farmed,
        }

    async def create_signed_transaction(self, request, hold_lock=True) -> Dict:
        assert self.service.wallet_state_manager is not None
        if "additions" not in request or len(request["additions"]) < 1:
            raise ValueError("Specify additions list")

        additions: List[Dict] = request["additions"]
        amount_0: uint64 = uint64(additions[0]["amount"])
        assert amount_0 <= self.service.constants.MAX_COIN_AMOUNT
        puzzle_hash_0 = bytes32.from_hexstr(additions[0]["puzzle_hash"])
        if len(puzzle_hash_0) != 32:
            raise ValueError(f"Address must be 32 bytes. {puzzle_hash_0.hex()}")

        memos_0 = None if "memos" not in additions[0] else [mem.encode("utf-8") for mem in additions[0]["memos"]]

        additional_outputs: List[AmountWithPuzzlehash] = []
        for addition in additions[1:]:
            receiver_ph = bytes32.from_hexstr(addition["puzzle_hash"])
            if len(receiver_ph) != 32:
                raise ValueError(f"Address must be 32 bytes. {receiver_ph.hex()}")
            amount = uint64(addition["amount"])
            if amount > self.service.constants.MAX_COIN_AMOUNT:
                raise ValueError(f"Coin amount cannot exceed {self.service.constants.MAX_COIN_AMOUNT}")
            memos = [] if "memos" not in addition else [mem.encode("utf-8") for mem in addition["memos"]]
            additional_outputs.append({"puzzlehash": receiver_ph, "amount": amount, "memos": memos})

        fee = uint64(0)
        if "fee" in request:
            fee = uint64(request["fee"])

        coins = None
        if "coins" in request and len(request["coins"]) > 0:
            coins = set([Coin.from_json_dict(coin_json) for coin_json in request["coins"]])

        coin_announcements: Optional[Set[Announcement]] = None
        if (
            "coin_announcements" in request
            and request["coin_announcements"] is not None
            and len(request["coin_announcements"]) > 0
        ):
            coin_announcements = {
                Announcement(
                    bytes32.from_hexstr(announcement["coin_id"]),
                    hexstr_to_bytes(announcement["message"]),
                    hexstr_to_bytes(announcement["morph_bytes"])
                    if "morph_bytes" in announcement and len(announcement["morph_bytes"]) > 0
                    else None,
                )
                for announcement in request["coin_announcements"]
            }

        puzzle_announcements: Optional[Set[Announcement]] = None
        if (
            "puzzle_announcements" in request
            and request["puzzle_announcements"] is not None
            and len(request["puzzle_announcements"]) > 0
        ):
            puzzle_announcements = {
                Announcement(
                    bytes32.from_hexstr(announcement["puzzle_hash"]),
                    hexstr_to_bytes(announcement["message"]),
                    hexstr_to_bytes(announcement["morph_bytes"])
                    if "morph_bytes" in announcement and len(announcement["morph_bytes"]) > 0
                    else None,
                )
                for announcement in request["puzzle_announcements"]
            }

        if hold_lock:
            async with self.service.wallet_state_manager.lock:
                signed_tx = await self.service.wallet_state_manager.main_wallet.generate_signed_transaction(
                    amount_0,
                    bytes32(puzzle_hash_0),
                    fee,
                    coins=coins,
                    ignore_max_send_amount=True,
                    primaries=additional_outputs,
                    memos=memos_0,
                    coin_announcements_to_consume=coin_announcements,
                    puzzle_announcements_to_consume=puzzle_announcements,
                )
        else:
            signed_tx = await self.service.wallet_state_manager.main_wallet.generate_signed_transaction(
                amount_0,
                bytes32(puzzle_hash_0),
                fee,
                coins=coins,
                ignore_max_send_amount=True,
                primaries=additional_outputs,
                memos=memos_0,
                coin_announcements_to_consume=coin_announcements,
                puzzle_announcements_to_consume=puzzle_announcements,
            )
        return {"signed_tx": signed_tx.to_json_dict_convenience(self.service.config)}

    ##########################################################################################
    # Pool Wallet
    ##########################################################################################
    async def pw_join_pool(self, request) -> Dict:
        if self.service.wallet_state_manager is None:
            return {"success": False, "error": "not_initialized"}
        fee = uint64(request.get("fee", 0))
        wallet_id = uint32(request["wallet_id"])
        wallet: PoolWallet = self.service.wallet_state_manager.wallets[wallet_id]
        if wallet.type() != uint8(WalletType.POOLING_WALLET):
            raise ValueError(f"Wallet with wallet id: {wallet_id} is not a plotNFT wallet.")

        pool_wallet_info: PoolWalletInfo = await wallet.get_current_state()
        owner_pubkey = pool_wallet_info.current.owner_pubkey
        target_puzzlehash = None

        if await self.service.wallet_state_manager.synced() is False:
            raise ValueError("Wallet needs to be fully synced.")

        if "target_puzzlehash" in request:
            target_puzzlehash = bytes32(hexstr_to_bytes(request["target_puzzlehash"]))
        assert target_puzzlehash is not None
        new_target_state: PoolState = create_pool_state(
            FARMING_TO_POOL,
            target_puzzlehash,
            owner_pubkey,
            request["pool_url"],
            uint32(request["relative_lock_height"]),
        )
        async with self.service.wallet_state_manager.lock:
            total_fee, tx, fee_tx = await wallet.join_pool(new_target_state, fee)
            return {"total_fee": total_fee, "transaction": tx, "fee_transaction": fee_tx}

    async def pw_self_pool(self, request) -> Dict:
        if self.service.wallet_state_manager is None:
            return {"success": False, "error": "not_initialized"}
        # Leaving a pool requires two state transitions.
        # First we transition to PoolSingletonState.LEAVING_POOL
        # Then we transition to FARMING_TO_POOL or SELF_POOLING
        fee = uint64(request.get("fee", 0))
        wallet_id = uint32(request["wallet_id"])
        wallet: PoolWallet = self.service.wallet_state_manager.wallets[wallet_id]
        if wallet.type() != uint8(WalletType.POOLING_WALLET):
            raise ValueError(f"Wallet with wallet id: {wallet_id} is not a plotNFT wallet.")

        if await self.service.wallet_state_manager.synced() is False:
            raise ValueError("Wallet needs to be fully synced.")

        async with self.service.wallet_state_manager.lock:
            total_fee, tx, fee_tx = await wallet.self_pool(fee)
            return {"total_fee": total_fee, "transaction": tx, "fee_transaction": fee_tx}

    async def pw_absorb_rewards(self, request) -> Dict:
        """Perform a sweep of the p2_singleton rewards controlled by the pool wallet singleton"""
        if self.service.wallet_state_manager is None:
            return {"success": False, "error": "not_initialized"}
        if await self.service.wallet_state_manager.synced() is False:
            raise ValueError("Wallet needs to be fully synced before collecting rewards")
        fee = uint64(request.get("fee", 0))
        max_spends_in_tx = request.get("max_spends_in_tx", None)
        wallet_id = uint32(request["wallet_id"])
        wallet: PoolWallet = self.service.wallet_state_manager.wallets[wallet_id]
        if wallet.type() != uint8(WalletType.POOLING_WALLET):
            raise ValueError(f"Wallet with wallet id: {wallet_id} is not a plotNFT wallet.")

        async with self.service.wallet_state_manager.lock:
            transaction, fee_tx = await wallet.claim_pool_rewards(fee, max_spends_in_tx)
            state: PoolWalletInfo = await wallet.get_current_state()
        return {"state": state.to_json_dict(), "transaction": transaction, "fee_transaction": fee_tx}

    async def pw_status(self, request) -> Dict:
        """Return the complete state of the Pool wallet with id `request["wallet_id"]`"""
        if self.service.wallet_state_manager is None:
            return {"success": False, "error": "not_initialized"}
        wallet_id = uint32(request["wallet_id"])
        wallet: PoolWallet = self.service.wallet_state_manager.wallets[wallet_id]

        if wallet.type() != WalletType.POOLING_WALLET.value:
            raise ValueError(f"Wallet with wallet id: {wallet_id} is not a plotNFT wallet.")

        state: PoolWalletInfo = await wallet.get_current_state()
        unconfirmed_transactions: List[TransactionRecord] = await wallet.get_unconfirmed_transactions()
        return {
            "state": state.to_json_dict(),
            "unconfirmed_transactions": unconfirmed_transactions,
        }<|MERGE_RESOLUTION|>--- conflicted
+++ resolved
@@ -1230,14 +1230,7 @@
                 ("h", request["hash"]),
             ]
         )
-<<<<<<< HEAD
-        if "amount" in request:
-            await nft_wallet.generate_new_nft(metadata, request["artist_percentage"], address, request["amount"])
-        else:
-            await nft_wallet.generate_new_nft(metadata, request["artist_percentage"], address)
-=======
         await nft_wallet.generate_new_nft(metadata, request["artist_percentage"], address)
->>>>>>> 8b074762
         return {"wallet_id": wallet_id, "success": True}
 
     async def nft_get_current_nfts(self, request):
