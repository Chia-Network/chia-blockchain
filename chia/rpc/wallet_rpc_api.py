--- conflicted
+++ resolved
@@ -1922,7 +1922,6 @@
             "summary": {
                 **response["summary"],  # type: ignore[dict-item]
                 "infos": {
-<<<<<<< HEAD
                     key: (
                         {
                             **info,
@@ -1940,19 +1939,6 @@
                         if "also" in info and "proofs_checker" in info["also"]
                         else info
                     )
-=======
-                    key: {
-                        **info,
-                        "also": {
-                            **info["also"],
-                            "flags": ProofsChecker.from_program(
-                                uncurry_puzzle(Program(assemble(info["also"]["proofs_checker"])))
-                            ).flags,
-                        },
-                    }
-                    if "also" in info and "proofs_checker" in info["also"]
-                    else info
->>>>>>> f81e867c
                     for key, info in response["summary"]["infos"].items()  # type: ignore[index]
                 },
             },
