--- conflicted
+++ resolved
@@ -298,11 +298,8 @@
             "/gather_signing_info": self.gather_signing_info,
             "/apply_signatures": self.apply_signatures,
             "/submit_transactions": self.submit_transactions,
-<<<<<<< HEAD
             # VAULT
             "/vault_create": self.vault_create,
-=======
->>>>>>> bd3a638d
         }
 
     def get_connections(self, request_node_type: Optional[NodeType]) -> List[Dict[str, Any]]:
@@ -448,11 +445,7 @@
         # Adding a key from 24 word mnemonic
         mnemonic = request["mnemonic"]
         try:
-<<<<<<< HEAD
             sk, _ = await self.service.keychain_proxy.add_key(" ".join(mnemonic))
-=======
-            sk = await self.service.keychain_proxy.add_key(" ".join(mnemonic))
->>>>>>> bd3a638d
         except KeyError as e:
             return {
                 "success": False,
@@ -4587,7 +4580,6 @@
     ) -> SubmitTransactionsResponse:
         return SubmitTransactionsResponse(
             await self.service.wallet_state_manager.submit_transactions(request.signed_transactions)
-<<<<<<< HEAD
         )
 
     ##########################################################################################
@@ -4619,7 +4611,4 @@
 
         return {
             "transactions": [vault_record.to_json_dict_convenience(self.service.config)],
-        }
-=======
-        )
->>>>>>> bd3a638d
+        }