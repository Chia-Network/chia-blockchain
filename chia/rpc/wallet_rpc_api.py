--- conflicted
+++ resolved
@@ -4,12 +4,9 @@
 import json
 import logging
 import zlib
+from collections.abc import Awaitable
 from pathlib import Path
-<<<<<<< HEAD
-from typing import Any, Awaitable, Callable, ClassVar, Dict, List, Optional, Set, Tuple, Union
-=======
-from typing import Any, ClassVar, Optional, Union
->>>>>>> 9f63f969
+from typing import Any, Callable, ClassVar, Optional, Union
 
 from chia_rs import AugSchemeMPL, G1Element, G2Element, PrivateKey
 from clvm_tools.binutils import assemble
@@ -21,7 +18,6 @@
 from chia.pools.pool_wallet import PoolWallet
 from chia.pools.pool_wallet_info import FARMING_TO_POOL, PoolState, PoolWalletInfo, create_pool_state
 from chia.protocols.wallet_protocol import CoinState
-<<<<<<< HEAD
 from chia.rpc.rpc_server import (
     Endpoint,
     EndpointResult,
@@ -29,10 +25,6 @@
     ServiceManagementMessage,
     default_get_connections,
 )
-from chia.rpc.util import tx_endpoint
-from chia.server.outbound_message import NodeType, make_msg
-=======
-from chia.rpc.rpc_server import Endpoint, EndpointResult, default_get_connections
 from chia.rpc.util import marshal, tx_endpoint
 from chia.rpc.wallet_request_types import (
     AddKey,
@@ -73,7 +65,6 @@
     SubmitTransactionsResponse,
 )
 from chia.server.outbound_message import NodeType
->>>>>>> 9f63f969
 from chia.server.ws_connection import WSChiaConnection
 from chia.types.blockchain_format.coin import Coin, coin_as_list
 from chia.types.blockchain_format.program import INFINITE_COST, Program
@@ -429,25 +420,20 @@
         Logs in the wallet with a specific key.
         """
         if self._management_request is None:
-            return {"success": False, "error": "service management queue not set, unable to request restart"}
+            raise Exception("service management queue not set, unable to request restart")
 
         if self.service.logged_in_fingerprint == request.fingerprint:
             return LogInResponse(request.fingerprint)
 
-<<<<<<< HEAD
         await self._management_request(
-            WalletServiceManagementMessage(ServiceManagementAction.restart, fingerprint=fingerprint)
+            WalletServiceManagementMessage(ServiceManagementAction.restart, fingerprint=request.fingerprint)
         )
 
         if self.service.logged_in:
             # TODO: maybe check the fingerprint is as requested?
-            return {"fingerprint": self.service.logged_in_fingerprint}
-=======
-        await self._stop_wallet()
-        started = await self.service._start_with_fingerprint(request.fingerprint)
-        if started is True:
-            return LogInResponse(request.fingerprint)
->>>>>>> 9f63f969
+            logged_in_fingerprint = uint32.construct_optional(self.service.logged_in_fingerprint)
+            assert logged_in_fingerprint is not None
+            return LogInResponse(logged_in_fingerprint)
 
         raise ValueError(f"fingerprint {request.fingerprint} not found in keychain or keychain is empty")
 
@@ -512,44 +498,27 @@
         except KeyError as e:
             raise ValueError(f"The word '{e.args[0]}' is incorrect.")
 
-<<<<<<< HEAD
         # TODO: should this be at the start and block the key creation?
         if self._management_request is None:
-            return {"success": False, "error": "service management queue not set, unable to request restart"}
-
-        fingerprint = sk.get_g1().get_fingerprint()
+            raise Exception("service management queue not set, unable to request restart")
+
+        fingerprint = uint32(sk.get_g1().get_fingerprint())
 
         await self._management_request(
             WalletServiceManagementMessage(ServiceManagementAction.restart, fingerprint=fingerprint)
         )
 
         if self.service.logged_in:
+            logged_in_fingerprint = uint32.construct_optional(self.service.logged_in_fingerprint)
+            assert logged_in_fingerprint is not None
             # TODO: maybe check the fingerprint is as requested?
-            return {"fingerprint": self.service.logged_in_fingerprint}
-=======
-        fingerprint = uint32(sk.get_g1().get_fingerprint())
-        await self._stop_wallet()
-
-        # Makes sure the new key is added to config properly
-        started = False
-        try:
-            await self.service.keychain_proxy.check_keys(self.service.root_path)
-        except Exception as e:
-            log.error(f"Failed to check_keys after adding a new key: {e}")
-        started = await self.service._start_with_fingerprint(fingerprint=fingerprint)
-        if started is True:
-            return AddKeyResponse(fingerprint=fingerprint)
->>>>>>> 9f63f969
+            return AddKeyResponse(fingerprint=logged_in_fingerprint)
         raise ValueError("Failed to start")
 
     @marshal
     async def delete_key(self, request: DeleteKey) -> Empty:
         await self._stop_wallet()
-<<<<<<< HEAD
-        fingerprint = request["fingerprint"]
         await self.service.ensure_keychain_proxy()
-=======
->>>>>>> 9f63f969
         try:
             await self.service.keychain_proxy.delete_key_by_fingerprint(request.fingerprint)
         except Exception as e:
@@ -617,22 +586,16 @@
         sk, _ = await self._get_private_key(request.fingerprint)
         if sk is not None:
             if self._management_request is None:
-                return {"success": False, "error": "service management queue not set, unable to request restart"}
+                raise Exception("service management queue not set, unable to request restart")
 
             used_for_farmer, used_for_pool = await self._check_key_used_for_rewards(
                 self.service.root_path, sk, request.max_ph_to_search
             )
 
-<<<<<<< HEAD
-            if self.service.logged_in_fingerprint != fingerprint:
+            if self.service.logged_in_fingerprint != request.fingerprint:
                 await self._management_request(
-                    WalletServiceManagementMessage(ServiceManagementAction.restart, fingerprint=fingerprint)
+                    WalletServiceManagementMessage(ServiceManagementAction.restart, fingerprint=request.fingerprint)
                 )
-=======
-            if self.service.logged_in_fingerprint != request.fingerprint:
-                await self._stop_wallet()
-                await self.service._start_with_fingerprint(fingerprint=request.fingerprint)
->>>>>>> 9f63f969
 
             wallets: list[WalletInfo] = await self.service.wallet_state_manager.get_all_wallet_info_entries()
             for w in wallets:
