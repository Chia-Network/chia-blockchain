--- conflicted
+++ resolved
@@ -444,11 +444,7 @@
         wallet_state_manager = self.service.wallet_state_manager
         main_wallet = wallet_state_manager.main_wallet
         host = request["host"]
-<<<<<<< HEAD
-        fee: uint64 = uint64(request.get("fee", 0))
-=======
         fee = uint64(request.get("fee", 0))
->>>>>>> 2c4aaa1e
 
         if request["wallet_type"] == "cc_wallet":
             if request["mode"] == "new":
@@ -1230,10 +1226,7 @@
         fee = uint64(request.get("fee", 0))
         wallet_id = uint32(request["wallet_id"])
         wallet: PoolWallet = self.service.wallet_state_manager.wallets[wallet_id]
-<<<<<<< HEAD
         fee = uint64(request.get("fee", 0))
-=======
->>>>>>> 2c4aaa1e
 
         async with self.service.wallet_state_manager.lock:
             transaction: TransactionRecord = await wallet.claim_pool_rewards(fee)
