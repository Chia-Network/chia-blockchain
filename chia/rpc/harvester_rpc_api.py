--- conflicted
+++ resolved
@@ -1,10 +1,7 @@
 from __future__ import annotations
 
-<<<<<<< HEAD
-from typing import Any, Awaitable, Callable, Dict, List, Optional
-=======
-from typing import Any, Optional
->>>>>>> 9f63f969
+from collections.abc import Awaitable
+from typing import Any, Callable, Optional
 
 from chia.harvester.harvester import Harvester
 from chia.rpc.rpc_server import Endpoint, EndpointResult, ServiceManagementMessage
