--- conflicted
+++ resolved
@@ -1,11 +1,8 @@
 from __future__ import annotations
 
+from collections.abc import Awaitable
 from datetime import datetime, timezone
-<<<<<<< HEAD
-from typing import Any, Awaitable, Callable, Dict, List, Optional
-=======
-from typing import Any, Optional
->>>>>>> 9f63f969
+from typing import Any, Callable, Optional
 
 from chia.consensus.block_record import BlockRecord
 from chia.consensus.blockchain import Blockchain, BlockchainMutexPriority
