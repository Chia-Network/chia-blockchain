--- conflicted
+++ resolved
@@ -599,12 +599,8 @@
     async def get_mempool_item_by_tx_id(self, request: Dict) -> Optional[Dict]:
         if "tx_id" not in request:
             raise ValueError("No tx_id in request")
-<<<<<<< HEAD
         include_pending: bool = request.get("include_pending", False)
-        tx_id: bytes32 = hexstr_to_bytes(request["tx_id"])
-=======
         tx_id: bytes32 = bytes32.from_hexstr(request["tx_id"])
->>>>>>> 92179932
 
         item = self.service.mempool_manager.get_mempool_item(tx_id, include_pending)
         if item is None:
