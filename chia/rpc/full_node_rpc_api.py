from __future__ import annotations

import asyncio
import time
from datetime import datetime, timezone
from typing import TYPE_CHECKING, Any, ClassVar, Optional, cast

<<<<<<< HEAD
from chia_rs import BlockRecord, CoinSpend, FullBlock, SpendBundle, SpendBundleConditions
=======
from chia_rs import MEMPOOL_MODE, FullBlock, SpendBundleConditions, run_block_generator2
>>>>>>> 88d3fefa
from chia_rs.sized_bytes import bytes32
from chia_rs.sized_ints import uint32, uint64, uint128

from chia.consensus.blockchain import Blockchain, BlockchainMutexPriority
from chia.consensus.get_block_generator import get_block_generator
from chia.consensus.pos_quality import UI_ACTUAL_SPACE_CONSTANT_FACTOR
from chia.full_node.fee_estimator_interface import FeeEstimatorInterface
from chia.full_node.full_node import FullNode
from chia.full_node.mempool_check_conditions import (
    get_puzzle_and_solution_for_coin,
    get_spends_for_block,
    get_spends_for_block_with_conditions,
)
from chia.rpc.rpc_server import Endpoint, EndpointResult
from chia.server.outbound_message import NodeType
from chia.types.blockchain_format.proof_of_space import calculate_prefix_bits
from chia.types.coin_record import CoinRecord
from chia.types.generator_types import BlockGenerator, NewBlockGenerator
from chia.types.mempool_inclusion_status import MempoolInclusionStatus
from chia.types.unfinished_header_block import UnfinishedHeaderBlock
from chia.util.byte_types import hexstr_to_bytes
from chia.util.log_exceptions import log_exceptions
from chia.util.math import make_monotonically_decreasing
from chia.util.ws_message import WsRpcMessage, create_payload_dict


def coin_record_dict_backwards_compat(coin_record: dict[str, Any]) -> dict[str, bool]:
    coin_record["spent"] = coin_record["spent_block_index"] > 0
    return coin_record


async def get_nearest_transaction_block(blockchain: Blockchain, block: BlockRecord) -> BlockRecord:
    if block.is_transaction_block:
        return block

    prev_hash = blockchain.height_to_hash(block.prev_transaction_block_height)
    # Genesis block is a transaction block, so theoretically `prev_hash` of all blocks
    # other than genesis block cannot be `None`.
    assert prev_hash

    tb = await blockchain.get_block_record_from_db(prev_hash)
    assert tb

    return tb


async def get_average_block_time(
    blockchain: Blockchain,
    base_block: BlockRecord,
    height_distance: int,
) -> Optional[uint32]:
    newer_block = await get_nearest_transaction_block(blockchain, base_block)
    if newer_block.height < 1:
        return None

    prev_height = uint32(max(1, newer_block.height - height_distance))
    prev_hash = blockchain.height_to_hash(prev_height)
    assert prev_hash
    prev_block = await blockchain.get_block_record_from_db(prev_hash)
    assert prev_block

    older_block = await get_nearest_transaction_block(blockchain, prev_block)

    assert newer_block.timestamp is not None and older_block.timestamp is not None

    if newer_block.height == older_block.height:  # small chain not long enough to have a block in between
        return None

    average_block_time = uint32(
        (newer_block.timestamp - older_block.timestamp) / (newer_block.height - older_block.height)
    )
    return average_block_time


class FullNodeRpcApi:
    if TYPE_CHECKING:
        from chia.rpc.rpc_server import RpcApiProtocol

        _protocol_check: ClassVar[RpcApiProtocol] = cast("FullNodeRpcApi", None)

    def __init__(self, service: FullNode) -> None:
        self.service = service
        self.service_name = "chia_full_node"
        self.cached_blockchain_state: Optional[dict[str, Any]] = None

    def get_routes(self) -> dict[str, Endpoint]:
        return {
            # Blockchain
            "/get_blockchain_state": self.get_blockchain_state,
            "/get_block": self.get_block,
            "/get_blocks": self.get_blocks,
            "/get_block_count_metrics": self.get_block_count_metrics,
            "/get_block_record_by_height": self.get_block_record_by_height,
            "/get_block_record": self.get_block_record,
            "/get_block_records": self.get_block_records,
            "/get_block_spends": self.get_block_spends,
            "/get_block_spends_with_conditions": self.get_block_spends_with_conditions,
            "/get_unfinished_block_headers": self.get_unfinished_block_headers,
            "/get_network_space": self.get_network_space,
            "/get_additions_and_removals": self.get_additions_and_removals,
            "/get_aggsig_additional_data": self.get_aggsig_additional_data,
            "/get_recent_signage_point_or_eos": self.get_recent_signage_point_or_eos,
            # Coins
            "/get_coin_records_by_puzzle_hash": self.get_coin_records_by_puzzle_hash,
            "/get_coin_records_by_puzzle_hashes": self.get_coin_records_by_puzzle_hashes,
            "/get_coin_record_by_name": self.get_coin_record_by_name,
            "/get_coin_records_by_names": self.get_coin_records_by_names,
            "/get_coin_records_by_parent_ids": self.get_coin_records_by_parent_ids,
            "/get_coin_records_by_hint": self.get_coin_records_by_hint,
            "/push_tx": self.push_tx,
            "/get_puzzle_and_solution": self.get_puzzle_and_solution,
            # Mempool
            "/get_all_mempool_tx_ids": self.get_all_mempool_tx_ids,
            "/get_all_mempool_items": self.get_all_mempool_items,
            "/get_mempool_item_by_tx_id": self.get_mempool_item_by_tx_id,
            "/get_mempool_items_by_coin_name": self.get_mempool_items_by_coin_name,
            "/create_block_generator": self.create_block_generator,
            # Fee estimation
            "/get_fee_estimate": self.get_fee_estimate,
        }

    async def _state_changed(self, change: str, change_data: Optional[dict[str, Any]] = None) -> list[WsRpcMessage]:
        if change_data is None:
            change_data = {}

        payloads = []
        if change in {"new_peak", "sync_mode"}:
            data = await self.get_blockchain_state({})
            assert data is not None
            payloads.append(
                create_payload_dict(
                    "get_blockchain_state",
                    data,
                    self.service_name,
                    "wallet_ui",
                )
            )
            payloads.append(
                create_payload_dict(
                    "get_blockchain_state",
                    data,
                    self.service_name,
                    "metrics",
                )
            )

        if change in {"block", "signage_point"}:
            payloads.append(create_payload_dict(change, change_data, self.service_name, "metrics"))

        if change == "unfinished_block":
            payloads.append(create_payload_dict(change, change_data, self.service_name, "unfinished_block_info"))

        return payloads

    async def get_blockchain_state(self, _: dict[str, Any]) -> EndpointResult:
        """
        Returns a summary of the node's view of the blockchain.
        """
        node_id = self.service.server.node_id.hex()
        if self.service.initialized is False:
            res = {
                "blockchain_state": {
                    "peak": None,
                    "genesis_challenge_initialized": self.service.initialized,
                    "sync": {
                        "sync_mode": False,
                        "synced": False,
                        "sync_tip_height": 0,
                        "sync_progress_height": 0,
                    },
                    "difficulty": 0,
                    "sub_slot_iters": 0,
                    "space": 0,
                    "average_block_time": None,
                    "mempool_size": 0,
                    "mempool_cost": 0,
                    "mempool_min_fees": {
                        "cost_5000000": 0,
                    },
                    "mempool_max_total_cost": 0,
                    "block_max_cost": 0,
                    "node_id": node_id,
                },
            }
            return res
        peak: Optional[BlockRecord] = self.service.blockchain.get_peak()

        if peak is not None and peak.height > 0:
            difficulty = uint64(peak.weight - self.service.blockchain.block_record(peak.prev_hash).weight)
            sub_slot_iters = peak.sub_slot_iters
        else:
            difficulty = self.service.constants.DIFFICULTY_STARTING
            sub_slot_iters = self.service.constants.SUB_SLOT_ITERS_STARTING

        sync_mode: bool = self.service.sync_store.get_sync_mode() or self.service.sync_store.get_long_sync()

        sync_tip_height: Optional[uint32] = uint32(0)
        if sync_mode:
            target_peak = self.service.sync_store.target_peak
            if target_peak is not None:
                sync_tip_height = target_peak.height
            if peak is not None:
                sync_progress_height: uint32 = peak.height
                # Don't display we're syncing towards 0, instead show 'Syncing height/height'
                # until sync_store retrieves the correct number.
                if sync_tip_height == uint32(0):
                    sync_tip_height = peak.height
            else:
                sync_progress_height = uint32(0)
        else:
            sync_progress_height = uint32(0)

        average_block_time: Optional[uint32] = None
        if peak is not None and peak.height > 1:
            newer_block_hex = peak.header_hash.hex()
            # Average over the last day
            header_hash = self.service.blockchain.height_to_hash(uint32(max(1, peak.height - 4608)))
            assert header_hash is not None
            older_block_hex = header_hash.hex()
            space = await self.get_network_space(
                {"newer_block_header_hash": newer_block_hex, "older_block_header_hash": older_block_hex}
            )
            average_block_time = await get_average_block_time(self.service.blockchain, peak, 4608)
        else:
            space = {"space": uint128(0)}

        if self.service.mempool_manager is not None:
            mempool_size = self.service.mempool_manager.mempool.size()
            mempool_cost = self.service.mempool_manager.mempool.total_mempool_cost()
            mempool_fees = self.service.mempool_manager.mempool.total_mempool_fees()
            mempool_min_fee_5m = self.service.mempool_manager.mempool.get_min_fee_rate(5000000)
            mempool_max_total_cost = self.service.mempool_manager.mempool_max_total_cost
        else:
            mempool_size = 0
            mempool_cost = 0
            mempool_fees = 0
            mempool_min_fee_5m = 0
            mempool_max_total_cost = 0
        if self.service.server is not None:
            is_connected = len(self.service.server.get_connections(NodeType.FULL_NODE)) > 0 or "simulator" in str(
                self.service.config.get("selected_network")
            )
        else:
            is_connected = False
        synced = await self.service.synced() and is_connected

        assert space is not None
        response = {
            "blockchain_state": {
                "peak": peak,
                "genesis_challenge_initialized": self.service.initialized,
                "sync": {
                    "sync_mode": sync_mode,
                    "synced": synced,
                    "sync_tip_height": sync_tip_height,
                    "sync_progress_height": sync_progress_height,
                },
                "difficulty": difficulty,
                "sub_slot_iters": sub_slot_iters,
                "space": space["space"],
                "average_block_time": average_block_time,
                "mempool_size": mempool_size,
                "mempool_cost": mempool_cost,
                "mempool_fees": mempool_fees,
                "mempool_min_fees": {
                    # We may give estimates for varying costs in the future
                    # This Dict sets us up for that in the future
                    "cost_5000000": mempool_min_fee_5m,
                },
                "mempool_max_total_cost": mempool_max_total_cost,
                "block_max_cost": self.service.constants.MAX_BLOCK_COST_CLVM,
                "node_id": node_id,
            },
        }
        self.cached_blockchain_state = dict(response["blockchain_state"])
        return response

    async def get_recent_signage_point_or_eos(self, request: dict[str, Any]) -> EndpointResult:
        if "sp_hash" not in request:
            challenge_hash: bytes32 = bytes32.from_hexstr(request["challenge_hash"])
            # This is the case of getting an end of slot
            eos_tuple = self.service.full_node_store.recent_eos.get(challenge_hash)
            if not eos_tuple:
                raise ValueError(f"Did not find eos {challenge_hash.hex()} in cache")
            eos, time_received = eos_tuple

            # If it's still in the full node store, it's not reverted
            if self.service.full_node_store.get_sub_slot(eos.challenge_chain.get_hash()):
                return {"eos": eos, "time_received": time_received, "reverted": False}

            # Otherwise we can backtrack from peak to find it in the blockchain
            curr: Optional[BlockRecord] = self.service.blockchain.get_peak()
            if curr is None:
                raise ValueError("No blocks in the chain")

            number_of_slots_searched = 0
            while number_of_slots_searched < 10:
                if curr.first_in_sub_slot:
                    assert curr.finished_challenge_slot_hashes is not None
                    if curr.finished_challenge_slot_hashes[-1] == eos.challenge_chain.get_hash():
                        # Found this slot in the blockchain
                        return {"eos": eos, "time_received": time_received, "reverted": False}
                    number_of_slots_searched += len(curr.finished_challenge_slot_hashes)
                curr = self.service.blockchain.try_block_record(curr.prev_hash)
                if curr is None:
                    # Got to the beginning of the blockchain without finding the slot
                    return {"eos": eos, "time_received": time_received, "reverted": True}

            # Backtracked through 10 slots but still did not find it
            return {"eos": eos, "time_received": time_received, "reverted": True}

        # Now we handle the case of getting a signage point
        sp_hash: bytes32 = bytes32.from_hexstr(request["sp_hash"])
        sp_tuple = self.service.full_node_store.recent_signage_points.get(sp_hash)
        if sp_tuple is None:
            raise ValueError(f"Did not find sp {sp_hash.hex()} in cache")

        sp, time_received = sp_tuple
        assert sp.rc_vdf is not None, "Not an EOS, the signage point rewards chain VDF must not be None"
        assert sp.cc_vdf is not None, "Not an EOS, the signage point challenge chain VDF must not be None"

        # If it's still in the full node store, it's not reverted
        if self.service.full_node_store.get_signage_point(sp_hash):
            return {"signage_point": sp, "time_received": time_received, "reverted": False}

        # Otherwise we can backtrack from peak to find it in the blockchain
        rc_challenge: bytes32 = sp.rc_vdf.challenge
        next_b: Optional[BlockRecord] = None
        curr_b_optional: Optional[BlockRecord] = self.service.blockchain.get_peak()
        assert curr_b_optional is not None
        curr_b: BlockRecord = curr_b_optional

        for _ in range(200):
            sp_total_iters = sp.cc_vdf.number_of_iterations + curr_b.ip_sub_slot_total_iters(self.service.constants)
            if curr_b.reward_infusion_new_challenge == rc_challenge:
                if next_b is None:
                    return {"signage_point": sp, "time_received": time_received, "reverted": False}
                next_b_total_iters = next_b.ip_sub_slot_total_iters(self.service.constants) + next_b.ip_iters(
                    self.service.constants
                )

                return {
                    "signage_point": sp,
                    "time_received": time_received,
                    "reverted": sp_total_iters > next_b_total_iters,
                }
            if curr_b.finished_reward_slot_hashes is not None:
                assert curr_b.finished_challenge_slot_hashes is not None
                for eos_rc in curr_b.finished_challenge_slot_hashes:
                    if eos_rc == rc_challenge:
                        if next_b is None:
                            return {"signage_point": sp, "time_received": time_received, "reverted": False}
                        next_b_total_iters = next_b.ip_sub_slot_total_iters(self.service.constants) + next_b.ip_iters(
                            self.service.constants
                        )
                        return {
                            "signage_point": sp,
                            "time_received": time_received,
                            "reverted": sp_total_iters > next_b_total_iters,
                        }
            next_b = curr_b
            curr_b_optional = self.service.blockchain.try_block_record(curr_b.prev_hash)
            if curr_b_optional is None:
                break
            curr_b = curr_b_optional

        return {"signage_point": sp, "time_received": time_received, "reverted": True}

    async def get_block(self, request: dict[str, Any]) -> EndpointResult:
        if "header_hash" not in request:
            raise ValueError("No header_hash in request")
        header_hash = bytes32.from_hexstr(request["header_hash"])

        block: Optional[FullBlock] = await self.service.block_store.get_full_block(header_hash)
        if block is None:
            raise ValueError(f"Block {header_hash.hex()} not found")

        return {"block": block}

    async def get_blocks(self, request: dict[str, Any]) -> EndpointResult:
        if "start" not in request:
            raise ValueError("No start in request")
        if "end" not in request:
            raise ValueError("No end in request")
        exclude_hh = False
        if "exclude_header_hash" in request:
            exclude_hh = request["exclude_header_hash"]
        exclude_reorged = False
        if "exclude_reorged" in request:
            exclude_reorged = request["exclude_reorged"]

        start = int(request["start"])
        end = int(request["end"])
        block_range = []
        for a in range(start, end):
            block_range.append(uint32(a))
        blocks: list[FullBlock] = await self.service.block_store.get_full_blocks_at(block_range)
        json_blocks = []
        for block in blocks:
            hh: bytes32 = block.header_hash
            if exclude_reorged and self.service.blockchain.height_to_hash(block.height) != hh:
                # Don't include forked (reorged) blocks
                continue
            json = block.to_json_dict()
            if not exclude_hh:
                json["header_hash"] = hh.hex()
            json_blocks.append(json)
        return {"blocks": json_blocks}

    async def get_block_count_metrics(self, _: dict[str, Any]) -> EndpointResult:
        compact_blocks = 0
        uncompact_blocks = 0
        with log_exceptions(self.service.log, consume=True):
            compact_blocks = await self.service.block_store.count_compactified_blocks()
            uncompact_blocks = await self.service.block_store.count_uncompactified_blocks()

        hint_count = 0
        if self.service.hint_store is not None:
            with log_exceptions(self.service.log, consume=True):
                hint_count = await self.service.hint_store.count_hints()

        return {
            "metrics": {
                "compact_blocks": compact_blocks,
                "uncompact_blocks": uncompact_blocks,
                "hint_count": hint_count,
            }
        }

    async def get_block_records(self, request: dict[str, Any]) -> EndpointResult:
        if "start" not in request:
            raise ValueError("No start in request")
        if "end" not in request:
            raise ValueError("No end in request")

        start = int(request["start"])
        end = int(request["end"])
        records = []
        peak_height = self.service.blockchain.get_peak_height()
        if peak_height is None:
            raise ValueError("Peak is None")

        for a in range(start, end):
            if peak_height < uint32(a):
                self.service.log.warning("requested block is higher than known peak ")
                break
            header_hash: Optional[bytes32] = self.service.blockchain.height_to_hash(uint32(a))
            if header_hash is None:
                raise ValueError(f"Height not in blockchain: {a}")
            record: Optional[BlockRecord] = self.service.blockchain.try_block_record(header_hash)
            if record is None:
                # Fetch from DB
                record = await self.service.blockchain.block_store.get_block_record(header_hash)
            if record is None:
                raise ValueError(f"Block {header_hash.hex()} does not exist")

            records.append(record)
        return {"block_records": records}

    async def get_block_spends(self, request: dict[str, Any]) -> EndpointResult:
        if "header_hash" not in request:
            raise ValueError("No header_hash in request")
        header_hash = bytes32.from_hexstr(request["header_hash"])
        full_block: Optional[FullBlock] = await self.service.block_store.get_full_block(header_hash)
        if full_block is None:
            raise ValueError(f"Block {header_hash.hex()} not found")

        spends: list[CoinSpend] = []
        block_generator = await get_block_generator(self.service.blockchain.lookup_block_generators, full_block)
        if block_generator is None:  # if block is not a transaction block.
            return {"block_spends": spends}

        spends = get_spends_for_block(block_generator, full_block.height, self.service.constants)

        return {"block_spends": spends}

    async def get_block_spends_with_conditions(self, request: dict[str, Any]) -> EndpointResult:
        if "header_hash" not in request:
            raise ValueError("No header_hash in request")
        header_hash = bytes32.from_hexstr(request["header_hash"])
        full_block: Optional[FullBlock] = await self.service.block_store.get_full_block(header_hash)
        if full_block is None:
            raise ValueError(f"Block {header_hash.hex()} not found")

        block_generator = await get_block_generator(self.service.blockchain.lookup_block_generators, full_block)
        if block_generator is None:  # if block is not a transaction block.
            return {"block_spends_with_conditions": []}

        spends_with_conditions = get_spends_for_block_with_conditions(
            block_generator, full_block.height, self.service.constants
        )

        return {
            "block_spends_with_conditions": [
                {
                    "coin_spend": spend_with_conditions.coin_spend,
                    "conditions": [
                        {"opcode": condition.opcode, "vars": [var.hex() for var in condition.vars]}
                        for condition in spend_with_conditions.conditions
                    ],
                }
                for spend_with_conditions in spends_with_conditions
            ]
        }

    async def get_block_record_by_height(self, request: dict[str, Any]) -> EndpointResult:
        if "height" not in request:
            raise ValueError("No height in request")
        height = request["height"]
        header_height = uint32(int(height))
        peak_height = self.service.blockchain.get_peak_height()
        if peak_height is None or header_height > peak_height:
            raise ValueError(f"Block height {height} not found in chain")
        header_hash: Optional[bytes32] = self.service.blockchain.height_to_hash(header_height)
        if header_hash is None:
            raise ValueError(f"Block hash {height} not found in chain")
        record: Optional[BlockRecord] = self.service.blockchain.try_block_record(header_hash)
        if record is None:
            # Fetch from DB
            record = await self.service.blockchain.block_store.get_block_record(header_hash)
        if record is None:
            raise ValueError(f"Block {header_hash} does not exist")
        return {"block_record": record}

    async def get_block_record(self, request: dict[str, Any]) -> EndpointResult:
        if "header_hash" not in request:
            raise ValueError("header_hash not in request")
        header_hash_str = request["header_hash"]
        header_hash = bytes32.from_hexstr(header_hash_str)
        record: Optional[BlockRecord] = self.service.blockchain.try_block_record(header_hash)
        if record is None:
            # Fetch from DB
            record = await self.service.blockchain.block_store.get_block_record(header_hash)
        if record is None:
            raise ValueError(f"Block {header_hash.hex()} does not exist")

        return {"block_record": record}

    async def get_unfinished_block_headers(self, _request: dict[str, Any]) -> EndpointResult:
        peak: Optional[BlockRecord] = self.service.blockchain.get_peak()
        if peak is None:
            return {"headers": []}

        response_headers: list[UnfinishedHeaderBlock] = []
        for block in self.service.full_node_store.get_unfinished_blocks(peak.height):
            unfinished_header_block = UnfinishedHeaderBlock(
                block.finished_sub_slots,
                block.reward_chain_block,
                block.challenge_chain_sp_proof,
                block.reward_chain_sp_proof,
                block.foliage,
                block.foliage_transaction_block,
                b"",
            )
            response_headers.append(unfinished_header_block)
        return {"headers": response_headers}

    async def get_network_space(self, request: dict[str, Any]) -> EndpointResult:
        """
        Retrieves an estimate of total space validating the chain
        between two block header hashes.
        """
        if "newer_block_header_hash" not in request or "older_block_header_hash" not in request:
            raise ValueError("Invalid request. newer_block_header_hash and older_block_header_hash required")
        newer_block_hex = request["newer_block_header_hash"]
        older_block_hex = request["older_block_header_hash"]

        if newer_block_hex == older_block_hex:
            raise ValueError("New and old must not be the same")

        newer_block_bytes = bytes32.from_hexstr(newer_block_hex)
        older_block_bytes = bytes32.from_hexstr(older_block_hex)

        newer_block = await self.service.block_store.get_block_record(newer_block_bytes)
        if newer_block is None:
            # It's possible that the peak block has not yet been committed to the DB, so as a fallback, check memory
            try:
                newer_block = self.service.blockchain.block_record(newer_block_bytes)
            except KeyError:
                raise ValueError(f"Newer block {newer_block_hex} not found")
        older_block = await self.service.block_store.get_block_record(older_block_bytes)
        if older_block is None:
            raise ValueError(f"Older block {older_block_hex} not found")
        delta_weight = newer_block.weight - older_block.weight

        plot_filter_size = calculate_prefix_bits(self.service.constants, newer_block.height)
        delta_iters = newer_block.total_iters - older_block.total_iters
        weight_div_iters = delta_weight / delta_iters
        additional_difficulty_constant = self.service.constants.DIFFICULTY_CONSTANT_FACTOR
        eligible_plots_filter_multiplier = 2**plot_filter_size
        network_space_bytes_estimate = (
            UI_ACTUAL_SPACE_CONSTANT_FACTOR
            * weight_div_iters
            * additional_difficulty_constant
            * eligible_plots_filter_multiplier
        )
        return {"space": uint128(int(network_space_bytes_estimate))}

    async def get_coin_records_by_puzzle_hash(self, request: dict[str, Any]) -> EndpointResult:
        """
        Retrieves the coins for a given puzzlehash, by default returns unspent coins.
        """
        if "puzzle_hash" not in request:
            raise ValueError("Puzzle hash not in request")
        kwargs: dict[str, Any] = {"include_spent_coins": False, "puzzle_hash": hexstr_to_bytes(request["puzzle_hash"])}
        if "start_height" in request:
            kwargs["start_height"] = uint32(request["start_height"])
        if "end_height" in request:
            kwargs["end_height"] = uint32(request["end_height"])

        if "include_spent_coins" in request:
            kwargs["include_spent_coins"] = request["include_spent_coins"]

        coin_records = await self.service.blockchain.coin_store.get_coin_records_by_puzzle_hash(**kwargs)

        return {"coin_records": [coin_record_dict_backwards_compat(cr.to_json_dict()) for cr in coin_records]}

    async def get_coin_records_by_puzzle_hashes(self, request: dict[str, Any]) -> EndpointResult:
        """
        Retrieves the coins for a given puzzlehash, by default returns unspent coins.
        """
        if "puzzle_hashes" not in request:
            raise ValueError("Puzzle hashes not in request")
        kwargs: dict[str, Any] = {
            "include_spent_coins": False,
            "puzzle_hashes": [hexstr_to_bytes(ph) for ph in request["puzzle_hashes"]],
        }
        if "start_height" in request:
            kwargs["start_height"] = uint32(request["start_height"])
        if "end_height" in request:
            kwargs["end_height"] = uint32(request["end_height"])

        if "include_spent_coins" in request:
            kwargs["include_spent_coins"] = request["include_spent_coins"]

        coin_records = await self.service.blockchain.coin_store.get_coin_records_by_puzzle_hashes(**kwargs)

        return {"coin_records": [coin_record_dict_backwards_compat(cr.to_json_dict()) for cr in coin_records]}

    async def get_coin_record_by_name(self, request: dict[str, Any]) -> EndpointResult:
        """
        Retrieves a coin record by its name.
        """
        if "name" not in request:
            raise ValueError("Name not in request")
        name = bytes32.from_hexstr(request["name"])

        coin_record: Optional[CoinRecord] = await self.service.blockchain.coin_store.get_coin_record(name)
        if coin_record is None:
            raise ValueError(f"Coin record 0x{name.hex()} not found")

        return {"coin_record": coin_record_dict_backwards_compat(coin_record.to_json_dict())}

    async def get_coin_records_by_names(self, request: dict[str, Any]) -> EndpointResult:
        """
        Retrieves the coins for given coin IDs, by default returns unspent coins.
        """
        if "names" not in request:
            raise ValueError("Names not in request")
        kwargs: dict[str, Any] = {
            "include_spent_coins": False,
            "names": [hexstr_to_bytes(name) for name in request["names"]],
        }
        if "start_height" in request:
            kwargs["start_height"] = uint32(request["start_height"])
        if "end_height" in request:
            kwargs["end_height"] = uint32(request["end_height"])

        if "include_spent_coins" in request:
            kwargs["include_spent_coins"] = request["include_spent_coins"]

        coin_records = await self.service.blockchain.coin_store.get_coin_records_by_names(**kwargs)

        return {"coin_records": [coin_record_dict_backwards_compat(cr.to_json_dict()) for cr in coin_records]}

    async def get_coin_records_by_parent_ids(self, request: dict[str, Any]) -> EndpointResult:
        """
        Retrieves the coins for given parent coin IDs, by default returns unspent coins.
        """
        if "parent_ids" not in request:
            raise ValueError("Parent IDs not in request")
        kwargs: dict[str, Any] = {
            "include_spent_coins": False,
            "parent_ids": [hexstr_to_bytes(ph) for ph in request["parent_ids"]],
        }
        if "start_height" in request:
            kwargs["start_height"] = uint32(request["start_height"])
        if "end_height" in request:
            kwargs["end_height"] = uint32(request["end_height"])

        if "include_spent_coins" in request:
            kwargs["include_spent_coins"] = request["include_spent_coins"]

        coin_records = await self.service.blockchain.coin_store.get_coin_records_by_parent_ids(**kwargs)

        return {"coin_records": [coin_record_dict_backwards_compat(cr.to_json_dict()) for cr in coin_records]}

    async def get_coin_records_by_hint(self, request: dict[str, Any]) -> EndpointResult:
        """
        Retrieves coins by hint, by default returns unspent coins.
        """
        if "hint" not in request:
            raise ValueError("Hint not in request")

        if self.service.hint_store is None:
            return {"coin_records": []}

        names: list[bytes32] = await self.service.hint_store.get_coin_ids(bytes32.from_hexstr(request["hint"]))

        kwargs: dict[str, Any] = {
            "include_spent_coins": False,
            "names": names,
        }

        if "start_height" in request:
            kwargs["start_height"] = uint32(request["start_height"])
        if "end_height" in request:
            kwargs["end_height"] = uint32(request["end_height"])

        if "include_spent_coins" in request:
            kwargs["include_spent_coins"] = request["include_spent_coins"]

        coin_records = await self.service.blockchain.coin_store.get_coin_records_by_names(**kwargs)

        return {"coin_records": [coin_record_dict_backwards_compat(cr.to_json_dict()) for cr in coin_records]}

    async def push_tx(self, request: dict[str, Any]) -> EndpointResult:
        if "spend_bundle" not in request:
            raise ValueError("Spend bundle not in request")

        spend_bundle: SpendBundle = SpendBundle.from_json_dict(request["spend_bundle"])
        spend_name = spend_bundle.name()

        if self.service.mempool_manager.get_spendbundle(spend_name) is not None:
            status = MempoolInclusionStatus.SUCCESS
            error = None
        else:
            status, error = await self.service.add_transaction(spend_bundle, spend_name)
            if status != MempoolInclusionStatus.SUCCESS:
                if self.service.mempool_manager.get_spendbundle(spend_name) is not None:
                    # Already in mempool
                    status = MempoolInclusionStatus.SUCCESS
                    error = None

        if status == MempoolInclusionStatus.FAILED:
            assert error is not None
            raise ValueError(f"Failed to include transaction {spend_name}, error {error.name}")
        return {
            "status": status.name,
        }

    async def get_puzzle_and_solution(self, request: dict[str, Any]) -> EndpointResult:
        coin_name: bytes32 = bytes32.from_hexstr(request["coin_id"])
        height = request["height"]
        coin_record = await self.service.coin_store.get_coin_record(coin_name)
        if coin_record is None or not coin_record.spent or coin_record.spent_block_index != height:
            raise ValueError(f"Invalid height {height}. coin record {coin_record}")

        header_hash = self.service.blockchain.height_to_hash(height)
        assert header_hash is not None
        block: Optional[FullBlock] = await self.service.block_store.get_full_block(header_hash)

        if block is None or block.transactions_generator is None:
            raise ValueError("Invalid block or block generator")

        block_generator: Optional[BlockGenerator] = await get_block_generator(
            self.service.blockchain.lookup_block_generators, block
        )
        assert block_generator is not None

        spend_info = get_puzzle_and_solution_for_coin(
            block_generator, coin_record.coin, block.height, self.service.constants
        )
        return {"coin_solution": CoinSpend(coin_record.coin, spend_info.puzzle, spend_info.solution)}

    async def get_additions_and_removals(self, request: dict[str, Any]) -> EndpointResult:
        if "header_hash" not in request:
            raise ValueError("No header_hash in request")
        header_hash = bytes32.from_hexstr(request["header_hash"])

        block: Optional[FullBlock] = await self.service.block_store.get_full_block(header_hash)
        if block is None:
            raise ValueError(f"Block {header_hash.hex()} not found")

        async with self.service.blockchain.priority_mutex.acquire(priority=BlockchainMutexPriority.low):
            if self.service.blockchain.height_to_hash(block.height) != header_hash:
                raise ValueError(f"Block at {header_hash.hex()} is no longer in the blockchain (it's in a fork)")
            additions: list[CoinRecord] = await self.service.coin_store.get_coins_added_at_height(block.height)
            removals: list[CoinRecord] = await self.service.coin_store.get_coins_removed_at_height(block.height)

        return {
            "additions": [coin_record_dict_backwards_compat(cr.to_json_dict()) for cr in additions],
            "removals": [coin_record_dict_backwards_compat(cr.to_json_dict()) for cr in removals],
        }

    async def get_aggsig_additional_data(self, _: dict[str, Any]) -> EndpointResult:
        return {"additional_data": self.service.constants.AGG_SIG_ME_ADDITIONAL_DATA.hex()}

    async def get_all_mempool_tx_ids(self, _: dict[str, Any]) -> EndpointResult:
        ids = list(self.service.mempool_manager.mempool.all_item_ids())
        return {"tx_ids": ids}

    async def get_all_mempool_items(self, _: dict[str, Any]) -> EndpointResult:
        spends = {}
        for item in self.service.mempool_manager.mempool.all_items():
            spends[item.name.hex()] = item.to_json_dict()
        return {"mempool_items": spends}

    async def get_mempool_item_by_tx_id(self, request: dict[str, Any]) -> EndpointResult:
        if "tx_id" not in request:
            raise ValueError("No tx_id in request")
        include_pending: bool = request.get("include_pending", False)
        tx_id: bytes32 = bytes32.from_hexstr(request["tx_id"])

        item = self.service.mempool_manager.get_mempool_item(tx_id, include_pending)
        if item is None:
            raise ValueError(f"Tx id 0x{tx_id.hex()} not in the mempool")

        return {"mempool_item": item.to_json_dict()}

    async def get_mempool_items_by_coin_name(self, request: dict[str, Any]) -> EndpointResult:
        if "coin_name" not in request:
            raise ValueError("No coin_name in request")

        coin_name: bytes32 = bytes32.from_hexstr(request["coin_name"])
        items = self.service.mempool_manager.mempool.get_items_by_coin_id(coin_name)

        return {"mempool_items": [item.to_json_dict() for item in items]}

    async def create_block_generator(self, _: dict[str, Any]) -> EndpointResult:
        gen = NewBlockGenerator()

        # Grab best transactions from Mempool for given tip target
        async with self.service.blockchain.priority_mutex.acquire(priority=BlockchainMutexPriority.low):
            peak: Optional[BlockRecord] = self.service.blockchain.get_peak()

            if peak is None:
                return {
                    "generator": gen.program,
                    "refs": gen.block_refs,
                    "additions": gen.additions,
                    "removals": gen.removals,
                    "sig": gen.signature,
                    "cost": gen.cost,
                }

            # Finds the last transaction block before this one
            curr_l_tb: BlockRecord = peak
            while not curr_l_tb.is_transaction_block:
                curr_l_tb = self.service.blockchain.block_record(curr_l_tb.prev_hash)

            self.service.log.info("Beginning simulated block construction from mempool")
            start_time = time.monotonic()

            try:
                maybe_gen = await self.service.mempool_manager.create_block_generator2(curr_l_tb.header_hash)
                if maybe_gen is None:
                    self.service.log.error(f"failed to create block generator, peak: {peak}")
                else:
                    gen = maybe_gen
            except Exception:
                self.service.log.exception(f"Error creating block generator, peak: {peak}")
            self.service.log.info(f"Simulated block constructed in {time.monotonic() - start_time:0.2f} seconds")

            if maybe_gen is not None:
                # this also validates the signature
                err, conds = await asyncio.get_running_loop().run_in_executor(
                    self.service.blockchain.pool,
                    run_block_generator2,
                    bytes(gen.program),
                    gen.generator_refs,
                    self.service.constants.MAX_BLOCK_COST_CLVM,
                    MEMPOOL_MODE,
                    gen.signature,
                    None,
                    self.service.constants,
                )
                if err is not None:
                    self.service.log.error(f"failed to validate block: {err}")
                else:
                    assert conds is not None
                    if conds.cost != gen.cost:
                        self.service.log.error(
                            f"invalid cost of generated block: {conds.cost} expected {gen.cost}"
                            f" exe-cost: {conds.execution_cost}"
                            f" cond-cost: {conds.condition_cost}"
                        )
                    # TODO: maybe validate additions and removals too

        return {
            "generator": gen.program,
            "refs": gen.block_refs,
            "additions": gen.additions,
            "removals": gen.removals,
            "sig": gen.signature,
            "cost": gen.cost,
        }

    def _get_spendbundle_type_cost(self, name: str) -> uint64:
        """
        This is a stopgap until we modify the wallet RPCs to get exact costs for created SpendBundles
        before we send them to the Mempool.
        """

        tx_cost_estimates = {
            "send_xch_transaction": 9_401_710,
            "cat_spend": 36_382_111,
            "take_offer": 721_393_265,
            "cancel_offer": 212_443_993,
            "nft_set_nft_did": 115_540_006,
            "nft_transfer_nft": 74_385_541,  # burn or transfer
            "create_new_pool_wallet": 18_055_407,
            "pw_absorb_rewards": 82_668_466,
            "create_new_did_wallet": 57_360_396,
        }
        return uint64(tx_cost_estimates[name])

    async def _validate_fee_estimate_cost(self, request: dict[str, Any]) -> uint64:
        c = 0
        ns = ["spend_bundle", "cost", "spend_type"]
        for n in ns:
            if n in request:
                c += 1
        if c != 1:
            raise ValueError(f"Request must contain exactly one of {ns}")

        if "spend_bundle" in request:
            spend_bundle = SpendBundle.from_json_dict(request["spend_bundle"])
            conds: SpendBundleConditions = await self.service.mempool_manager.pre_validate_spendbundle(spend_bundle)
            cost = conds.cost
        elif "cost" in request:
            cost = request["cost"]
        else:
            cost = self._get_spendbundle_type_cost(request["spend_type"])
            cost *= request.get("spend_count", 1)
        return uint64(cost)

    def _validate_target_times(self, request: dict[str, Any]) -> None:
        if "target_times" not in request:
            raise ValueError("Request must contain 'target_times' array")
        if any(t < 0 for t in request["target_times"]):
            raise ValueError("'target_times' array members must be non-negative")

    async def get_fee_estimate(self, request: dict[str, Any]) -> dict[str, Any]:
        self._validate_target_times(request)
        spend_cost = await self._validate_fee_estimate_cost(request)

        target_times: list[int] = request["target_times"]
        estimator: FeeEstimatorInterface = self.service.mempool_manager.mempool.fee_estimator
        target_times.sort()
        estimates = [
            estimator.estimate_fee_rate(time_offset_seconds=time).mojos_per_clvm_cost * spend_cost
            for time in target_times
        ]
        # The Bitcoin Fee Estimator works by observing the most common fee rates that appear
        # at set times into the future. This can lead to situations that users do not expect,
        # such as estimating a higher fee for a longer transaction time.
        estimates = make_monotonically_decreasing(estimates)
        estimates = [uint64(e) for e in estimates]
        current_fee_rate = estimator.estimate_fee_rate(time_offset_seconds=1)
        mempool_size = self.service.mempool_manager.mempool.total_mempool_cost()
        mempool_fees = self.service.mempool_manager.mempool.total_mempool_fees()
        num_mempool_spends = self.service.mempool_manager.mempool.size()
        mempool_max_size = estimator.mempool_max_size()
        blockchain_state = await self.get_blockchain_state({})
        synced = blockchain_state["blockchain_state"]["sync"]["synced"]
        peak = blockchain_state["blockchain_state"]["peak"]

        if peak is None:
            peak_height = uint32(0)
            last_peak_timestamp = uint64(0)
            last_block_cost = 0
            fee_rate_last_block = 0.0
            last_tx_block_fees = uint64(0)
            last_tx_block_height = 0
        else:
            peak_height = peak.height
            last_peak_timestamp = peak.timestamp
            peak_with_timestamp = peak_height  # Last transaction block height
            last_tx_block = self.service.blockchain.height_to_block_record(peak_with_timestamp)
            while last_tx_block is None or last_peak_timestamp is None:
                peak_with_timestamp -= 1
                last_tx_block = self.service.blockchain.height_to_block_record(peak_with_timestamp)
                last_peak_timestamp = last_tx_block.timestamp

            assert last_tx_block is not None  # mypy
            assert last_peak_timestamp is not None  # mypy
            assert last_tx_block.fees is not None  # mypy

            record = await self.service.blockchain.block_store.get_full_block(last_tx_block.header_hash)

            last_block_cost = 0
            fee_rate_last_block = 0.0
            if record and record.transactions_info and record.transactions_info.cost > 0:
                last_block_cost = record.transactions_info.cost
                fee_rate_last_block = record.transactions_info.fees / record.transactions_info.cost
            last_tx_block_fees = last_tx_block.fees
            last_tx_block_height = last_tx_block.height

        dt = datetime.now(timezone.utc)
        utc_time = dt.replace(tzinfo=timezone.utc)
        utc_timestamp = utc_time.timestamp()

        return {
            "estimates": estimates,
            "target_times": target_times,
            "current_fee_rate": current_fee_rate.mojos_per_clvm_cost,
            "mempool_size": mempool_size,
            "mempool_fees": mempool_fees,
            "num_spends": num_mempool_spends,
            "mempool_max_size": mempool_max_size,
            "full_node_synced": synced,
            "peak_height": peak_height,
            "last_peak_timestamp": last_peak_timestamp,
            "node_time_utc": int(utc_timestamp),
            "last_block_cost": last_block_cost,
            "fees_last_block": last_tx_block_fees,
            "fee_rate_last_block": fee_rate_last_block,
            "last_tx_block_height": last_tx_block_height,
        }<|MERGE_RESOLUTION|>--- conflicted
+++ resolved
@@ -5,11 +5,15 @@
 from datetime import datetime, timezone
 from typing import TYPE_CHECKING, Any, ClassVar, Optional, cast
 
-<<<<<<< HEAD
-from chia_rs import BlockRecord, CoinSpend, FullBlock, SpendBundle, SpendBundleConditions
-=======
-from chia_rs import MEMPOOL_MODE, FullBlock, SpendBundleConditions, run_block_generator2
->>>>>>> 88d3fefa
+from chia_rs import (
+    MEMPOOL_MODE,
+    BlockRecord,
+    CoinSpend,
+    FullBlock,
+    SpendBundle,
+    SpendBundleConditions,
+    run_block_generator2,
+)
 from chia_rs.sized_bytes import bytes32
 from chia_rs.sized_ints import uint32, uint64, uint128
 
