--- conflicted
+++ resolved
@@ -1739,27 +1739,6 @@
         timelock_info: ConditionValidTimes = ConditionValidTimes(),
     ) -> SplitCoinsResponse:
         return SplitCoinsResponse.from_json_dict(
-<<<<<<< HEAD
-            await self.fetch("split_coins", {**args.to_json_dict(), **tx_config.to_json_dict()})
-        )
-
-    async def vault_create(
-        self,
-        args: VaultCreate,
-        tx_config: TXConfig,
-    ) -> VaultCreateResponse:
-        return VaultCreateResponse.from_json_dict(
-            await self.fetch("vault_create", {**args.to_json_dict(), **tx_config.to_json_dict()})
-        )
-
-    async def vault_recovery(
-        self,
-        args: VaultRecovery,
-        tx_config: TXConfig,
-    ) -> VaultRecoveryResponse:
-        return VaultRecoveryResponse.from_json_dict(
-            await self.fetch("vault_recovery", {**args.to_json_dict(), **tx_config.to_json_dict()})
-=======
             await self.fetch(
                 "split_coins", {**args.to_json_dict(), **tx_config.to_json_dict(), **timelock_info.to_json_dict()}
             )
@@ -1775,5 +1754,28 @@
             await self.fetch(
                 "combine_coins", {**args.to_json_dict(), **tx_config.to_json_dict(), **timelock_info.to_json_dict()}
             )
->>>>>>> 95592957
+        )
+
+    async def vault_create(
+        self,
+        args: VaultCreate,
+        tx_config: TXConfig,
+        timelock_info: ConditionValidTimes = ConditionValidTimes(),
+    ) -> VaultCreateResponse:
+        return VaultCreateResponse.from_json_dict(
+            await self.fetch(
+                "vault_create", {**args.to_json_dict(), **tx_config.to_json_dict(), **timelock_info.to_json_dict()}
+            )
+        )
+
+    async def vault_recovery(
+        self,
+        args: VaultRecovery,
+        tx_config: TXConfig,
+        timelock_info: ConditionValidTimes = ConditionValidTimes(),
+    ) -> VaultRecoveryResponse:
+        return VaultRecoveryResponse.from_json_dict(
+            await self.fetch(
+                "vault_recovery", {**args.to_json_dict(), **tx_config.to_json_dict(), **timelock_info.to_json_dict()}
+            )
         )