from typing import Dict, List, Optional, Any, Tuple, Union, Set

from chia.data_layer.data_layer_wallet import Mirror, SingletonRecord
from chia.pools.pool_wallet_info import PoolWalletInfo
from chia.rpc.rpc_client import RpcClient
from chia.types.announcement import Announcement
from chia.types.blockchain_format.coin import Coin
from chia.types.blockchain_format.sized_bytes import bytes32
from chia.util.ints import uint16, uint32, uint64
from chia.wallet.trade_record import TradeRecord
from chia.wallet.trading.offer import Offer
from chia.wallet.transaction_record import TransactionRecord
from chia.wallet.transaction_sorting import SortKey
from chia.wallet.util.wallet_types import WalletType


def parse_result_transactions(result: Dict[str, Any]) -> Dict[str, Any]:
    result["transaction"] = TransactionRecord.from_json_dict(result["transaction"])
    if result["fee_transaction"]:
        result["fee_transaction"] = TransactionRecord.from_json_dict(result["fee_transaction"])
    return result


class WalletRpcClient(RpcClient):
    """
    Client to Chia RPC, connects to a local wallet. Uses HTTP/JSON, and converts back from
    JSON into native python objects before returning. All api calls use POST requests.
    Note that this is not the same as the peer protocol, or wallet protocol (which run Chia's
    protocol on top of TCP), it's a separate protocol on top of HTTP that provides easy access
    to the full node.
    """

    # Key Management APIs
    async def log_in(self, fingerprint: int) -> Dict:
        try:
            return await self.fetch(
                "log_in",
                {"fingerprint": fingerprint, "type": "start"},
            )

        except ValueError as e:
            return e.args[0]

    async def get_logged_in_fingerprint(self) -> int:
        return (await self.fetch("get_logged_in_fingerprint", {}))["fingerprint"]

    async def get_public_keys(self) -> List[int]:
        return (await self.fetch("get_public_keys", {}))["public_key_fingerprints"]

    async def get_private_key(self, fingerprint: int) -> Dict:
        return (await self.fetch("get_private_key", {"fingerprint": fingerprint}))["private_key"]

    async def generate_mnemonic(self) -> List[str]:
        return (await self.fetch("generate_mnemonic", {}))["mnemonic"]

    async def add_key(self, mnemonic: List[str], request_type: str = "new_wallet") -> Dict[str, Any]:
        return await self.fetch("add_key", {"mnemonic": mnemonic, "type": request_type})

    async def delete_key(self, fingerprint: int) -> Dict[str, Any]:
        return await self.fetch("delete_key", {"fingerprint": fingerprint})

    async def check_delete_key(self, fingerprint: int, max_ph_to_search: int = 100) -> Dict[str, Any]:
        return await self.fetch("check_delete_key", {"fingerprint": fingerprint, "max_ph_to_search": max_ph_to_search})

    async def delete_all_keys(self) -> Dict[str, Any]:
        return await self.fetch("delete_all_keys", {})

    # Wallet Node APIs
    async def get_sync_status(self) -> bool:
        return (await self.fetch("get_sync_status", {}))["syncing"]

    async def get_synced(self) -> bool:
        return (await self.fetch("get_sync_status", {}))["synced"]

    async def get_height_info(self) -> uint32:
        return (await self.fetch("get_height_info", {}))["height"]

    async def push_tx(self, spend_bundle):
        return await self.fetch("push_tx", {"spend_bundle": bytes(spend_bundle).hex()})

    async def farm_block(self, address: str) -> Dict[str, Any]:
        return await self.fetch("farm_block", {"address": address})

    # Wallet Management APIs
    async def get_wallets(self, wallet_type: Optional[WalletType] = None) -> Dict:
        request: Dict[str, Any] = {}
        if wallet_type is not None:
            request["type"] = wallet_type
        return (await self.fetch("get_wallets", request))["wallets"]

    # Wallet APIs
    async def get_wallet_balance(self, wallet_id: str) -> Dict:
        return (await self.fetch("get_wallet_balance", {"wallet_id": wallet_id}))["wallet_balance"]

    async def get_transaction(self, wallet_id: str, transaction_id: bytes32) -> TransactionRecord:
        res = await self.fetch(
            "get_transaction",
            {"walled_id": wallet_id, "transaction_id": transaction_id.hex()},
        )
        return TransactionRecord.from_json_dict_convenience(res["transaction"])

    async def get_transactions(
        self,
        wallet_id: str,
        start: int = None,
        end: int = None,
        sort_key: SortKey = None,
        reverse: bool = False,
        to_address: Optional[str] = None,
    ) -> List[TransactionRecord]:
        request: Dict[str, Any] = {"wallet_id": wallet_id}

        if start is not None:
            request["start"] = start
        if end is not None:
            request["end"] = end
        if sort_key is not None:
            request["sort_key"] = sort_key.name
        request["reverse"] = reverse

        if to_address is not None:
            request["to_address"] = to_address

        res = await self.fetch(
            "get_transactions",
            request,
        )
        return [TransactionRecord.from_json_dict_convenience(tx) for tx in res["transactions"]]

    async def get_transaction_count(
        self,
        wallet_id: str,
    ) -> List[TransactionRecord]:
        res = await self.fetch(
            "get_transaction_count",
            {"wallet_id": wallet_id},
        )
        return res["count"]

    async def get_next_address(self, wallet_id: str, new_address: bool) -> str:
        return (await self.fetch("get_next_address", {"wallet_id": wallet_id, "new_address": new_address}))["address"]

    async def send_transaction(
        self,
        wallet_id: str,
        amount: uint64,
        address: str,
        fee: uint64 = uint64(0),
        memos: Optional[List[str]] = None,
        min_coin_amount: uint64 = uint64(0),
    ) -> TransactionRecord:
        if memos is None:
            send_dict: Dict = {
                "wallet_id": wallet_id,
                "amount": amount,
                "address": address,
                "fee": fee,
                "min_coin_amount": min_coin_amount,
            }
        else:
            send_dict = {
                "wallet_id": wallet_id,
                "amount": amount,
                "address": address,
                "fee": fee,
                "memos": memos,
                "min_coin_amount": min_coin_amount,
            }
        res = await self.fetch("send_transaction", send_dict)
        return TransactionRecord.from_json_dict_convenience(res["transaction"])

    async def send_transaction_multi(
        self, wallet_id: str, additions: List[Dict], coins: List[Coin] = None, fee: uint64 = uint64(0)
    ) -> TransactionRecord:
        # Converts bytes to hex for puzzle hashes
        additions_hex = []
        for ad in additions:
            additions_hex.append({"amount": ad["amount"], "puzzle_hash": ad["puzzle_hash"].hex()})
            if "memos" in ad:
                additions_hex[-1]["memos"] = ad["memos"]
        if coins is not None and len(coins) > 0:
            coins_json = [c.to_json_dict() for c in coins]
            response: Dict = await self.fetch(
                "send_transaction_multi",
                {"wallet_id": wallet_id, "additions": additions_hex, "coins": coins_json, "fee": fee},
            )
        else:
            response = await self.fetch(
                "send_transaction_multi", {"wallet_id": wallet_id, "additions": additions_hex, "fee": fee}
            )

        return TransactionRecord.from_json_dict_convenience(response["transaction"])

    async def delete_unconfirmed_transactions(self, wallet_id: str) -> None:
        await self.fetch(
            "delete_unconfirmed_transactions",
            {"wallet_id": wallet_id},
        )
        return None

    async def get_current_derivation_index(self) -> str:
        return (await self.fetch("get_current_derivation_index", {}))["index"]

    async def extend_derivation_index(self, index: int) -> str:
        return (await self.fetch("extend_derivation_index", {"index": index}))["index"]

    async def get_farmed_amount(self) -> Dict:
        return await self.fetch("get_farmed_amount", {})

    async def create_signed_transaction(
        self,
        additions: List[Dict],
        coins: List[Coin] = None,
        fee: uint64 = uint64(0),
        coin_announcements: Optional[List[Announcement]] = None,
        puzzle_announcements: Optional[List[Announcement]] = None,
        min_coin_amount: uint64 = uint64(0),
        exclude_coins: Optional[List[Coin]] = None,
    ) -> TransactionRecord:
        # Converts bytes to hex for puzzle hashes
        additions_hex = []
        for ad in additions:
            additions_hex.append({"amount": ad["amount"], "puzzle_hash": ad["puzzle_hash"].hex()})
            if "memos" in ad:
                additions_hex[-1]["memos"] = ad["memos"]

        request: Dict[str, Any] = {
            "additions": additions_hex,
            "fee": fee,
            "min_coin_amount": min_coin_amount,
        }

        if coin_announcements is not None and len(coin_announcements) > 0:
            request["coin_announcements"] = [
                {
                    "coin_id": ann.origin_info.hex(),
                    "message": ann.message.hex(),
                    "morph_bytes": ann.morph_bytes.hex() if ann.morph_bytes is not None else b"".hex(),
                }
                for ann in coin_announcements
            ]

        if puzzle_announcements is not None and len(puzzle_announcements) > 0:
            request["puzzle_announcements"] = [
                {
                    "puzzle_hash": ann.origin_info.hex(),
                    "message": ann.message.hex(),
                    "morph_bytes": ann.morph_bytes.hex() if ann.morph_bytes is not None else b"".hex(),
                }
                for ann in puzzle_announcements
            ]

        if coins is not None and len(coins) > 0:
            coins_json = [c.to_json_dict() for c in coins]
            request["coins"] = coins_json

        if exclude_coins is not None and len(exclude_coins) > 0:
            exclude_coins_json = [exclude_coin.to_json_dict() for exclude_coin in exclude_coins]
            request["exclude_coins"] = exclude_coins_json

        response: Dict = await self.fetch("create_signed_transaction", request)
        return TransactionRecord.from_json_dict_convenience(response["signed_tx"])

    async def select_coins(
        self,
        *,
        amount: int,
        wallet_id: int,
        excluded_coins: Optional[List[Coin]] = None,
        min_coin_amount: uint64 = uint64(0),
    ) -> List[Coin]:
        if excluded_coins is None:
            excluded_coins = []
        request = {
            "amount": amount,
            "wallet_id": wallet_id,
            "min_coin_amount": min_coin_amount,
            "excluded_coins": [excluded_coin.to_json_dict() for excluded_coin in excluded_coins],
        }
        response: Dict[str, List[Dict]] = await self.fetch("select_coins", request)
        return [Coin.from_json_dict(coin) for coin in response["coins"]]

    # DID wallet
    async def create_new_did_wallet(
        self,
        amount: int,
        fee: int = 0,
        name: Optional[str] = "DID Wallet",
        backup_ids: List[str] = [],
        required_num: int = 0,
    ) -> Dict:
        request: Dict[str, Any] = {
            "wallet_type": "did_wallet",
            "did_type": "new",
            "backup_dids": backup_ids,
            "num_of_backup_ids_needed": required_num,
            "amount": amount,
            "fee": fee,
            "wallet_name": name,
        }
        response = await self.fetch("create_new_wallet", request)
        return response

    async def get_did_id(self, wallet_id: int) -> Dict:
        request: Dict[str, Any] = {
            "wallet_id": wallet_id,
        }
        response = await self.fetch("did_get_did", request)
        return response

    async def create_did_backup_file(self, wallet_id: int, filename: str) -> Dict:
        request: Dict[str, Any] = {
            "wallet_id": wallet_id,
            "filename": filename,
        }
        response = await self.fetch("did_create_backup_file", request)
        return response

    async def update_did_recovery_list(self, wallet_id: int, recovery_list: List[str], num_verification: int) -> Dict:
        request: Dict[str, Any] = {
            "wallet_id": wallet_id,
            "new_list": recovery_list,
            "num_verifications_required": num_verification,
        }
        response = await self.fetch("did_update_recovery_ids", request)
        return response

    async def get_did_recovery_list(self, wallet_id: int) -> Dict:
        request: Dict[str, Any] = {
            "wallet_id": wallet_id,
        }
        response = await self.fetch("did_get_recovery_list", request)
        return response

    async def update_did_metadata(self, wallet_id: int, metadata: Dict) -> Dict:
        request: Dict[str, Any] = {
            "wallet_id": wallet_id,
            "metadata": metadata,
        }
        response = await self.fetch("did_update_metadata", request)
        return response

    async def get_did_metadata(self, wallet_id: int) -> Dict:
        request: Dict[str, Any] = {
            "wallet_id": wallet_id,
        }
        response = await self.fetch("did_get_metadata", request)
        return response

    async def create_new_did_wallet_from_recovery(self, filename: str) -> Dict:
        request: Dict[str, Any] = {
            "wallet_type": "did_wallet",
            "did_type": "recovery",
            "filename": filename,
        }
        response = await self.fetch("create_new_wallet", request)
        return response

    async def did_create_attest(
        self, wallet_id: int, coin_name: str, pubkey: str, puzhash: str, file_name: str
    ) -> Dict:
        request: Dict[str, Any] = {
            "wallet_id": wallet_id,
            "coin_name": coin_name,
            "pubkey": pubkey,
            "puzhash": puzhash,
            "filename": file_name,
        }
        response = await self.fetch("did_create_attest", request)
        return response

    async def did_recovery_spend(self, wallet_id: int, attest_filenames: str) -> Dict:
        request: Dict[str, Any] = {
            "wallet_id": wallet_id,
            "attest_filenames": attest_filenames,
        }
        response = await self.fetch("did_recovery_spend", request)
        return response

    async def did_transfer_did(self, wallet_id: int, address: str, fee: int, with_recovery: bool) -> Dict:
        request: Dict[str, Any] = {
            "wallet_id": wallet_id,
            "inner_address": address,
            "fee": fee,
            "with_recovery_info": with_recovery,
        }
        response = await self.fetch("did_transfer_did", request)
        return response

    async def did_set_wallet_name(self, wallet_id: int, name: str) -> Dict:
        request = {"wallet_id": wallet_id, "name": name}
        response = await self.fetch("did_set_wallet_name", request)
        return response

    async def did_get_wallet_name(self, wallet_id: int) -> Dict:
        request = {"wallet_id": wallet_id}
        response = await self.fetch("did_get_wallet_name", request)
        return response

    # TODO: test all invocations of create_new_pool_wallet with new fee arg.
    async def create_new_pool_wallet(
        self,
        target_puzzlehash: Optional[bytes32],
        pool_url: Optional[str],
        relative_lock_height: uint32,
        backup_host: str,
        mode: str,
        state: str,
        fee: uint64,
        p2_singleton_delay_time: Optional[uint64] = None,
        p2_singleton_delayed_ph: Optional[bytes32] = None,
    ) -> TransactionRecord:

        request: Dict[str, Any] = {
            "wallet_type": "pool_wallet",
            "mode": mode,
            "initial_target_state": {
                "target_puzzle_hash": target_puzzlehash.hex() if target_puzzlehash else None,
                "relative_lock_height": relative_lock_height,
                "pool_url": pool_url,
                "state": state,
            },
            "fee": fee,
        }
        if p2_singleton_delay_time is not None:
            request["p2_singleton_delay_time"] = p2_singleton_delay_time
        if p2_singleton_delayed_ph is not None:
            request["p2_singleton_delayed_ph"] = p2_singleton_delayed_ph.hex()
        res = await self.fetch("create_new_wallet", request)
        return TransactionRecord.from_json_dict(res["transaction"])

    async def pw_self_pool(self, wallet_id: str, fee: uint64) -> Dict:
        reply = await self.fetch("pw_self_pool", {"wallet_id": wallet_id, "fee": fee})
        reply = parse_result_transactions(reply)
        return reply

    async def pw_join_pool(
        self, wallet_id: str, target_puzzlehash: bytes32, pool_url: str, relative_lock_height: uint32, fee: uint64
    ) -> Dict:
        request = {
            "wallet_id": int(wallet_id),
            "target_puzzlehash": target_puzzlehash.hex(),
            "relative_lock_height": relative_lock_height,
            "pool_url": pool_url,
            "fee": fee,
        }

        reply = await self.fetch("pw_join_pool", request)
        reply = parse_result_transactions(reply)
        return reply

    async def pw_absorb_rewards(
        self, wallet_id: str, fee: uint64 = uint64(0), max_spends_in_tx: Optional[int] = None
    ) -> Dict:
        reply = await self.fetch(
            "pw_absorb_rewards", {"wallet_id": wallet_id, "fee": fee, "max_spends_in_tx": max_spends_in_tx}
        )
        reply["state"] = PoolWalletInfo.from_json_dict(reply["state"])
        reply = parse_result_transactions(reply)
        return reply

    async def pw_status(self, wallet_id: str) -> Tuple[PoolWalletInfo, List[TransactionRecord]]:
        json_dict = await self.fetch("pw_status", {"wallet_id": wallet_id})
        return (
            PoolWalletInfo.from_json_dict(json_dict["state"]),
            [TransactionRecord.from_json_dict(tr) for tr in json_dict["unconfirmed_transactions"]],
        )

    # CATS
    async def create_new_cat_and_wallet(self, amount: uint64) -> Dict:
        request: Dict[str, Any] = {
            "wallet_type": "cat_wallet",
            "mode": "new",
            "amount": amount,
        }
        return await self.fetch("create_new_wallet", request)

    async def create_wallet_for_existing_cat(self, asset_id: bytes) -> Dict:
        request: Dict[str, Any] = {
            "wallet_type": "cat_wallet",
            "asset_id": asset_id.hex(),
            "mode": "existing",
        }
        return await self.fetch("create_new_wallet", request)

    async def get_cat_asset_id(self, wallet_id: str) -> bytes32:
        request: Dict[str, Any] = {
            "wallet_id": wallet_id,
        }
        return bytes32.from_hexstr((await self.fetch("cat_get_asset_id", request))["asset_id"])

    async def get_stray_cats(self) -> Dict:
        response = await self.fetch("get_stray_cats", {})
        return response["stray_cats"]

    async def cat_asset_id_to_name(self, asset_id: bytes32) -> Optional[Tuple[Optional[uint32], str]]:
        request: Dict[str, Any] = {
            "asset_id": asset_id.hex(),
        }
        try:
            res = await self.fetch("cat_asset_id_to_name", request)
        except ValueError:
            return None

        wallet_id: Optional[uint32] = None if res["wallet_id"] is None else uint32(int(res["wallet_id"]))
        return wallet_id, res["name"]

    async def get_cat_name(self, wallet_id: str) -> str:
        request: Dict[str, Any] = {
            "wallet_id": wallet_id,
        }
        return (await self.fetch("cat_get_name", request))["name"]

    async def set_cat_name(self, wallet_id: str, name: str) -> None:
        request: Dict[str, Any] = {
            "wallet_id": wallet_id,
            "name": name,
        }
        await self.fetch("cat_set_name", request)

    async def cat_spend(
        self,
        wallet_id: str,
        amount: uint64,
        inner_address: str,
        fee: uint64 = uint64(0),
        memos: Optional[List[str]] = None,
        min_coin_amount: uint64 = uint64(0),
    ) -> TransactionRecord:
        send_dict = {
            "wallet_id": wallet_id,
            "amount": amount,
            "inner_address": inner_address,
            "fee": fee,
            "memos": memos if memos else [],
            "min_coin_amount": min_coin_amount,
        }
        res = await self.fetch("cat_spend", send_dict)
        return TransactionRecord.from_json_dict_convenience(res["transaction"])

    # Offers
    async def create_offer_for_ids(
        self,
        offer_dict: Dict[Union[uint32, str], int],
        driver_dict: Dict[str, Any] = None,
        solver: Dict[str, Any] = None,
        fee=uint64(0),
        validate_only: bool = False,
        min_coin_amount: uint64 = uint64(0),
    ) -> Tuple[Optional[Offer], TradeRecord]:
        send_dict: Dict[str, int] = {str(key): value for key, value in offer_dict.items()}

        req = {
            "offer": send_dict,
            "validate_only": validate_only,
            "fee": fee,
            "min_coin_amount": min_coin_amount,
        }
        if driver_dict is not None:
            req["driver_dict"] = driver_dict
        if solver is not None:
            req["solver"] = solver
        res = await self.fetch("create_offer_for_ids", req)
        offer: Optional[Offer] = None if validate_only else Offer.from_bech32(res["offer"])
        offer_str: str = "" if offer is None else bytes(offer).hex()
        return offer, TradeRecord.from_json_dict_convenience(res["trade_record"], offer_str)

    async def get_offer_summary(self, offer: Offer, advanced: bool = False) -> Dict[str, Dict[str, int]]:
        res = await self.fetch("get_offer_summary", {"offer": offer.to_bech32(), "advanced": advanced})
        return res["summary"]

    async def check_offer_validity(self, offer: Offer) -> bool:
        res = await self.fetch("check_offer_validity", {"offer": offer.to_bech32()})
        return res["valid"]

    async def take_offer(
        self, offer: Offer, solver: Dict[str, Any] = None, fee=uint64(0), min_coin_amount: uint64 = uint64(0)
    ) -> TradeRecord:
        req = {"offer": offer.to_bech32(), "fee": fee, "min_coin_amount": min_coin_amount}
        if solver is not None:
            req["solver"] = solver
        res = await self.fetch("take_offer", req)
        return TradeRecord.from_json_dict_convenience(res["trade_record"])

    async def get_offer(self, trade_id: bytes32, file_contents: bool = False) -> TradeRecord:
        res = await self.fetch("get_offer", {"trade_id": trade_id.hex(), "file_contents": file_contents})
        offer_str = bytes(Offer.from_bech32(res["offer"])).hex() if file_contents else ""
        return TradeRecord.from_json_dict_convenience(res["trade_record"], offer_str)

    async def get_all_offers(
        self,
        start: int = 0,
        end: int = 50,
        sort_key: str = None,
        reverse: bool = False,
        file_contents: bool = False,
        exclude_my_offers: bool = False,
        exclude_taken_offers: bool = False,
        include_completed: bool = False,
    ) -> List[TradeRecord]:
        res = await self.fetch(
            "get_all_offers",
            {
                "start": start,
                "end": end,
                "sort_key": sort_key,
                "reverse": reverse,
                "file_contents": file_contents,
                "exclude_my_offers": exclude_my_offers,
                "exclude_taken_offers": exclude_taken_offers,
                "include_completed": include_completed,
            },
        )

        records = []
        if file_contents:
            optional_offers = [bytes(Offer.from_bech32(o)).hex() for o in res["offers"]]
        else:
            optional_offers = [""] * len(res["trade_records"])
        for record, offer in zip(res["trade_records"], optional_offers):
            records.append(TradeRecord.from_json_dict_convenience(record, offer))

        return records

    async def cancel_offer(self, trade_id: bytes32, fee=uint64(0), secure: bool = True):
        await self.fetch("cancel_offer", {"trade_id": trade_id.hex(), "secure": secure, "fee": fee})

    # NFT wallet
    async def create_new_nft_wallet(self, did_id, name=None):
        request: Dict[str, Any] = {
            "wallet_type": "nft_wallet",
            "did_id": did_id,
            "name": name,
        }
        response = await self.fetch("create_new_wallet", request)
        return response

    async def mint_nft(
        self,
        wallet_id,
        royalty_address,
        target_address,
        hash,
        uris,
        meta_hash="",
        meta_uris=[],
        license_hash="",
        license_uris=[],
        edition_total=1,
        edition_number=1,
        fee=0,
        royalty_percentage=0,
        did_id=None,
    ):
        request: Dict[str, Any] = {
            "wallet_id": wallet_id,
            "royalty_address": royalty_address,
            "target_address": target_address,
            "hash": hash,
            "uris": uris,
            "meta_hash": meta_hash,
            "meta_uris": meta_uris,
            "license_hash": license_hash,
            "license_uris": license_uris,
            "edition_number": edition_number,
            "edition_total": edition_total,
            "royalty_percentage": royalty_percentage,
            "did_id": did_id,
            "fee": fee,
        }
        response = await self.fetch("nft_mint_nft", request)
        return response

    async def add_uri_to_nft(self, wallet_id, nft_coin_id, key, uri, fee):
        request: Dict[str, Any] = {
            "wallet_id": wallet_id,
            "nft_coin_id": nft_coin_id,
            "uri": uri,
            "key": key,
            "fee": fee,
        }
        response = await self.fetch("nft_add_uri", request)
        return response

    async def nft_calculate_royalties(
        self,
        royalty_assets_dict: Dict[Any, Tuple[Any, uint16]],
        fungible_asset_dict: Dict[Any, uint64],
    ) -> Dict[Any, List[Dict[str, Any]]]:
        request: Dict[str, Any] = {
            "royalty_assets": [
                {"asset": id, "royalty_address": royalty_info[0], "royalty_percentage": royalty_info[1]}
                for id, royalty_info in royalty_assets_dict.items()
            ],
            "fungible_assets": [{"asset": name, "amount": amount} for name, amount in fungible_asset_dict.items()],
        }
        response = await self.fetch("nft_calculate_royalties", request)
        del response["success"]
        return response

    async def get_nft_info(self, coin_id: str, latest: bool = True):
        request: Dict[str, Any] = {"coin_id": coin_id, "latest": latest}
        response = await self.fetch("nft_get_info", request)
        return response

    async def transfer_nft(self, wallet_id, nft_coin_id, target_address, fee):
        request: Dict[str, Any] = {
            "wallet_id": wallet_id,
            "nft_coin_id": nft_coin_id,
            "target_address": target_address,
            "fee": fee,
        }
        response = await self.fetch("nft_transfer_nft", request)
        return response

    async def list_nfts(self, wallet_id):
        request: Dict[str, Any] = {"wallet_id": wallet_id}
        response = await self.fetch("nft_get_nfts", request)
        return response

    async def set_nft_did(self, wallet_id, did_id, nft_coin_id, fee):
        request: Dict[str, Any] = {"wallet_id": wallet_id, "did_id": did_id, "nft_coin_id": nft_coin_id, "fee": fee}
        response = await self.fetch("nft_set_nft_did", request)
        return response

    async def get_nft_wallet_did(self, wallet_id):
        request: Dict[str, Any] = {"wallet_id": wallet_id}
        response = await self.fetch("nft_get_wallet_did", request)
        return response

<<<<<<< HEAD
    async def nft_mint_from_did(
        self,
        wallet_id: int,
        metadata_list: List[Any],
        royalty_percentage: int,
        royalty_address: str,
        target_list: Optional[List[str]] = None,
        mint_number_start: Optional[int] = 1,
        mint_total: Optional[int] = None,
        xch_coins: Optional[Set[Coin]] = None,
=======
    async def nft_mint_bulk(
        self,
        wallet_id: int,
        metadata_list: List[Dict[str, Any]],
        royalty_percentage: Optional[int],
        royalty_address: Optional[str],
        target_list: Optional[List[str]] = None,
        mint_number_start: Optional[int] = 1,
        mint_total: Optional[int] = None,
        xch_coins: Optional[List[Dict]] = None,
>>>>>>> 12459e5b
        xch_change_target: Optional[str] = None,
        new_innerpuzhash: Optional[str] = None,
        did_coin: Optional[Dict] = None,
        did_lineage_parent: Optional[str] = None,
<<<<<<< HEAD
=======
        mint_from_did: Optional[bool] = False,
>>>>>>> 12459e5b
        fee: Optional[int] = 0,
    ) -> Dict:
        request = {
            "wallet_id": wallet_id,
            "metadata_list": metadata_list,
            "target_list": target_list,
            "royalty_percentage": royalty_percentage,
            "royalty_address": royalty_address,
            "mint_number_start": mint_number_start,
            "mint_total": mint_total,
            "xch_coins": xch_coins,
            "xch_change_target": xch_change_target,
            "new_innerpuzhash": new_innerpuzhash,
            "did_coin": did_coin,
            "did_lineage_parent": did_lineage_parent,
<<<<<<< HEAD
            "fee": fee,
        }
        response = await self.fetch("nft_mint_from_did", request)
        return response
=======
            "mint_from_did": mint_from_did,
            "fee": fee,
        }
        response = await self.fetch("nft_mint_bulk", request)
        return response

    # DataLayer
    async def create_new_dl(self, root: bytes32, fee: uint64) -> Tuple[List[TransactionRecord], bytes32]:
        request = {"root": root.hex(), "fee": fee}
        response = await self.fetch("create_new_dl", request)
        txs: List[TransactionRecord] = [
            TransactionRecord.from_json_dict_convenience(tx) for tx in response["transactions"]
        ]
        launcher_id: bytes32 = bytes32.from_hexstr(response["launcher_id"])
        return txs, launcher_id

    async def dl_track_new(self, launcher_id: bytes32) -> None:
        request = {"launcher_id": launcher_id.hex()}
        await self.fetch("dl_track_new", request)
        return None

    async def dl_stop_tracking(self, launcher_id: bytes32) -> None:
        request = {"launcher_id": launcher_id.hex()}
        await self.fetch("dl_stop_tracking", request)
        return None

    async def dl_latest_singleton(
        self, launcher_id: bytes32, only_confirmed: bool = False
    ) -> Optional[SingletonRecord]:
        request = {"launcher_id": launcher_id.hex(), "only_confirmed": only_confirmed}
        response = await self.fetch("dl_latest_singleton", request)
        return None if response["singleton"] is None else SingletonRecord.from_json_dict(response["singleton"])

    async def dl_singletons_by_root(self, launcher_id: bytes32, root: bytes32) -> List[SingletonRecord]:
        request = {"launcher_id": launcher_id.hex(), "root": root.hex()}
        response = await self.fetch("dl_singletons_by_root", request)
        return [SingletonRecord.from_json_dict(single) for single in response["singletons"]]

    async def dl_update_root(self, launcher_id: bytes32, new_root: bytes32, fee: uint64) -> TransactionRecord:
        request = {"launcher_id": launcher_id.hex(), "new_root": new_root.hex(), "fee": fee}
        response = await self.fetch("dl_update_root", request)
        return TransactionRecord.from_json_dict_convenience(response["tx_record"])

    async def dl_update_multiple(self, update_dictionary: Dict[bytes32, bytes32]) -> List[TransactionRecord]:
        updates_as_strings: Dict[str, str] = {}
        for lid, root in update_dictionary.items():
            updates_as_strings[str(lid)] = str(root)
        request = {"updates": updates_as_strings}
        response = await self.fetch("dl_update_multiple", request)
        return [TransactionRecord.from_json_dict_convenience(tx) for tx in response["tx_records"]]

    async def dl_history(
        self,
        launcher_id: bytes32,
        min_generation: Optional[uint32] = None,
        max_generation: Optional[uint32] = None,
        num_results: Optional[uint32] = None,
    ) -> List[SingletonRecord]:
        request = {"launcher_id": launcher_id.hex()}

        if min_generation is not None:
            request["min_generation"] = str(min_generation)
        if max_generation is not None:
            request["max_generation"] = str(max_generation)
        if num_results is not None:
            request["num_results"] = str(num_results)

        response = await self.fetch("dl_history", request)
        return [SingletonRecord.from_json_dict(single) for single in response["history"]]

    async def dl_owned_singletons(self) -> List[SingletonRecord]:
        response = await self.fetch(path="dl_owned_singletons", request_json={})
        return [SingletonRecord.from_json_dict(singleton) for singleton in response["singletons"]]

    async def dl_get_mirrors(self, launcher_id: bytes32) -> List[Mirror]:
        response = await self.fetch(path="dl_get_mirrors", request_json={"launcher_id": launcher_id.hex()})
        return [Mirror.from_json_dict(mirror) for mirror in response["mirrors"]]

    async def dl_new_mirror(
        self, launcher_id: bytes32, amount: uint64, urls: List[bytes], fee: uint64 = uint64(0)
    ) -> List[TransactionRecord]:
        response = await self.fetch(
            path="dl_new_mirror",
            request_json={
                "launcher_id": launcher_id.hex(),
                "amount": amount,
                "urls": [url.decode("utf8") for url in urls],
                "fee": fee,
            },
        )
        return [TransactionRecord.from_json_dict_convenience(tx) for tx in response["transactions"]]

    async def dl_delete_mirror(self, coin_id: bytes32, fee: uint64 = uint64(0)) -> List[TransactionRecord]:
        response = await self.fetch(
            path="dl_delete_mirror",
            request_json={
                "coin_id": coin_id.hex(),
                "fee": fee,
            },
        )
        return [TransactionRecord.from_json_dict_convenience(tx) for tx in response["transactions"]]
>>>>>>> 12459e5b
<|MERGE_RESOLUTION|>--- conflicted
+++ resolved
@@ -1,4 +1,4 @@
-from typing import Dict, List, Optional, Any, Tuple, Union, Set
+from typing import Dict, List, Optional, Any, Tuple, Union
 
 from chia.data_layer.data_layer_wallet import Mirror, SingletonRecord
 from chia.pools.pool_wallet_info import PoolWalletInfo
@@ -728,18 +728,6 @@
         response = await self.fetch("nft_get_wallet_did", request)
         return response
 
-<<<<<<< HEAD
-    async def nft_mint_from_did(
-        self,
-        wallet_id: int,
-        metadata_list: List[Any],
-        royalty_percentage: int,
-        royalty_address: str,
-        target_list: Optional[List[str]] = None,
-        mint_number_start: Optional[int] = 1,
-        mint_total: Optional[int] = None,
-        xch_coins: Optional[Set[Coin]] = None,
-=======
     async def nft_mint_bulk(
         self,
         wallet_id: int,
@@ -750,15 +738,11 @@
         mint_number_start: Optional[int] = 1,
         mint_total: Optional[int] = None,
         xch_coins: Optional[List[Dict]] = None,
->>>>>>> 12459e5b
         xch_change_target: Optional[str] = None,
         new_innerpuzhash: Optional[str] = None,
         did_coin: Optional[Dict] = None,
         did_lineage_parent: Optional[str] = None,
-<<<<<<< HEAD
-=======
         mint_from_did: Optional[bool] = False,
->>>>>>> 12459e5b
         fee: Optional[int] = 0,
     ) -> Dict:
         request = {
@@ -774,12 +758,6 @@
             "new_innerpuzhash": new_innerpuzhash,
             "did_coin": did_coin,
             "did_lineage_parent": did_lineage_parent,
-<<<<<<< HEAD
-            "fee": fee,
-        }
-        response = await self.fetch("nft_mint_from_did", request)
-        return response
-=======
             "mint_from_did": mint_from_did,
             "fee": fee,
         }
@@ -880,5 +858,4 @@
                 "fee": fee,
             },
         )
-        return [TransactionRecord.from_json_dict_convenience(tx) for tx in response["transactions"]]
->>>>>>> 12459e5b
+        return [TransactionRecord.from_json_dict_convenience(tx) for tx in response["transactions"]]