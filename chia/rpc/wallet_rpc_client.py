from __future__ import annotations

from typing import Any, Dict, List, Optional, Tuple, Union

from chia.data_layer.data_layer_wallet import Mirror, SingletonRecord
from chia.pools.pool_wallet_info import PoolWalletInfo
from chia.rpc.rpc_client import RpcClient
from chia.types.announcement import Announcement
from chia.types.blockchain_format.coin import Coin
from chia.types.blockchain_format.sized_bytes import bytes32
from chia.types.coin_record import CoinRecord
from chia.util.ints import uint16, uint32, uint64
from chia.wallet.notification_store import Notification
from chia.wallet.trade_record import TradeRecord
from chia.wallet.trading.offer import Offer
from chia.wallet.transaction_record import TransactionRecord
from chia.wallet.transaction_sorting import SortKey
from chia.wallet.util.wallet_types import WalletType


def parse_result_transactions(result: Dict[str, Any]) -> Dict[str, Any]:
    result["transaction"] = TransactionRecord.from_json_dict(result["transaction"])
    if result["fee_transaction"]:
        result["fee_transaction"] = TransactionRecord.from_json_dict(result["fee_transaction"])
    return result


class WalletRpcClient(RpcClient):
    """
    Client to Chia RPC, connects to a local wallet. Uses HTTP/JSON, and converts back from
    JSON into native python objects before returning. All api calls use POST requests.
    Note that this is not the same as the peer protocol, or wallet protocol (which run Chia's
    protocol on top of TCP), it's a separate protocol on top of HTTP that provides easy access
    to the full node.
    """

    # Key Management APIs
    async def log_in(self, fingerprint: int) -> Dict:
        try:
            return await self.fetch(
                "log_in",
                {"fingerprint": fingerprint, "type": "start"},
            )

        except ValueError as e:
            return e.args[0]

    async def get_logged_in_fingerprint(self) -> int:
        return (await self.fetch("get_logged_in_fingerprint", {}))["fingerprint"]

    async def get_public_keys(self) -> List[int]:
        return (await self.fetch("get_public_keys", {}))["public_key_fingerprints"]

    async def get_private_key(self, fingerprint: int) -> Dict:
        return (await self.fetch("get_private_key", {"fingerprint": fingerprint}))["private_key"]

    async def generate_mnemonic(self) -> List[str]:
        return (await self.fetch("generate_mnemonic", {}))["mnemonic"]

    async def add_key(self, mnemonic: List[str], request_type: str = "new_wallet") -> Dict[str, Any]:
        return await self.fetch("add_key", {"mnemonic": mnemonic, "type": request_type})

    async def delete_key(self, fingerprint: int) -> Dict[str, Any]:
        return await self.fetch("delete_key", {"fingerprint": fingerprint})

    async def check_delete_key(self, fingerprint: int, max_ph_to_search: int = 100) -> Dict[str, Any]:
        return await self.fetch("check_delete_key", {"fingerprint": fingerprint, "max_ph_to_search": max_ph_to_search})

    async def delete_all_keys(self) -> Dict[str, Any]:
        return await self.fetch("delete_all_keys", {})

    # Wallet Node APIs
    async def get_sync_status(self) -> bool:
        return (await self.fetch("get_sync_status", {}))["syncing"]

    async def get_synced(self) -> bool:
        return (await self.fetch("get_sync_status", {}))["synced"]

    async def get_height_info(self) -> uint32:
        return (await self.fetch("get_height_info", {}))["height"]

    async def push_tx(self, spend_bundle):
        return await self.fetch("push_tx", {"spend_bundle": bytes(spend_bundle).hex()})

    async def push_transactions(self, txs: List[TransactionRecord]):
        transactions = [bytes(tx).hex() for tx in txs]

        return await self.fetch("push_transactions", {"transactions": transactions})

    async def farm_block(self, address: str) -> Dict[str, Any]:
        return await self.fetch("farm_block", {"address": address})

    # Wallet Management APIs
    async def get_wallets(self, wallet_type: Optional[WalletType] = None) -> Dict:
        request: Dict[str, Any] = {}
        if wallet_type is not None:
            request["type"] = wallet_type
        return (await self.fetch("get_wallets", request))["wallets"]

    # Wallet APIs
<<<<<<< HEAD
    async def get_wallet_balance(self, wallet_id: Union[str, int]) -> Dict:
        return (await self.fetch("get_wallet_balance", {"wallet_id": wallet_id}))["wallet_balance"]

    async def get_transaction(self, wallet_id: Union[str, int], transaction_id: bytes32) -> TransactionRecord:
=======
    async def get_wallet_balance(self, wallet_id: int) -> Dict:
        return (await self.fetch("get_wallet_balance", {"wallet_id": wallet_id}))["wallet_balance"]

    async def get_transaction(self, wallet_id: int, transaction_id: bytes32) -> TransactionRecord:
>>>>>>> b8068a85
        res = await self.fetch(
            "get_transaction",
            {"walled_id": wallet_id, "transaction_id": transaction_id.hex()},
        )
        return TransactionRecord.from_json_dict_convenience(res["transaction"])

    async def get_transactions(
        self,
<<<<<<< HEAD
        wallet_id: Union[str, int],
=======
        wallet_id: int,
>>>>>>> b8068a85
        start: int = None,
        end: int = None,
        sort_key: SortKey = None,
        reverse: bool = False,
        to_address: Optional[str] = None,
    ) -> List[TransactionRecord]:
        request: Dict[str, Any] = {"wallet_id": wallet_id}

        if start is not None:
            request["start"] = start
        if end is not None:
            request["end"] = end
        if sort_key is not None:
            request["sort_key"] = sort_key.name
        request["reverse"] = reverse

        if to_address is not None:
            request["to_address"] = to_address

        res = await self.fetch(
            "get_transactions",
            request,
        )
        return [TransactionRecord.from_json_dict_convenience(tx) for tx in res["transactions"]]

    async def get_transaction_count(
        self,
<<<<<<< HEAD
        wallet_id: Union[str, int],
=======
        wallet_id: int,
>>>>>>> b8068a85
    ) -> List[TransactionRecord]:
        res = await self.fetch(
            "get_transaction_count",
            {"wallet_id": wallet_id},
        )
        return res["count"]

<<<<<<< HEAD
    async def get_next_address(self, wallet_id: Union[str, int], new_address: bool) -> str:
=======
    async def get_next_address(self, wallet_id: int, new_address: bool) -> str:
>>>>>>> b8068a85
        return (await self.fetch("get_next_address", {"wallet_id": wallet_id, "new_address": new_address}))["address"]

    async def send_transaction(
        self,
<<<<<<< HEAD
        wallet_id: Union[str, int],
=======
        wallet_id: int,
>>>>>>> b8068a85
        amount: uint64,
        address: str,
        fee: uint64 = uint64(0),
        memos: Optional[List[str]] = None,
        min_coin_amount: uint64 = uint64(0),
        max_coin_amount: uint64 = uint64(0),
        exclude_amounts: Optional[List[uint64]] = None,
        exclude_coin_ids: Optional[List[str]] = None,
    ) -> TransactionRecord:
        if memos is None:
            send_dict: Dict = {
                "wallet_id": wallet_id,
                "amount": amount,
                "address": address,
                "fee": fee,
                "min_coin_amount": min_coin_amount,
                "max_coin_amount": max_coin_amount,
                "exclude_coin_amounts": exclude_amounts,
                "exclude_coin_ids": exclude_coin_ids,
            }
        else:
            send_dict = {
                "wallet_id": wallet_id,
                "amount": amount,
                "address": address,
                "fee": fee,
                "memos": memos,
                "min_coin_amount": min_coin_amount,
                "max_coin_amount": max_coin_amount,
                "exclude_coin_amounts": exclude_amounts,
                "exclude_coin_ids": exclude_coin_ids,
            }
        res = await self.fetch("send_transaction", send_dict)
        return TransactionRecord.from_json_dict_convenience(res["transaction"])

    async def send_transaction_multi(
<<<<<<< HEAD
        self, wallet_id: Union[str, int], additions: List[Dict], coins: List[Coin] = None, fee: uint64 = uint64(0)
=======
        self, wallet_id: int, additions: List[Dict], coins: List[Coin] = None, fee: uint64 = uint64(0)
>>>>>>> b8068a85
    ) -> TransactionRecord:
        # Converts bytes to hex for puzzle hashes
        additions_hex = []
        for ad in additions:
            additions_hex.append({"amount": ad["amount"], "puzzle_hash": ad["puzzle_hash"].hex()})
            if "memos" in ad:
                additions_hex[-1]["memos"] = ad["memos"]
        if coins is not None and len(coins) > 0:
            coins_json = [c.to_json_dict() for c in coins]
            response: Dict = await self.fetch(
                "send_transaction_multi",
                {"wallet_id": wallet_id, "additions": additions_hex, "coins": coins_json, "fee": fee},
            )
        else:
            response = await self.fetch(
                "send_transaction_multi", {"wallet_id": wallet_id, "additions": additions_hex, "fee": fee}
            )

        return TransactionRecord.from_json_dict_convenience(response["transaction"])

<<<<<<< HEAD
    async def delete_unconfirmed_transactions(self, wallet_id: Union[str, int]) -> None:
=======
    async def delete_unconfirmed_transactions(self, wallet_id: int) -> None:
>>>>>>> b8068a85
        await self.fetch(
            "delete_unconfirmed_transactions",
            {"wallet_id": wallet_id},
        )
        return None

    async def get_current_derivation_index(self) -> str:
        return (await self.fetch("get_current_derivation_index", {}))["index"]

    async def extend_derivation_index(self, index: int) -> str:
        return (await self.fetch("extend_derivation_index", {"index": index}))["index"]

    async def get_farmed_amount(self) -> Dict:
        return await self.fetch("get_farmed_amount", {})

    async def create_signed_transactions(
        self,
        additions: List[Dict],
        coins: List[Coin] = None,
        fee: uint64 = uint64(0),
        coin_announcements: Optional[List[Announcement]] = None,
        puzzle_announcements: Optional[List[Announcement]] = None,
        min_coin_amount: uint64 = uint64(0),
        max_coin_amount: uint64 = uint64(0),
        exclude_coins: Optional[List[Coin]] = None,
        exclude_amounts: Optional[List[uint64]] = None,
        wallet_id: Optional[int] = None,
    ) -> List[TransactionRecord]:

        # Converts bytes to hex for puzzle hashes
        additions_hex = []
        for ad in additions:
            additions_hex.append({"amount": ad["amount"], "puzzle_hash": ad["puzzle_hash"].hex()})
            if "memos" in ad:
                additions_hex[-1]["memos"] = ad["memos"]

        request: Dict[str, Any] = {
            "additions": additions_hex,
            "fee": fee,
            "min_coin_amount": min_coin_amount,
            "max_coin_amount": max_coin_amount,
            "exclude_coin_amounts": exclude_amounts,
        }

        if coin_announcements is not None and len(coin_announcements) > 0:
            request["coin_announcements"] = [
                {
                    "coin_id": ann.origin_info.hex(),
                    "message": ann.message.hex(),
                    "morph_bytes": ann.morph_bytes.hex() if ann.morph_bytes is not None else b"".hex(),
                }
                for ann in coin_announcements
            ]

        if puzzle_announcements is not None and len(puzzle_announcements) > 0:
            request["puzzle_announcements"] = [
                {
                    "puzzle_hash": ann.origin_info.hex(),
                    "message": ann.message.hex(),
                    "morph_bytes": ann.morph_bytes.hex() if ann.morph_bytes is not None else b"".hex(),
                }
                for ann in puzzle_announcements
            ]

        if coins is not None and len(coins) > 0:
            coins_json = [c.to_json_dict() for c in coins]
            request["coins"] = coins_json

        if exclude_coins is not None and len(exclude_coins) > 0:
            exclude_coins_json = [exclude_coin.to_json_dict() for exclude_coin in exclude_coins]
            request["exclude_coins"] = exclude_coins_json

        if wallet_id:
            request["wallet_id"] = wallet_id

        response: Dict = await self.fetch("create_signed_transaction", request)
        return [TransactionRecord.from_json_dict_convenience(tx) for tx in response["signed_txs"]]

    async def create_signed_transaction(
        self,
        additions: List[Dict],
        coins: List[Coin] = None,
        fee: uint64 = uint64(0),
        coin_announcements: Optional[List[Announcement]] = None,
        puzzle_announcements: Optional[List[Announcement]] = None,
        min_coin_amount: uint64 = uint64(0),
        exclude_coins: Optional[List[Coin]] = None,
        wallet_id: Optional[int] = None,
    ) -> TransactionRecord:

        txs: List[TransactionRecord] = await self.create_signed_transactions(
            additions=additions,
            coins=coins,
            fee=fee,
            coin_announcements=coin_announcements,
            puzzle_announcements=puzzle_announcements,
            min_coin_amount=min_coin_amount,
            exclude_coins=exclude_coins,
            wallet_id=wallet_id,
        )
        if len(txs) == 0:
            raise ValueError("`create_signed_transaction` returned empty list!")

        return txs[0]

    async def select_coins(
        self,
        amount: int,
        wallet_id: int,
        excluded_coins: Optional[List[Coin]] = None,
        min_coin_amount: uint64 = uint64(0),
        max_coin_amount: uint64 = uint64(0),
        excluded_amounts: Optional[List[uint64]] = None,
    ) -> List[Coin]:
        if excluded_coins is None:
            excluded_coins = []
        request = {
            "amount": amount,
            "wallet_id": wallet_id,
            "min_coin_amount": min_coin_amount,
            "max_coin_amount": max_coin_amount,
            "excluded_coins": [excluded_coin.to_json_dict() for excluded_coin in excluded_coins],
            "excluded_coin_amounts": excluded_amounts,
        }
        response: Dict[str, List[Dict]] = await self.fetch("select_coins", request)
        return [Coin.from_json_dict(coin) for coin in response["coins"]]

    async def get_spendable_coins(
        self,
        wallet_id: int,
        excluded_coins: Optional[List[Coin]] = None,
        min_coin_amount: uint64 = uint64(0),
        max_coin_amount: uint64 = uint64(0),
        excluded_amounts: Optional[List[uint64]] = None,
        excluded_coin_ids: Optional[List[str]] = None,
    ) -> Tuple[List[CoinRecord], List[CoinRecord], List[Coin]]:
        """
        We return a tuple containing: (confirmed records, unconfirmed removals, unconfirmed additions)
        """
        if excluded_coins is None:
            excluded_coins = []
        request = {
            "wallet_id": wallet_id,
            "min_coin_amount": min_coin_amount,
            "max_coin_amount": max_coin_amount,
            "excluded_coins": [excluded_coin.to_json_dict() for excluded_coin in excluded_coins],
            "excluded_coin_amounts": excluded_amounts,
            "excluded_coin_ids": excluded_coin_ids,
        }
        response: Dict[str, List[Dict]] = await self.fetch("get_spendable_coins", request)
        confirmed_wrs = [CoinRecord.from_json_dict(coin) for coin in response["confirmed_records"]]
        unconfirmed_removals = [CoinRecord.from_json_dict(coin) for coin in response["unconfirmed_removals"]]
        unconfirmed_additions = [Coin.from_json_dict(coin) for coin in response["unconfirmed_additions"]]
        return confirmed_wrs, unconfirmed_removals, unconfirmed_additions

    async def get_coin_records_by_names(
        self,
        names: List[bytes32],
        include_spent_coins: bool = True,
        start_height: Optional[int] = None,
        end_height: Optional[int] = None,
    ) -> List:
        names_hex = [name.hex() for name in names]
        request = {"names": names_hex, "include_spent_coins": include_spent_coins}
        if start_height is not None:
            request["start_height"] = start_height
        if end_height is not None:
            request["end_height"] = end_height

        response = await self.fetch("get_coin_records_by_names", request)
        return [CoinRecord.from_json_dict(cr) for cr in response["coin_records"]]

    # DID wallet
    async def create_new_did_wallet(
        self,
        amount: int,
        fee: int = 0,
        name: Optional[str] = "DID Wallet",
        backup_ids: List[str] = [],
        required_num: int = 0,
    ) -> Dict:
        request: Dict[str, Any] = {
            "wallet_type": "did_wallet",
            "did_type": "new",
            "backup_dids": backup_ids,
            "num_of_backup_ids_needed": required_num,
            "amount": amount,
            "fee": fee,
            "wallet_name": name,
        }
        response = await self.fetch("create_new_wallet", request)
        return response

    async def get_did_id(self, wallet_id: int) -> Dict:
        request: Dict[str, Any] = {
            "wallet_id": wallet_id,
        }
        response = await self.fetch("did_get_did", request)
        return response

    async def create_did_backup_file(self, wallet_id: int, filename: str) -> Dict:
        request: Dict[str, Any] = {
            "wallet_id": wallet_id,
            "filename": filename,
        }
        response = await self.fetch("did_create_backup_file", request)
        return response

    async def update_did_recovery_list(self, wallet_id: int, recovery_list: List[str], num_verification: int) -> Dict:
        request: Dict[str, Any] = {
            "wallet_id": wallet_id,
            "new_list": recovery_list,
            "num_verifications_required": num_verification,
        }
        response = await self.fetch("did_update_recovery_ids", request)
        return response

    async def get_did_recovery_list(self, wallet_id: int) -> Dict:
        request: Dict[str, Any] = {
            "wallet_id": wallet_id,
        }
        response = await self.fetch("did_get_recovery_list", request)
        return response

    async def update_did_metadata(self, wallet_id: int, metadata: Dict) -> Dict:
        request: Dict[str, Any] = {
            "wallet_id": wallet_id,
            "metadata": metadata,
        }
        response = await self.fetch("did_update_metadata", request)
        return response

    async def get_did_metadata(self, wallet_id: int) -> Dict:
        request: Dict[str, Any] = {
            "wallet_id": wallet_id,
        }
        response = await self.fetch("did_get_metadata", request)
        return response

    async def create_new_did_wallet_from_recovery(self, filename: str) -> Dict:
        request: Dict[str, Any] = {
            "wallet_type": "did_wallet",
            "did_type": "recovery",
            "filename": filename,
        }
        response = await self.fetch("create_new_wallet", request)
        return response

    async def did_create_attest(
        self, wallet_id: int, coin_name: str, pubkey: str, puzhash: str, file_name: str
    ) -> Dict:
        request: Dict[str, Any] = {
            "wallet_id": wallet_id,
            "coin_name": coin_name,
            "pubkey": pubkey,
            "puzhash": puzhash,
            "filename": file_name,
        }
        response = await self.fetch("did_create_attest", request)
        return response

    async def did_recovery_spend(self, wallet_id: int, attest_filenames: str) -> Dict:
        request: Dict[str, Any] = {
            "wallet_id": wallet_id,
            "attest_filenames": attest_filenames,
        }
        response = await self.fetch("did_recovery_spend", request)
        return response

    async def did_transfer_did(self, wallet_id: int, address: str, fee: int, with_recovery: bool) -> Dict:
        request: Dict[str, Any] = {
            "wallet_id": wallet_id,
            "inner_address": address,
            "fee": fee,
            "with_recovery_info": with_recovery,
        }
        response = await self.fetch("did_transfer_did", request)
        return response

    async def did_set_wallet_name(self, wallet_id: int, name: str) -> Dict:
        request = {"wallet_id": wallet_id, "name": name}
        response = await self.fetch("did_set_wallet_name", request)
        return response

    async def did_get_wallet_name(self, wallet_id: int) -> Dict:
        request = {"wallet_id": wallet_id}
        response = await self.fetch("did_get_wallet_name", request)
        return response

    # TODO: test all invocations of create_new_pool_wallet with new fee arg.
    async def create_new_pool_wallet(
        self,
        target_puzzlehash: Optional[bytes32],
        pool_url: Optional[str],
        relative_lock_height: uint32,
        backup_host: str,
        mode: str,
        state: str,
        fee: uint64,
        p2_singleton_delay_time: Optional[uint64] = None,
        p2_singleton_delayed_ph: Optional[bytes32] = None,
    ) -> TransactionRecord:

        request: Dict[str, Any] = {
            "wallet_type": "pool_wallet",
            "mode": mode,
            "initial_target_state": {
                "target_puzzle_hash": target_puzzlehash.hex() if target_puzzlehash else None,
                "relative_lock_height": relative_lock_height,
                "pool_url": pool_url,
                "state": state,
            },
            "fee": fee,
        }
        if p2_singleton_delay_time is not None:
            request["p2_singleton_delay_time"] = p2_singleton_delay_time
        if p2_singleton_delayed_ph is not None:
            request["p2_singleton_delayed_ph"] = p2_singleton_delayed_ph.hex()
        res = await self.fetch("create_new_wallet", request)
        return TransactionRecord.from_json_dict(res["transaction"])

<<<<<<< HEAD
    async def pw_self_pool(self, wallet_id: Union[str, int], fee: uint64) -> Dict:
=======
    async def pw_self_pool(self, wallet_id: int, fee: uint64) -> Dict:
>>>>>>> b8068a85
        reply = await self.fetch("pw_self_pool", {"wallet_id": wallet_id, "fee": fee})
        reply = parse_result_transactions(reply)
        return reply

    async def pw_join_pool(
<<<<<<< HEAD
        self,
        wallet_id: Union[str, int],
        target_puzzlehash: bytes32,
        pool_url: str,
        relative_lock_height: uint32,
        fee: uint64,
=======
        self, wallet_id: int, target_puzzlehash: bytes32, pool_url: str, relative_lock_height: uint32, fee: uint64
>>>>>>> b8068a85
    ) -> Dict:
        request = {
            "wallet_id": int(wallet_id),
            "target_puzzlehash": target_puzzlehash.hex(),
            "relative_lock_height": relative_lock_height,
            "pool_url": pool_url,
            "fee": fee,
        }

        reply = await self.fetch("pw_join_pool", request)
        reply = parse_result_transactions(reply)
        return reply

    async def pw_absorb_rewards(
<<<<<<< HEAD
        self, wallet_id: Union[str, int], fee: uint64 = uint64(0), max_spends_in_tx: Optional[int] = None
=======
        self, wallet_id: int, fee: uint64 = uint64(0), max_spends_in_tx: Optional[int] = None
>>>>>>> b8068a85
    ) -> Dict:
        reply = await self.fetch(
            "pw_absorb_rewards", {"wallet_id": wallet_id, "fee": fee, "max_spends_in_tx": max_spends_in_tx}
        )
        reply["state"] = PoolWalletInfo.from_json_dict(reply["state"])
        reply = parse_result_transactions(reply)
        return reply

<<<<<<< HEAD
    async def pw_status(self, wallet_id: Union[str, int]) -> Tuple[PoolWalletInfo, List[TransactionRecord]]:
=======
    async def pw_status(self, wallet_id: int) -> Tuple[PoolWalletInfo, List[TransactionRecord]]:
>>>>>>> b8068a85
        json_dict = await self.fetch("pw_status", {"wallet_id": wallet_id})
        return (
            PoolWalletInfo.from_json_dict(json_dict["state"]),
            [TransactionRecord.from_json_dict(tr) for tr in json_dict["unconfirmed_transactions"]],
        )

    # CATS
    async def create_new_cat_and_wallet(self, amount: uint64) -> Dict:
        request: Dict[str, Any] = {
            "wallet_type": "cat_wallet",
            "mode": "new",
            "amount": amount,
        }
        return await self.fetch("create_new_wallet", request)

    async def create_wallet_for_existing_cat(self, asset_id: bytes) -> Dict:
        request: Dict[str, Any] = {
            "wallet_type": "cat_wallet",
            "asset_id": asset_id.hex(),
            "mode": "existing",
        }
        return await self.fetch("create_new_wallet", request)

<<<<<<< HEAD
    async def get_cat_asset_id(self, wallet_id: Union[str, int]) -> bytes32:
=======
    async def get_cat_asset_id(self, wallet_id: int) -> bytes32:
>>>>>>> b8068a85
        request: Dict[str, Any] = {
            "wallet_id": wallet_id,
        }
        return bytes32.from_hexstr((await self.fetch("cat_get_asset_id", request))["asset_id"])

    async def get_stray_cats(self) -> Dict:
        response = await self.fetch("get_stray_cats", {})
        return response["stray_cats"]

    async def cat_asset_id_to_name(self, asset_id: bytes32) -> Optional[Tuple[Optional[uint32], str]]:
        request: Dict[str, Any] = {
            "asset_id": asset_id.hex(),
        }
        try:
            res = await self.fetch("cat_asset_id_to_name", request)
        except ValueError:
            return None

        wallet_id: Optional[uint32] = None if res["wallet_id"] is None else uint32(int(res["wallet_id"]))
        return wallet_id, res["name"]

<<<<<<< HEAD
    async def get_cat_name(self, wallet_id: Union[str, int]) -> str:
=======
    async def get_cat_name(self, wallet_id: int) -> str:
>>>>>>> b8068a85
        request: Dict[str, Any] = {
            "wallet_id": wallet_id,
        }
        return (await self.fetch("cat_get_name", request))["name"]

<<<<<<< HEAD
    async def set_cat_name(self, wallet_id: Union[str, int], name: str) -> None:
=======
    async def set_cat_name(self, wallet_id: int, name: str) -> None:
>>>>>>> b8068a85
        request: Dict[str, Any] = {
            "wallet_id": wallet_id,
            "name": name,
        }
        await self.fetch("cat_set_name", request)

    async def cat_spend(
        self,
<<<<<<< HEAD
        wallet_id: Union[str, int],
=======
        wallet_id: int,
>>>>>>> b8068a85
        amount: Optional[uint64] = None,
        inner_address: Optional[str] = None,
        fee: uint64 = uint64(0),
        memos: Optional[List[str]] = None,
        min_coin_amount: uint64 = uint64(0),
        max_coin_amount: uint64 = uint64(0),
        exclude_amounts: Optional[List[uint64]] = None,
        exclude_coin_ids: Optional[List[str]] = None,
        additions: Optional[List[Dict[str, Any]]] = None,
    ) -> TransactionRecord:
        send_dict: Dict[str, Any] = {
            "wallet_id": wallet_id,
            "fee": fee,
            "memos": memos if memos else [],
            "min_coin_amount": min_coin_amount,
            "max_coin_amount": max_coin_amount,
            "exclude_coin_amounts": exclude_amounts,
            "exclude_coin_ids": exclude_coin_ids,
        }
        if amount is not None and inner_address is not None:
            send_dict["amount"] = amount
            send_dict["inner_address"] = inner_address
        elif additions is not None:
            additions_hex = []
            for ad in additions:
                additions_hex.append({"amount": ad["amount"], "puzzle_hash": ad["puzzle_hash"].hex()})
                if "memos" in ad:
                    additions_hex[-1]["memos"] = ad["memos"]
            send_dict["additions"] = additions_hex
        else:
            raise ValueError("Must specify either amount and inner_address or additions")
        res = await self.fetch("cat_spend", send_dict)
        return TransactionRecord.from_json_dict_convenience(res["transaction"])

    # Offers
    async def create_offer_for_ids(
        self,
        offer_dict: Dict[Union[uint32, str], int],
        driver_dict: Dict[str, Any] = None,
        solver: Dict[str, Any] = None,
        fee=uint64(0),
        validate_only: bool = False,
        min_coin_amount: uint64 = uint64(0),
        max_coin_amount: uint64 = uint64(0),
    ) -> Tuple[Optional[Offer], TradeRecord]:
        send_dict: Dict[str, int] = {str(key): value for key, value in offer_dict.items()}

        req = {
            "offer": send_dict,
            "validate_only": validate_only,
            "fee": fee,
            "min_coin_amount": min_coin_amount,
            "max_coin_amount": max_coin_amount,
        }
        if driver_dict is not None:
            req["driver_dict"] = driver_dict
        if solver is not None:
            req["solver"] = solver
        res = await self.fetch("create_offer_for_ids", req)
        offer: Optional[Offer] = None if validate_only else Offer.from_bech32(res["offer"])
        offer_str: str = "" if offer is None else bytes(offer).hex()
        return offer, TradeRecord.from_json_dict_convenience(res["trade_record"], offer_str)

    async def get_offer_summary(self, offer: Offer, advanced: bool = False) -> Dict[str, Dict[str, int]]:
        res = await self.fetch("get_offer_summary", {"offer": offer.to_bech32(), "advanced": advanced})
        return res["summary"]

    async def check_offer_validity(self, offer: Offer) -> bool:
        res = await self.fetch("check_offer_validity", {"offer": offer.to_bech32()})
        return res["valid"]

    async def take_offer(
        self, offer: Offer, solver: Dict[str, Any] = None, fee=uint64(0), min_coin_amount: uint64 = uint64(0)
    ) -> TradeRecord:
        req = {"offer": offer.to_bech32(), "fee": fee, "min_coin_amount": min_coin_amount}
        if solver is not None:
            req["solver"] = solver
        res = await self.fetch("take_offer", req)
        return TradeRecord.from_json_dict_convenience(res["trade_record"])

    async def get_offer(self, trade_id: bytes32, file_contents: bool = False) -> TradeRecord:
        res = await self.fetch("get_offer", {"trade_id": trade_id.hex(), "file_contents": file_contents})
        offer_str = bytes(Offer.from_bech32(res["offer"])).hex() if file_contents else ""
        return TradeRecord.from_json_dict_convenience(res["trade_record"], offer_str)

    async def get_all_offers(
        self,
        start: int = 0,
        end: int = 50,
        sort_key: str = None,
        reverse: bool = False,
        file_contents: bool = False,
        exclude_my_offers: bool = False,
        exclude_taken_offers: bool = False,
        include_completed: bool = False,
    ) -> List[TradeRecord]:
        res = await self.fetch(
            "get_all_offers",
            {
                "start": start,
                "end": end,
                "sort_key": sort_key,
                "reverse": reverse,
                "file_contents": file_contents,
                "exclude_my_offers": exclude_my_offers,
                "exclude_taken_offers": exclude_taken_offers,
                "include_completed": include_completed,
            },
        )

        records = []
        if file_contents:
            optional_offers = [bytes(Offer.from_bech32(o)).hex() for o in res["offers"]]
        else:
            optional_offers = [""] * len(res["trade_records"])
        for record, offer in zip(res["trade_records"], optional_offers):
            records.append(TradeRecord.from_json_dict_convenience(record, offer))

        return records

    async def cancel_offer(self, trade_id: bytes32, fee=uint64(0), secure: bool = True):
        await self.fetch("cancel_offer", {"trade_id": trade_id.hex(), "secure": secure, "fee": fee})

    # NFT wallet
    async def create_new_nft_wallet(self, did_id, name=None):
        request: Dict[str, Any] = {
            "wallet_type": "nft_wallet",
            "did_id": did_id,
            "name": name,
        }
        response = await self.fetch("create_new_wallet", request)
        return response

    async def mint_nft(
        self,
        wallet_id,
        royalty_address,
        target_address,
        hash,
        uris,
        meta_hash="",
        meta_uris=[],
        license_hash="",
        license_uris=[],
        edition_total=1,
        edition_number=1,
        fee=0,
        royalty_percentage=0,
        did_id=None,
    ):
        request: Dict[str, Any] = {
            "wallet_id": wallet_id,
            "royalty_address": royalty_address,
            "target_address": target_address,
            "hash": hash,
            "uris": uris,
            "meta_hash": meta_hash,
            "meta_uris": meta_uris,
            "license_hash": license_hash,
            "license_uris": license_uris,
            "edition_number": edition_number,
            "edition_total": edition_total,
            "royalty_percentage": royalty_percentage,
            "did_id": did_id,
            "fee": fee,
        }
        response = await self.fetch("nft_mint_nft", request)
        return response

    async def add_uri_to_nft(self, wallet_id, nft_coin_id, key, uri, fee):
        request: Dict[str, Any] = {
            "wallet_id": wallet_id,
            "nft_coin_id": nft_coin_id,
            "uri": uri,
            "key": key,
            "fee": fee,
        }
        response = await self.fetch("nft_add_uri", request)
        return response

    async def nft_calculate_royalties(
        self,
        royalty_assets_dict: Dict[Any, Tuple[Any, uint16]],
        fungible_asset_dict: Dict[Any, uint64],
    ) -> Dict[Any, List[Dict[str, Any]]]:
        request: Dict[str, Any] = {
            "royalty_assets": [
                {"asset": id, "royalty_address": royalty_info[0], "royalty_percentage": royalty_info[1]}
                for id, royalty_info in royalty_assets_dict.items()
            ],
            "fungible_assets": [{"asset": name, "amount": amount} for name, amount in fungible_asset_dict.items()],
        }
        response = await self.fetch("nft_calculate_royalties", request)
        del response["success"]
        return response

    async def get_nft_info(self, coin_id: str, latest: bool = True):
        request: Dict[str, Any] = {"coin_id": coin_id, "latest": latest}
        response = await self.fetch("nft_get_info", request)
        return response

    async def transfer_nft(self, wallet_id, nft_coin_id, target_address, fee):
        request: Dict[str, Any] = {
            "wallet_id": wallet_id,
            "nft_coin_id": nft_coin_id,
            "target_address": target_address,
            "fee": fee,
        }
        response = await self.fetch("nft_transfer_nft", request)
        return response

    async def list_nfts(self, wallet_id):
        request: Dict[str, Any] = {"wallet_id": wallet_id}
        response = await self.fetch("nft_get_nfts", request)
        return response

    async def set_nft_did(self, wallet_id, did_id, nft_coin_id, fee):
        request: Dict[str, Any] = {"wallet_id": wallet_id, "did_id": did_id, "nft_coin_id": nft_coin_id, "fee": fee}
        response = await self.fetch("nft_set_nft_did", request)
        return response

    async def get_nft_wallet_did(self, wallet_id):
        request: Dict[str, Any] = {"wallet_id": wallet_id}
        response = await self.fetch("nft_get_wallet_did", request)
        return response

    async def nft_mint_bulk(
        self,
        wallet_id: int,
        metadata_list: List[Dict[str, Any]],
        royalty_percentage: Optional[int],
        royalty_address: Optional[str],
        target_list: Optional[List[str]] = None,
        mint_number_start: Optional[int] = 1,
        mint_total: Optional[int] = None,
        xch_coins: Optional[List[Dict]] = None,
        xch_change_target: Optional[str] = None,
        new_innerpuzhash: Optional[str] = None,
        did_coin: Optional[Dict] = None,
        did_lineage_parent: Optional[str] = None,
        mint_from_did: Optional[bool] = False,
        fee: Optional[int] = 0,
    ) -> Dict:
        request = {
            "wallet_id": wallet_id,
            "metadata_list": metadata_list,
            "target_list": target_list,
            "royalty_percentage": royalty_percentage,
            "royalty_address": royalty_address,
            "mint_number_start": mint_number_start,
            "mint_total": mint_total,
            "xch_coins": xch_coins,
            "xch_change_target": xch_change_target,
            "new_innerpuzhash": new_innerpuzhash,
            "did_coin": did_coin,
            "did_lineage_parent": did_lineage_parent,
            "mint_from_did": mint_from_did,
            "fee": fee,
        }
        response = await self.fetch("nft_mint_bulk", request)
        return response

    # DataLayer
    async def create_new_dl(self, root: bytes32, fee: uint64) -> Tuple[List[TransactionRecord], bytes32]:
        request = {"root": root.hex(), "fee": fee}
        response = await self.fetch("create_new_dl", request)
        txs: List[TransactionRecord] = [
            TransactionRecord.from_json_dict_convenience(tx) for tx in response["transactions"]
        ]
        launcher_id: bytes32 = bytes32.from_hexstr(response["launcher_id"])
        return txs, launcher_id

    async def dl_track_new(self, launcher_id: bytes32) -> None:
        request = {"launcher_id": launcher_id.hex()}
        await self.fetch("dl_track_new", request)
        return None

    async def dl_stop_tracking(self, launcher_id: bytes32) -> None:
        request = {"launcher_id": launcher_id.hex()}
        await self.fetch("dl_stop_tracking", request)
        return None

    async def dl_latest_singleton(
        self, launcher_id: bytes32, only_confirmed: bool = False
    ) -> Optional[SingletonRecord]:
        request = {"launcher_id": launcher_id.hex(), "only_confirmed": only_confirmed}
        response = await self.fetch("dl_latest_singleton", request)
        return None if response["singleton"] is None else SingletonRecord.from_json_dict(response["singleton"])

    async def dl_singletons_by_root(self, launcher_id: bytes32, root: bytes32) -> List[SingletonRecord]:
        request = {"launcher_id": launcher_id.hex(), "root": root.hex()}
        response = await self.fetch("dl_singletons_by_root", request)
        return [SingletonRecord.from_json_dict(single) for single in response["singletons"]]

    async def dl_update_root(self, launcher_id: bytes32, new_root: bytes32, fee: uint64) -> TransactionRecord:
        request = {"launcher_id": launcher_id.hex(), "new_root": new_root.hex(), "fee": fee}
        response = await self.fetch("dl_update_root", request)
        return TransactionRecord.from_json_dict_convenience(response["tx_record"])

    async def dl_update_multiple(self, update_dictionary: Dict[bytes32, bytes32]) -> List[TransactionRecord]:
        updates_as_strings: Dict[str, str] = {}
        for lid, root in update_dictionary.items():
            updates_as_strings[str(lid)] = str(root)
        request = {"updates": updates_as_strings}
        response = await self.fetch("dl_update_multiple", request)
        return [TransactionRecord.from_json_dict_convenience(tx) for tx in response["tx_records"]]

    async def dl_history(
        self,
        launcher_id: bytes32,
        min_generation: Optional[uint32] = None,
        max_generation: Optional[uint32] = None,
        num_results: Optional[uint32] = None,
    ) -> List[SingletonRecord]:
        request = {"launcher_id": launcher_id.hex()}

        if min_generation is not None:
            request["min_generation"] = str(min_generation)
        if max_generation is not None:
            request["max_generation"] = str(max_generation)
        if num_results is not None:
            request["num_results"] = str(num_results)

        response = await self.fetch("dl_history", request)
        return [SingletonRecord.from_json_dict(single) for single in response["history"]]

    async def dl_owned_singletons(self) -> List[SingletonRecord]:
        response = await self.fetch(path="dl_owned_singletons", request_json={})
        return [SingletonRecord.from_json_dict(singleton) for singleton in response["singletons"]]

    async def dl_get_mirrors(self, launcher_id: bytes32) -> List[Mirror]:
        response = await self.fetch(path="dl_get_mirrors", request_json={"launcher_id": launcher_id.hex()})
        return [Mirror.from_json_dict(mirror) for mirror in response["mirrors"]]

    async def dl_new_mirror(
        self, launcher_id: bytes32, amount: uint64, urls: List[bytes], fee: uint64 = uint64(0)
    ) -> List[TransactionRecord]:
        response = await self.fetch(
            path="dl_new_mirror",
            request_json={
                "launcher_id": launcher_id.hex(),
                "amount": amount,
                "urls": [url.decode("utf8") for url in urls],
                "fee": fee,
            },
        )
        return [TransactionRecord.from_json_dict_convenience(tx) for tx in response["transactions"]]

    async def dl_delete_mirror(self, coin_id: bytes32, fee: uint64 = uint64(0)) -> List[TransactionRecord]:
        response = await self.fetch(
            path="dl_delete_mirror",
            request_json={
                "coin_id": coin_id.hex(),
                "fee": fee,
            },
        )
        return [TransactionRecord.from_json_dict_convenience(tx) for tx in response["transactions"]]

    async def get_notifications(
        self, ids: Optional[List[bytes32]] = None, pagination: Optional[Tuple[Optional[int], Optional[int]]] = None
    ) -> List[Notification]:
        request: Dict[str, Any] = {}
        if ids is not None:
            request["ids"] = [id.hex() for id in ids]
        if pagination is not None:
            if pagination[0] is not None:
                request["start"] = pagination[0]
            if pagination[1] is not None:
                request["end"] = pagination[1]
        response = await self.fetch("get_notifications", request)
        return [
            Notification(
                bytes32.from_hexstr(notification["id"]),
                bytes.fromhex(notification["message"]),
                uint64(notification["amount"]),
            )
            for notification in response["notifications"]
        ]

    async def delete_notifications(self, ids: Optional[List[bytes32]] = None) -> bool:
        request: Dict[str, Any] = {}
        if ids is not None:
            request["ids"] = [id.hex() for id in ids]
        response = await self.fetch("delete_notifications", request)
        return response["success"]

    async def send_notification(
        self, target: bytes32, msg: bytes, amount: uint64, fee: uint64 = uint64(0)
    ) -> TransactionRecord:
        response = await self.fetch(
            "send_notification",
            {
                "target": target.hex(),
                "message": msg.hex(),
                "amount": amount,
                "fee": fee,
            },
        )
        return TransactionRecord.from_json_dict_convenience(response["tx"])

    async def sign_message_by_address(self, address: str, message: str) -> Tuple[str, str]:
        response = await self.fetch("sign_message_by_address", {"address": address, "message": message})
        return response["pubkey"], response["signature"]

    async def sign_message_by_id(self, id: str, message: str) -> Tuple[str, str]:
        response = await self.fetch("sign_message_by_id", {"id": id, "message": message})
        return response["pubkey"], response["signature"]<|MERGE_RESOLUTION|>--- conflicted
+++ resolved
@@ -98,17 +98,10 @@
         return (await self.fetch("get_wallets", request))["wallets"]
 
     # Wallet APIs
-<<<<<<< HEAD
-    async def get_wallet_balance(self, wallet_id: Union[str, int]) -> Dict:
-        return (await self.fetch("get_wallet_balance", {"wallet_id": wallet_id}))["wallet_balance"]
-
-    async def get_transaction(self, wallet_id: Union[str, int], transaction_id: bytes32) -> TransactionRecord:
-=======
     async def get_wallet_balance(self, wallet_id: int) -> Dict:
         return (await self.fetch("get_wallet_balance", {"wallet_id": wallet_id}))["wallet_balance"]
 
     async def get_transaction(self, wallet_id: int, transaction_id: bytes32) -> TransactionRecord:
->>>>>>> b8068a85
         res = await self.fetch(
             "get_transaction",
             {"walled_id": wallet_id, "transaction_id": transaction_id.hex()},
@@ -117,11 +110,7 @@
 
     async def get_transactions(
         self,
-<<<<<<< HEAD
-        wallet_id: Union[str, int],
-=======
         wallet_id: int,
->>>>>>> b8068a85
         start: int = None,
         end: int = None,
         sort_key: SortKey = None,
@@ -149,11 +138,7 @@
 
     async def get_transaction_count(
         self,
-<<<<<<< HEAD
-        wallet_id: Union[str, int],
-=======
         wallet_id: int,
->>>>>>> b8068a85
     ) -> List[TransactionRecord]:
         res = await self.fetch(
             "get_transaction_count",
@@ -161,20 +146,12 @@
         )
         return res["count"]
 
-<<<<<<< HEAD
-    async def get_next_address(self, wallet_id: Union[str, int], new_address: bool) -> str:
-=======
     async def get_next_address(self, wallet_id: int, new_address: bool) -> str:
->>>>>>> b8068a85
         return (await self.fetch("get_next_address", {"wallet_id": wallet_id, "new_address": new_address}))["address"]
 
     async def send_transaction(
         self,
-<<<<<<< HEAD
-        wallet_id: Union[str, int],
-=======
         wallet_id: int,
->>>>>>> b8068a85
         amount: uint64,
         address: str,
         fee: uint64 = uint64(0),
@@ -211,11 +188,7 @@
         return TransactionRecord.from_json_dict_convenience(res["transaction"])
 
     async def send_transaction_multi(
-<<<<<<< HEAD
-        self, wallet_id: Union[str, int], additions: List[Dict], coins: List[Coin] = None, fee: uint64 = uint64(0)
-=======
         self, wallet_id: int, additions: List[Dict], coins: List[Coin] = None, fee: uint64 = uint64(0)
->>>>>>> b8068a85
     ) -> TransactionRecord:
         # Converts bytes to hex for puzzle hashes
         additions_hex = []
@@ -236,11 +209,7 @@
 
         return TransactionRecord.from_json_dict_convenience(response["transaction"])
 
-<<<<<<< HEAD
-    async def delete_unconfirmed_transactions(self, wallet_id: Union[str, int]) -> None:
-=======
     async def delete_unconfirmed_transactions(self, wallet_id: int) -> None:
->>>>>>> b8068a85
         await self.fetch(
             "delete_unconfirmed_transactions",
             {"wallet_id": wallet_id},
@@ -562,26 +531,13 @@
         res = await self.fetch("create_new_wallet", request)
         return TransactionRecord.from_json_dict(res["transaction"])
 
-<<<<<<< HEAD
-    async def pw_self_pool(self, wallet_id: Union[str, int], fee: uint64) -> Dict:
-=======
     async def pw_self_pool(self, wallet_id: int, fee: uint64) -> Dict:
->>>>>>> b8068a85
         reply = await self.fetch("pw_self_pool", {"wallet_id": wallet_id, "fee": fee})
         reply = parse_result_transactions(reply)
         return reply
 
     async def pw_join_pool(
-<<<<<<< HEAD
-        self,
-        wallet_id: Union[str, int],
-        target_puzzlehash: bytes32,
-        pool_url: str,
-        relative_lock_height: uint32,
-        fee: uint64,
-=======
         self, wallet_id: int, target_puzzlehash: bytes32, pool_url: str, relative_lock_height: uint32, fee: uint64
->>>>>>> b8068a85
     ) -> Dict:
         request = {
             "wallet_id": int(wallet_id),
@@ -596,11 +552,7 @@
         return reply
 
     async def pw_absorb_rewards(
-<<<<<<< HEAD
-        self, wallet_id: Union[str, int], fee: uint64 = uint64(0), max_spends_in_tx: Optional[int] = None
-=======
         self, wallet_id: int, fee: uint64 = uint64(0), max_spends_in_tx: Optional[int] = None
->>>>>>> b8068a85
     ) -> Dict:
         reply = await self.fetch(
             "pw_absorb_rewards", {"wallet_id": wallet_id, "fee": fee, "max_spends_in_tx": max_spends_in_tx}
@@ -609,11 +561,7 @@
         reply = parse_result_transactions(reply)
         return reply
 
-<<<<<<< HEAD
-    async def pw_status(self, wallet_id: Union[str, int]) -> Tuple[PoolWalletInfo, List[TransactionRecord]]:
-=======
     async def pw_status(self, wallet_id: int) -> Tuple[PoolWalletInfo, List[TransactionRecord]]:
->>>>>>> b8068a85
         json_dict = await self.fetch("pw_status", {"wallet_id": wallet_id})
         return (
             PoolWalletInfo.from_json_dict(json_dict["state"]),
@@ -637,11 +585,7 @@
         }
         return await self.fetch("create_new_wallet", request)
 
-<<<<<<< HEAD
-    async def get_cat_asset_id(self, wallet_id: Union[str, int]) -> bytes32:
-=======
     async def get_cat_asset_id(self, wallet_id: int) -> bytes32:
->>>>>>> b8068a85
         request: Dict[str, Any] = {
             "wallet_id": wallet_id,
         }
@@ -663,21 +607,13 @@
         wallet_id: Optional[uint32] = None if res["wallet_id"] is None else uint32(int(res["wallet_id"]))
         return wallet_id, res["name"]
 
-<<<<<<< HEAD
-    async def get_cat_name(self, wallet_id: Union[str, int]) -> str:
-=======
     async def get_cat_name(self, wallet_id: int) -> str:
->>>>>>> b8068a85
         request: Dict[str, Any] = {
             "wallet_id": wallet_id,
         }
         return (await self.fetch("cat_get_name", request))["name"]
 
-<<<<<<< HEAD
-    async def set_cat_name(self, wallet_id: Union[str, int], name: str) -> None:
-=======
     async def set_cat_name(self, wallet_id: int, name: str) -> None:
->>>>>>> b8068a85
         request: Dict[str, Any] = {
             "wallet_id": wallet_id,
             "name": name,
@@ -686,11 +622,7 @@
 
     async def cat_spend(
         self,
-<<<<<<< HEAD
-        wallet_id: Union[str, int],
-=======
         wallet_id: int,
->>>>>>> b8068a85
         amount: Optional[uint64] = None,
         inner_address: Optional[str] = None,
         fee: uint64 = uint64(0),
