--- conflicted
+++ resolved
@@ -729,20 +729,101 @@
         response = await self.fetch("nft_get_wallet_did", request)
         return response
 
-<<<<<<< HEAD
-    async def get_notifications(self, ids: Optional[List[bytes32]] = None) -> List[Notification]:
-        request: Dict[str, Any] = {}
-        if ids is not None:
-            request["ids"] = [id.hex() for id in ids]
-        response = await self.fetch("get_notifications", request)
-        return [
-            Notification(
-                bytes32.from_hexstr(notification["id"]),
-                bytes.fromhex(notification["message"]),
-                uint64(notification["amount"]),
-            )
-            for notification in response["notifications"]
+    # DataLayer
+    async def create_new_dl(self, root: bytes32, fee: uint64) -> Tuple[List[TransactionRecord], bytes32]:
+        request = {"root": root.hex(), "fee": fee}
+        response = await self.fetch("create_new_dl", request)
+        txs: List[TransactionRecord] = [
+            TransactionRecord.from_json_dict_convenience(tx) for tx in response["transactions"]
         ]
+        launcher_id: bytes32 = bytes32.from_hexstr(response["launcher_id"])
+        return txs, launcher_id
+
+    async def dl_track_new(self, launcher_id: bytes32) -> None:
+        request = {"launcher_id": launcher_id.hex()}
+        await self.fetch("dl_track_new", request)
+        return None
+
+    async def dl_stop_tracking(self, launcher_id: bytes32) -> None:
+        request = {"launcher_id": launcher_id.hex()}
+        await self.fetch("dl_stop_tracking", request)
+        return None
+
+    async def dl_latest_singleton(
+        self, launcher_id: bytes32, only_confirmed: bool = False
+    ) -> Optional[SingletonRecord]:
+        request = {"launcher_id": launcher_id.hex(), "only_confirmed": only_confirmed}
+        response = await self.fetch("dl_latest_singleton", request)
+        return None if response["singleton"] is None else SingletonRecord.from_json_dict(response["singleton"])
+
+    async def dl_singletons_by_root(self, launcher_id: bytes32, root: bytes32) -> List[SingletonRecord]:
+        request = {"launcher_id": launcher_id.hex(), "root": root.hex()}
+        response = await self.fetch("dl_singletons_by_root", request)
+        return [SingletonRecord.from_json_dict(single) for single in response["singletons"]]
+
+    async def dl_update_root(self, launcher_id: bytes32, new_root: bytes32, fee: uint64) -> TransactionRecord:
+        request = {"launcher_id": launcher_id.hex(), "new_root": new_root.hex(), "fee": fee}
+        response = await self.fetch("dl_update_root", request)
+        return TransactionRecord.from_json_dict_convenience(response["tx_record"])
+
+    async def dl_update_multiple(self, update_dictionary: Dict[bytes32, bytes32]) -> List[TransactionRecord]:
+        updates_as_strings: Dict[str, str] = {}
+        for lid, root in update_dictionary.items():
+            updates_as_strings[str(lid)] = str(root)
+        request = {"updates": updates_as_strings}
+        response = await self.fetch("dl_update_multiple", request)
+        return [TransactionRecord.from_json_dict_convenience(tx) for tx in response["tx_records"]]
+
+    async def dl_history(
+        self,
+        launcher_id: bytes32,
+        min_generation: Optional[uint32] = None,
+        max_generation: Optional[uint32] = None,
+        num_results: Optional[uint32] = None,
+    ) -> List[SingletonRecord]:
+        request = {"launcher_id": launcher_id.hex()}
+
+        if min_generation is not None:
+            request["min_generation"] = str(min_generation)
+        if max_generation is not None:
+            request["max_generation"] = str(max_generation)
+        if num_results is not None:
+            request["num_results"] = str(num_results)
+
+        response = await self.fetch("dl_history", request)
+        return [SingletonRecord.from_json_dict(single) for single in response["history"]]
+
+    async def dl_owned_singletons(self) -> List[SingletonRecord]:
+        response = await self.fetch(path="dl_owned_singletons", request_json={})
+        return [SingletonRecord.from_json_dict(singleton) for singleton in response["singletons"]]
+
+    async def dl_get_mirrors(self, launcher_id: bytes32) -> List[Mirror]:
+        response = await self.fetch(path="dl_get_mirrors", request_json={"launcher_id": launcher_id.hex()})
+        return [Mirror.from_json_dict(mirror) for mirror in response["mirrors"]]
+
+    async def dl_new_mirror(
+        self, launcher_id: bytes32, amount: uint64, urls: List[bytes], fee: uint64 = uint64(0)
+    ) -> List[TransactionRecord]:
+        response = await self.fetch(
+            path="dl_new_mirror",
+            request_json={
+                "launcher_id": launcher_id.hex(),
+                "amount": amount,
+                "urls": [url.decode("utf8") for url in urls],
+                "fee": fee,
+            },
+        )
+        return [TransactionRecord.from_json_dict_convenience(tx) for tx in response["transactions"]]
+
+    async def dl_delete_mirror(self, coin_id: bytes32, fee: uint64 = uint64(0)) -> List[TransactionRecord]:
+        response = await self.fetch(
+            path="dl_delete_mirror",
+            request_json={
+                "coin_id": coin_id.hex(),
+                "fee": fee,
+            },
+        )
+        return [TransactionRecord.from_json_dict_convenience(tx) for tx in response["transactions"]]
 
     async def delete_notifications(self, ids: Optional[List[bytes32]] = None) -> bool:
         request: Dict[str, Any] = {}
@@ -763,101 +844,4 @@
                 "fee": fee,
             },
         )
-        return TransactionRecord.from_json_dict_convenience(response["tx"])
-=======
-    # DataLayer
-    async def create_new_dl(self, root: bytes32, fee: uint64) -> Tuple[List[TransactionRecord], bytes32]:
-        request = {"root": root.hex(), "fee": fee}
-        response = await self.fetch("create_new_dl", request)
-        txs: List[TransactionRecord] = [
-            TransactionRecord.from_json_dict_convenience(tx) for tx in response["transactions"]
-        ]
-        launcher_id: bytes32 = bytes32.from_hexstr(response["launcher_id"])
-        return txs, launcher_id
-
-    async def dl_track_new(self, launcher_id: bytes32) -> None:
-        request = {"launcher_id": launcher_id.hex()}
-        await self.fetch("dl_track_new", request)
-        return None
-
-    async def dl_stop_tracking(self, launcher_id: bytes32) -> None:
-        request = {"launcher_id": launcher_id.hex()}
-        await self.fetch("dl_stop_tracking", request)
-        return None
-
-    async def dl_latest_singleton(
-        self, launcher_id: bytes32, only_confirmed: bool = False
-    ) -> Optional[SingletonRecord]:
-        request = {"launcher_id": launcher_id.hex(), "only_confirmed": only_confirmed}
-        response = await self.fetch("dl_latest_singleton", request)
-        return None if response["singleton"] is None else SingletonRecord.from_json_dict(response["singleton"])
-
-    async def dl_singletons_by_root(self, launcher_id: bytes32, root: bytes32) -> List[SingletonRecord]:
-        request = {"launcher_id": launcher_id.hex(), "root": root.hex()}
-        response = await self.fetch("dl_singletons_by_root", request)
-        return [SingletonRecord.from_json_dict(single) for single in response["singletons"]]
-
-    async def dl_update_root(self, launcher_id: bytes32, new_root: bytes32, fee: uint64) -> TransactionRecord:
-        request = {"launcher_id": launcher_id.hex(), "new_root": new_root.hex(), "fee": fee}
-        response = await self.fetch("dl_update_root", request)
-        return TransactionRecord.from_json_dict_convenience(response["tx_record"])
-
-    async def dl_update_multiple(self, update_dictionary: Dict[bytes32, bytes32]) -> List[TransactionRecord]:
-        updates_as_strings: Dict[str, str] = {}
-        for lid, root in update_dictionary.items():
-            updates_as_strings[str(lid)] = str(root)
-        request = {"updates": updates_as_strings}
-        response = await self.fetch("dl_update_multiple", request)
-        return [TransactionRecord.from_json_dict_convenience(tx) for tx in response["tx_records"]]
-
-    async def dl_history(
-        self,
-        launcher_id: bytes32,
-        min_generation: Optional[uint32] = None,
-        max_generation: Optional[uint32] = None,
-        num_results: Optional[uint32] = None,
-    ) -> List[SingletonRecord]:
-        request = {"launcher_id": launcher_id.hex()}
-
-        if min_generation is not None:
-            request["min_generation"] = str(min_generation)
-        if max_generation is not None:
-            request["max_generation"] = str(max_generation)
-        if num_results is not None:
-            request["num_results"] = str(num_results)
-
-        response = await self.fetch("dl_history", request)
-        return [SingletonRecord.from_json_dict(single) for single in response["history"]]
-
-    async def dl_owned_singletons(self) -> List[SingletonRecord]:
-        response = await self.fetch(path="dl_owned_singletons", request_json={})
-        return [SingletonRecord.from_json_dict(singleton) for singleton in response["singletons"]]
-
-    async def dl_get_mirrors(self, launcher_id: bytes32) -> List[Mirror]:
-        response = await self.fetch(path="dl_get_mirrors", request_json={"launcher_id": launcher_id.hex()})
-        return [Mirror.from_json_dict(mirror) for mirror in response["mirrors"]]
-
-    async def dl_new_mirror(
-        self, launcher_id: bytes32, amount: uint64, urls: List[bytes], fee: uint64 = uint64(0)
-    ) -> List[TransactionRecord]:
-        response = await self.fetch(
-            path="dl_new_mirror",
-            request_json={
-                "launcher_id": launcher_id.hex(),
-                "amount": amount,
-                "urls": [url.decode("utf8") for url in urls],
-                "fee": fee,
-            },
-        )
-        return [TransactionRecord.from_json_dict_convenience(tx) for tx in response["transactions"]]
-
-    async def dl_delete_mirror(self, coin_id: bytes32, fee: uint64 = uint64(0)) -> List[TransactionRecord]:
-        response = await self.fetch(
-            path="dl_delete_mirror",
-            request_json={
-                "coin_id": coin_id.hex(),
-                "fee": fee,
-            },
-        )
-        return [TransactionRecord.from_json_dict_convenience(tx) for tx in response["transactions"]]
->>>>>>> ab759254
+        return TransactionRecord.from_json_dict_convenience(response["tx"])