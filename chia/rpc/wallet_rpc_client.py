from __future__ import annotations

from typing import Any, Dict, List, Optional, Tuple, Union

from chia.data_layer.data_layer_wallet import Mirror, SingletonRecord
from chia.pools.pool_wallet_info import PoolWalletInfo
from chia.rpc.rpc_client import RpcClient
from chia.types.blockchain_format.coin import Coin
from chia.types.blockchain_format.program import Program
from chia.types.blockchain_format.sized_bytes import bytes32
from chia.types.coin_record import CoinRecord
from chia.util.bech32m import encode_puzzle_hash
from chia.util.ints import uint16, uint32, uint64
from chia.wallet.conditions import Condition, ConditionValidTimes, conditions_to_json_dicts
from chia.wallet.notification_store import Notification
from chia.wallet.trade_record import TradeRecord
from chia.wallet.trading.offer import Offer
from chia.wallet.transaction_record import TransactionRecord
from chia.wallet.transaction_sorting import SortKey
from chia.wallet.util.query_filter import TransactionTypeFilter
from chia.wallet.util.tx_config import CoinSelectionConfig, TXConfig
from chia.wallet.util.wallet_types import WalletType
from chia.wallet.vc_wallet.vc_store import VCRecord
from chia.wallet.wallet_coin_store import GetCoinRecords


def parse_result_transactions(result: Dict[str, Any]) -> Dict[str, Any]:
    result["transaction"] = TransactionRecord.from_json_dict(result["transaction"])
    if result["fee_transaction"]:
        result["fee_transaction"] = TransactionRecord.from_json_dict(result["fee_transaction"])
    return result


class WalletRpcClient(RpcClient):
    """
    Client to Chia RPC, connects to a local wallet. Uses HTTP/JSON, and converts back from
    JSON into native python objects before returning. All api calls use POST requests.
    Note that this is not the same as the peer protocol, or wallet protocol (which run Chia's
    protocol on top of TCP), it's a separate protocol on top of HTTP that provides easy access
    to the full node.
    """

    # Key Management APIs
    async def log_in(self, fingerprint: int) -> Dict:
        try:
            return await self.fetch(
                "log_in",
                {"fingerprint": fingerprint, "type": "start"},
            )

        except ValueError as e:
            return e.args[0]

    async def set_wallet_resync_on_startup(self, enable: bool = True) -> Dict[str, Any]:
        return await self.fetch(
            path="set_wallet_resync_on_startup",
            request_json={"enable": enable},
        )

    async def get_logged_in_fingerprint(self) -> int:
        return (await self.fetch("get_logged_in_fingerprint", {}))["fingerprint"]

    async def get_public_keys(self) -> List[int]:
        return (await self.fetch("get_public_keys", {}))["public_key_fingerprints"]

    async def get_private_key(self, fingerprint: int) -> Dict:
        return (await self.fetch("get_private_key", {"fingerprint": fingerprint}))["private_key"]

    async def generate_mnemonic(self) -> List[str]:
        return (await self.fetch("generate_mnemonic", {}))["mnemonic"]

    async def add_key(self, mnemonic: List[str], request_type: str = "new_wallet") -> Dict[str, Any]:
        return await self.fetch("add_key", {"mnemonic": mnemonic, "type": request_type})

    async def delete_key(self, fingerprint: int) -> Dict[str, Any]:
        return await self.fetch("delete_key", {"fingerprint": fingerprint})

    async def check_delete_key(self, fingerprint: int, max_ph_to_search: int = 100) -> Dict[str, Any]:
        return await self.fetch("check_delete_key", {"fingerprint": fingerprint, "max_ph_to_search": max_ph_to_search})

    async def delete_all_keys(self) -> Dict[str, Any]:
        return await self.fetch("delete_all_keys", {})

    # Wallet Node APIs
    async def get_sync_status(self) -> bool:
        return (await self.fetch("get_sync_status", {}))["syncing"]

    async def get_synced(self) -> bool:
        return (await self.fetch("get_sync_status", {}))["synced"]

    async def get_height_info(self) -> uint32:
        return (await self.fetch("get_height_info", {}))["height"]

    async def push_tx(self, spend_bundle):
        return await self.fetch("push_tx", {"spend_bundle": bytes(spend_bundle).hex()})

    async def push_transactions(self, txs: List[TransactionRecord]):
        transactions = [bytes(tx).hex() for tx in txs]

        return await self.fetch("push_transactions", {"transactions": transactions})

    async def farm_block(self, address: str) -> Dict[str, Any]:
        return await self.fetch("farm_block", {"address": address})

    async def get_timestamp_for_height(self, height: uint32) -> uint64:
        return uint64((await self.fetch("get_timestamp_for_height", {"height": height}))["timestamp"])

    # Wallet Management APIs
    async def get_wallets(self, wallet_type: Optional[WalletType] = None) -> List[Dict[str, Any]]:
        request: Dict[str, Any] = {}
        if wallet_type is not None:
            request["type"] = wallet_type
        return (await self.fetch("get_wallets", request))["wallets"]

    # Wallet APIs
    async def get_wallet_balance(self, wallet_id: int) -> Dict:
        return (await self.fetch("get_wallet_balance", {"wallet_id": wallet_id}))["wallet_balance"]

    async def get_wallet_balances(self, wallet_ids: Optional[List[int]] = None) -> Dict:
        return (await self.fetch("get_wallet_balances", {"wallet_ids": wallet_ids}))["wallet_balances"]

    async def get_transaction(self, wallet_id: int, transaction_id: bytes32) -> TransactionRecord:
        res = await self.fetch(
            "get_transaction",
            {"walled_id": wallet_id, "transaction_id": transaction_id.hex()},
        )
        return TransactionRecord.from_json_dict_convenience(res["transaction"])

    async def get_transactions(
        self,
        wallet_id: int,
        start: int = None,
        end: int = None,
        sort_key: SortKey = None,
        reverse: bool = False,
        to_address: Optional[str] = None,
        type_filter: Optional[TransactionTypeFilter] = None,
        confirmed: Optional[bool] = None,
    ) -> List[TransactionRecord]:
        request: Dict[str, Any] = {"wallet_id": wallet_id}

        if start is not None:
            request["start"] = start
        if end is not None:
            request["end"] = end
        if sort_key is not None:
            request["sort_key"] = sort_key.name
        request["reverse"] = reverse

        if to_address is not None:
            request["to_address"] = to_address

        if type_filter is not None:
            request["type_filter"] = type_filter.to_json_dict()

        if confirmed is not None:
            request["confirmed"] = confirmed

        res = await self.fetch(
            "get_transactions",
            request,
        )
        return [TransactionRecord.from_json_dict_convenience(tx) for tx in res["transactions"]]

    async def get_transaction_count(
        self,
        wallet_id: int,
        confirmed: Optional[bool] = None,
        type_filter: Optional[TransactionTypeFilter] = None,
    ) -> List[TransactionRecord]:
        request: Dict[str, Any] = {"wallet_id": wallet_id}
        if type_filter is not None:
            request["type_filter"] = type_filter.to_json_dict()

        if confirmed is not None:
            request["confirmed"] = confirmed
        res = await self.fetch("get_transaction_count", request)
        return res["count"]

    async def get_next_address(self, wallet_id: int, new_address: bool) -> str:
        return (await self.fetch("get_next_address", {"wallet_id": wallet_id, "new_address": new_address}))["address"]

    async def send_transaction(
        self,
        wallet_id: int,
        amount: uint64,
        address: str,
        tx_config: TXConfig,
        fee: uint64 = uint64(0),
        memos: Optional[List[str]] = None,
        puzzle_decorator_override: Optional[List[Dict[str, Union[str, int, bool]]]] = None,
        extra_conditions: Tuple[Condition, ...] = tuple(),
        timelock_info: ConditionValidTimes = ConditionValidTimes(),
        push: bool = True,
    ) -> TransactionRecord:
        if memos is None:
            send_dict: Dict = {
                "wallet_id": wallet_id,
                "amount": amount,
                "address": address,
                "fee": fee,
                "puzzle_decorator": puzzle_decorator_override,
                "extra_conditions": conditions_to_json_dicts(extra_conditions),
                "push": push,
                **timelock_info.to_json_dict(),
            }
        else:
            send_dict = {
                "wallet_id": wallet_id,
                "amount": amount,
                "address": address,
                "fee": fee,
                "memos": memos,
                "puzzle_decorator": puzzle_decorator_override,
                "extra_conditions": conditions_to_json_dicts(extra_conditions),
                "push": push,
                **timelock_info.to_json_dict(),
            }
        send_dict.update(tx_config.to_json_dict())
        res = await self.fetch("send_transaction", send_dict)
        return TransactionRecord.from_json_dict_convenience(res["transaction"])

    async def send_transaction_multi(
        self,
        wallet_id: int,
        additions: List[Dict],
        tx_config: TXConfig,
        coins: List[Coin] = None,
        fee: uint64 = uint64(0),
        push: bool = True,
    ) -> TransactionRecord:
        # Converts bytes to hex for puzzle hashes
        additions_hex = []
        for ad in additions:
            additions_hex.append({"amount": ad["amount"], "puzzle_hash": ad["puzzle_hash"].hex()})
            if "memos" in ad:
                additions_hex[-1]["memos"] = ad["memos"]
        if coins is not None and len(coins) > 0:
            coins_json = [c.to_json_dict() for c in coins]
            response: Dict = await self.fetch(
                "send_transaction_multi",
                {
                    "wallet_id": wallet_id,
                    "additions": additions_hex,
                    "coins": coins_json,
                    "fee": fee,
                    "push": push,
                    **tx_config.to_json_dict(),
                },
            )
        else:
            response = await self.fetch(
                "send_transaction_multi",
                {"wallet_id": wallet_id, "additions": additions_hex, "fee": fee, **tx_config.to_json_dict()},
            )

        return TransactionRecord.from_json_dict_convenience(response["transaction"])

    async def spend_clawback_coins(
        self,
        coin_ids: List[bytes32],
        fee: int = 0,
        force: bool = False,
        extra_conditions: Tuple[Condition, ...] = tuple(),
        timelock_info: ConditionValidTimes = ConditionValidTimes(),
    ) -> Dict:
        response = await self.fetch(
            "spend_clawback_coins",
            {
                "coin_ids": [cid.hex() for cid in coin_ids],
                "fee": fee,
                "force": force,
                "extra_conditions": conditions_to_json_dicts(extra_conditions),
                **timelock_info.to_json_dict(),
            },
        )
        return response

    async def delete_unconfirmed_transactions(self, wallet_id: int) -> None:
        await self.fetch(
            "delete_unconfirmed_transactions",
            {"wallet_id": wallet_id},
        )
        return None

    async def get_current_derivation_index(self) -> str:
        return (await self.fetch("get_current_derivation_index", {}))["index"]

    async def extend_derivation_index(self, index: int) -> str:
        return (await self.fetch("extend_derivation_index", {"index": index}))["index"]

    async def get_farmed_amount(self) -> Dict:
        return await self.fetch("get_farmed_amount", {})

    async def create_signed_transactions(
        self,
        additions: List[Dict],
        tx_config: TXConfig,
        coins: List[Coin] = None,
        fee: uint64 = uint64(0),
        wallet_id: Optional[int] = None,
        extra_conditions: Tuple[Condition, ...] = tuple(),
        timelock_info: ConditionValidTimes = ConditionValidTimes(),
        push: bool = False,
    ) -> List[TransactionRecord]:
        # Converts bytes to hex for puzzle hashes
        additions_hex = []
        for ad in additions:
            additions_hex.append({"amount": ad["amount"], "puzzle_hash": ad["puzzle_hash"].hex()})
            if "memos" in ad:
                additions_hex[-1]["memos"] = ad["memos"]

        request: Dict[str, Any] = {
            "additions": additions_hex,
            "fee": fee,
            "extra_conditions": conditions_to_json_dicts(extra_conditions),
            "push": push,
            **tx_config.to_json_dict(),
            **timelock_info.to_json_dict(),
        }

        if coins is not None and len(coins) > 0:
            coins_json = [c.to_json_dict() for c in coins]
            request["coins"] = coins_json

        if wallet_id:
            request["wallet_id"] = wallet_id

        response: Dict = await self.fetch("create_signed_transaction", request)
        return [TransactionRecord.from_json_dict_convenience(tx) for tx in response["signed_txs"]]

    async def create_signed_transaction(
        self,
        additions: List[Dict],
        tx_config: TXConfig,
        coins: List[Coin] = None,
        fee: uint64 = uint64(0),
        wallet_id: Optional[int] = None,
<<<<<<< HEAD
        extra_conditions: Tuple[Condition, ...] = tuple(),
        timelock_info: ConditionValidTimes = ConditionValidTimes(),
=======
        push: bool = False,
>>>>>>> e26f6db4
    ) -> TransactionRecord:
        txs: List[TransactionRecord] = await self.create_signed_transactions(
            additions=additions,
            tx_config=tx_config,
            coins=coins,
            fee=fee,
            wallet_id=wallet_id,
<<<<<<< HEAD
            extra_conditions=extra_conditions,
            timelock_info=timelock_info,
=======
            push=push,
>>>>>>> e26f6db4
        )
        if len(txs) == 0:
            raise ValueError("`create_signed_transaction` returned empty list!")

        return txs[0]

    async def select_coins(
        self,
        amount: int,
        wallet_id: int,
        coin_selection_config: CoinSelectionConfig,
    ) -> List[Coin]:
        request = {
            "amount": amount,
            "wallet_id": wallet_id,
            **coin_selection_config.to_json_dict(),
        }
        response: Dict[str, List[Dict]] = await self.fetch("select_coins", request)
        return [Coin.from_json_dict(coin) for coin in response["coins"]]

    async def get_coin_records(self, request: GetCoinRecords) -> Dict[str, Any]:
        return await self.fetch("get_coin_records", request.to_json_dict())

    async def get_spendable_coins(
        self,
        wallet_id: int,
        coin_selection_config: CoinSelectionConfig,
    ) -> Tuple[List[CoinRecord], List[CoinRecord], List[Coin]]:
        """
        We return a tuple containing: (confirmed records, unconfirmed removals, unconfirmed additions)
        """
        request = {
            "wallet_id": wallet_id,
            **coin_selection_config.to_json_dict(),
        }
        response: Dict[str, List[Dict]] = await self.fetch("get_spendable_coins", request)
        confirmed_wrs = [CoinRecord.from_json_dict(coin) for coin in response["confirmed_records"]]
        unconfirmed_removals = [CoinRecord.from_json_dict(coin) for coin in response["unconfirmed_removals"]]
        unconfirmed_additions = [Coin.from_json_dict(coin) for coin in response["unconfirmed_additions"]]
        return confirmed_wrs, unconfirmed_removals, unconfirmed_additions

    async def get_coin_records_by_names(
        self,
        names: List[bytes32],
        include_spent_coins: bool = True,
        start_height: Optional[int] = None,
        end_height: Optional[int] = None,
    ) -> List:
        names_hex = [name.hex() for name in names]
        request = {"names": names_hex, "include_spent_coins": include_spent_coins}
        if start_height is not None:
            request["start_height"] = start_height
        if end_height is not None:
            request["end_height"] = end_height

        response = await self.fetch("get_coin_records_by_names", request)
        return [CoinRecord.from_json_dict(cr) for cr in response["coin_records"]]

    # DID wallet
    async def create_new_did_wallet(
        self,
        amount: int,
        fee: int = 0,
        name: Optional[str] = "DID Wallet",
        backup_ids: List[str] = [],
        required_num: int = 0,
    ) -> Dict:
        request: Dict[str, Any] = {
            "wallet_type": "did_wallet",
            "did_type": "new",
            "backup_dids": backup_ids,
            "num_of_backup_ids_needed": required_num,
            "amount": amount,
            "fee": fee,
            "wallet_name": name,
        }
        response = await self.fetch("create_new_wallet", request)
        return response

    async def get_did_id(self, wallet_id: int) -> Dict:
        request: Dict[str, Any] = {
            "wallet_id": wallet_id,
        }
        response = await self.fetch("did_get_did", request)
        return response

    async def get_did_info(self, coin_id: str, latest: bool) -> Dict:
        request: Dict[str, Any] = {
            "coin_id": coin_id,
            "latest": latest,
        }
        response = await self.fetch("did_get_info", request)
        return response

    async def create_did_backup_file(self, wallet_id: int, filename: str) -> Dict:
        request: Dict[str, Any] = {
            "wallet_id": wallet_id,
            "filename": filename,
        }
        response = await self.fetch("did_create_backup_file", request)
        return response

    async def update_did_recovery_list(
        self,
        wallet_id: int,
        recovery_list: List[str],
        num_verification: int,
        tx_config: TXConfig,
        extra_conditions: Tuple[Condition, ...] = tuple(),
        timelock_info: ConditionValidTimes = ConditionValidTimes(),
        push: bool = True,
    ) -> Dict:
        request: Dict[str, Any] = {
            "wallet_id": wallet_id,
            "new_list": recovery_list,
            "num_verifications_required": num_verification,
            "extra_conditions": conditions_to_json_dicts(extra_conditions),
            "push": push,
            **tx_config.to_json_dict(),
            **timelock_info.to_json_dict(),
        }
        response = await self.fetch("did_update_recovery_ids", request)
        return response

    async def get_did_recovery_list(self, wallet_id: int) -> Dict:
        request: Dict[str, Any] = {
            "wallet_id": wallet_id,
        }
        response = await self.fetch("did_get_recovery_list", request)
        return response

    async def did_message_spend(
        self,
        wallet_id: int,
        tx_config: TXConfig,
        extra_conditions: Tuple[Condition, ...] = tuple(),
        timelock_info: ConditionValidTimes = ConditionValidTimes(),
        push: bool = False,
    ) -> Dict:
        request: Dict[str, Any] = {
            "wallet_id": wallet_id,
            "extra_conditions": conditions_to_json_dicts(extra_conditions),
            "push": push,
            **tx_config.to_json_dict(),
            **timelock_info.to_json_dict(),
        }
        response = await self.fetch("did_message_spend", request)
        return response

    async def update_did_metadata(
        self,
        wallet_id: int,
        metadata: Dict,
        tx_config: TXConfig,
        extra_conditions: Tuple[Condition, ...] = tuple(),
        timelock_info: ConditionValidTimes = ConditionValidTimes(),
        push: bool = True,
    ) -> Dict:
        request: Dict[str, Any] = {
            "wallet_id": wallet_id,
            "metadata": metadata,
            "extra_conditions": conditions_to_json_dicts(extra_conditions),
            "push": push,
            **tx_config.to_json_dict(),
            **timelock_info.to_json_dict(),
        }
        response = await self.fetch("did_update_metadata", request)
        return response

    async def get_did_metadata(self, wallet_id: int) -> Dict:
        request: Dict[str, Any] = {
            "wallet_id": wallet_id,
        }
        response = await self.fetch("did_get_metadata", request)
        return response

    async def find_lost_did(
        self, coin_id: str, recovery_list_hash: Optional[str], metadata: Optional[Dict], num_verification: Optional[int]
    ) -> Dict:
        request: Dict[str, Any] = {
            "coin_id": coin_id,
        }
        if recovery_list_hash is not None:
            request["recovery_list_hash"] = recovery_list_hash
        if metadata is not None:
            request["metadata"] = (metadata,)
        if num_verification is not None:
            request["num_verification"] = num_verification
        response = await self.fetch("did_find_lost_did", request)
        return response

    async def create_new_did_wallet_from_recovery(self, filename: str) -> Dict:
        request: Dict[str, Any] = {
            "wallet_type": "did_wallet",
            "did_type": "recovery",
            "filename": filename,
        }
        response = await self.fetch("create_new_wallet", request)
        return response

    async def did_create_attest(
        self,
        wallet_id: int,
        coin_name: str,
        pubkey: str,
        puzhash: str,
        file_name: str,
        extra_conditions: Tuple[Condition, ...] = tuple(),
        timelock_info: ConditionValidTimes = ConditionValidTimes(),
    ) -> Dict:
        request: Dict[str, Any] = {
            "wallet_id": wallet_id,
            "coin_name": coin_name,
            "pubkey": pubkey,
            "puzhash": puzhash,
            "filename": file_name,
            "extra_conditions": conditions_to_json_dicts(extra_conditions),
            **timelock_info.to_json_dict(),
        }
        response = await self.fetch("did_create_attest", request)
        return response

    async def did_recovery_spend(self, wallet_id: int, attest_filenames: str) -> Dict:
        request: Dict[str, Any] = {
            "wallet_id": wallet_id,
            "attest_filenames": attest_filenames,
        }
        response = await self.fetch("did_recovery_spend", request)
        return response

    async def did_transfer_did(
        self,
        wallet_id: int,
        address: str,
        fee: int,
        with_recovery: bool,
        tx_config: TXConfig,
        extra_conditions: Tuple[Condition, ...] = tuple(),
        timelock_info: ConditionValidTimes = ConditionValidTimes(),
        push: bool = True,
    ) -> Dict:
        request: Dict[str, Any] = {
            "wallet_id": wallet_id,
            "inner_address": address,
            "fee": fee,
            "with_recovery_info": with_recovery,
            "extra_conditions": conditions_to_json_dicts(extra_conditions),
            "push": push,
            **tx_config.to_json_dict(),
            **timelock_info.to_json_dict(),
        }
        response = await self.fetch("did_transfer_did", request)
        return response

    async def did_set_wallet_name(self, wallet_id: int, name: str) -> Dict:
        request = {"wallet_id": wallet_id, "name": name}
        response = await self.fetch("did_set_wallet_name", request)
        return response

    async def did_get_wallet_name(self, wallet_id: int) -> Dict:
        request = {"wallet_id": wallet_id}
        response = await self.fetch("did_get_wallet_name", request)
        return response

    # TODO: test all invocations of create_new_pool_wallet with new fee arg.
    async def create_new_pool_wallet(
        self,
        target_puzzlehash: Optional[bytes32],
        pool_url: Optional[str],
        relative_lock_height: uint32,
        backup_host: str,
        mode: str,
        state: str,
        fee: uint64,
        p2_singleton_delay_time: Optional[uint64] = None,
        p2_singleton_delayed_ph: Optional[bytes32] = None,
        extra_conditions: Tuple[Condition, ...] = tuple(),
        timelock_info: ConditionValidTimes = ConditionValidTimes(),
    ) -> TransactionRecord:
        request: Dict[str, Any] = {
            "wallet_type": "pool_wallet",
            "mode": mode,
            "initial_target_state": {
                "target_puzzle_hash": target_puzzlehash.hex() if target_puzzlehash else None,
                "relative_lock_height": relative_lock_height,
                "pool_url": pool_url,
                "state": state,
            },
            "fee": fee,
            "extra_conditions": conditions_to_json_dicts(extra_conditions),
            **timelock_info.to_json_dict(),
        }
        if p2_singleton_delay_time is not None:
            request["p2_singleton_delay_time"] = p2_singleton_delay_time
        if p2_singleton_delayed_ph is not None:
            request["p2_singleton_delayed_ph"] = p2_singleton_delayed_ph.hex()
        res = await self.fetch("create_new_wallet", request)
        return TransactionRecord.from_json_dict(res["transaction"])

    async def pw_self_pool(self, wallet_id: int, fee: uint64) -> Dict:
        reply = await self.fetch("pw_self_pool", {"wallet_id": wallet_id, "fee": fee})
        reply = parse_result_transactions(reply)
        return reply

    async def pw_join_pool(
        self, wallet_id: int, target_puzzlehash: bytes32, pool_url: str, relative_lock_height: uint32, fee: uint64
    ) -> Dict:
        request = {
            "wallet_id": int(wallet_id),
            "target_puzzlehash": target_puzzlehash.hex(),
            "relative_lock_height": relative_lock_height,
            "pool_url": pool_url,
            "fee": fee,
        }

        reply = await self.fetch("pw_join_pool", request)
        reply = parse_result_transactions(reply)
        return reply

    async def pw_absorb_rewards(
        self, wallet_id: int, fee: uint64 = uint64(0), max_spends_in_tx: Optional[int] = None
    ) -> Dict:
        reply = await self.fetch(
            "pw_absorb_rewards", {"wallet_id": wallet_id, "fee": fee, "max_spends_in_tx": max_spends_in_tx}
        )
        reply["state"] = PoolWalletInfo.from_json_dict(reply["state"])
        reply = parse_result_transactions(reply)
        return reply

    async def pw_status(self, wallet_id: int) -> Tuple[PoolWalletInfo, List[TransactionRecord]]:
        json_dict = await self.fetch("pw_status", {"wallet_id": wallet_id})
        return (
            PoolWalletInfo.from_json_dict(json_dict["state"]),
            [TransactionRecord.from_json_dict(tr) for tr in json_dict["unconfirmed_transactions"]],
        )

    # CATS
    async def create_new_cat_and_wallet(self, amount: uint64, fee: uint64 = uint64(0), test: bool = False) -> Dict:
        request: Dict[str, Any] = {
            "wallet_type": "cat_wallet",
            "mode": "new",
            "amount": amount,
            "fee": fee,
            "test": test,
        }
        return await self.fetch("create_new_wallet", request)

    async def create_wallet_for_existing_cat(self, asset_id: bytes) -> Dict:
        request: Dict[str, Any] = {
            "wallet_type": "cat_wallet",
            "asset_id": asset_id.hex(),
            "mode": "existing",
        }
        return await self.fetch("create_new_wallet", request)

    async def get_cat_asset_id(self, wallet_id: int) -> bytes32:
        request: Dict[str, Any] = {
            "wallet_id": wallet_id,
        }
        return bytes32.from_hexstr((await self.fetch("cat_get_asset_id", request))["asset_id"])

    async def get_stray_cats(self) -> Dict:
        response = await self.fetch("get_stray_cats", {})
        return response["stray_cats"]

    async def cat_asset_id_to_name(self, asset_id: bytes32) -> Optional[Tuple[Optional[uint32], str]]:
        request: Dict[str, Any] = {
            "asset_id": asset_id.hex(),
        }
        try:
            res = await self.fetch("cat_asset_id_to_name", request)
        except ValueError:
            return None

        wallet_id: Optional[uint32] = None if res["wallet_id"] is None else uint32(int(res["wallet_id"]))
        return wallet_id, res["name"]

    async def get_cat_name(self, wallet_id: int) -> str:
        request: Dict[str, Any] = {
            "wallet_id": wallet_id,
        }
        return (await self.fetch("cat_get_name", request))["name"]

    async def set_cat_name(self, wallet_id: int, name: str) -> None:
        request: Dict[str, Any] = {
            "wallet_id": wallet_id,
            "name": name,
        }
        await self.fetch("cat_set_name", request)

    async def cat_spend(
        self,
        wallet_id: int,
        tx_config: TXConfig,
        amount: Optional[uint64] = None,
        inner_address: Optional[str] = None,
        fee: uint64 = uint64(0),
        memos: Optional[List[str]] = None,
        additions: Optional[List[Dict[str, Any]]] = None,
        removals: Optional[List[Coin]] = None,
        cat_discrepancy: Optional[Tuple[int, Program, Program]] = None,  # (extra_delta, tail_reveal, tail_solution)
        extra_conditions: Tuple[Condition, ...] = tuple(),
        timelock_info: ConditionValidTimes = ConditionValidTimes(),
        push: bool = True,
    ) -> TransactionRecord:
        send_dict: Dict[str, Any] = {
            "wallet_id": wallet_id,
            "fee": fee,
            "memos": memos if memos else [],
            "extra_conditions": conditions_to_json_dicts(extra_conditions),
            "push": push,
            **tx_config.to_json_dict(),
            **timelock_info.to_json_dict(),
        }
        if amount is not None and inner_address is not None:
            send_dict["amount"] = amount
            send_dict["inner_address"] = inner_address
        elif additions is not None:
            additions_hex = []
            for ad in additions:
                additions_hex.append({"amount": ad["amount"], "puzzle_hash": ad["puzzle_hash"].hex()})
                if "memos" in ad:
                    additions_hex[-1]["memos"] = ad["memos"]
            send_dict["additions"] = additions_hex
        else:
            raise ValueError("Must specify either amount and inner_address or additions")
        if removals is not None and len(removals) > 0:
            send_dict["coins"] = [c.to_json_dict() for c in removals]
        if cat_discrepancy is not None:
            send_dict["extra_delta"] = cat_discrepancy[0]
            send_dict["tail_reveal"] = bytes(cat_discrepancy[1]).hex()
            send_dict["tail_solution"] = bytes(cat_discrepancy[2]).hex()
        res = await self.fetch("cat_spend", send_dict)
        return TransactionRecord.from_json_dict_convenience(res["transaction"])

    # Offers
    async def create_offer_for_ids(
        self,
        offer_dict: Dict[Union[uint32, str], int],
        tx_config: TXConfig,
        driver_dict: Dict[str, Any] = None,
        solver: Dict[str, Any] = None,
        fee=uint64(0),
        validate_only: bool = False,
        extra_conditions: Tuple[Condition, ...] = tuple(),
        timelock_info: ConditionValidTimes = ConditionValidTimes(),
    ) -> Tuple[Optional[Offer], TradeRecord]:
        send_dict: Dict[str, int] = {str(key): value for key, value in offer_dict.items()}

        req = {
            "offer": send_dict,
            "validate_only": validate_only,
            "fee": fee,
            "extra_conditions": conditions_to_json_dicts(extra_conditions),
            **tx_config.to_json_dict(),
            **timelock_info.to_json_dict(),
        }
        if driver_dict is not None:
            req["driver_dict"] = driver_dict
        if solver is not None:
            req["solver"] = solver
        res = await self.fetch("create_offer_for_ids", req)
        offer: Optional[Offer] = None if validate_only else Offer.from_bech32(res["offer"])
        offer_str: str = "" if offer is None else bytes(offer).hex()
        return offer, TradeRecord.from_json_dict_convenience(res["trade_record"], offer_str)

    async def get_offer_summary(
        self, offer: Offer, advanced: bool = False
    ) -> Tuple[bytes32, Dict[str, Dict[str, int]]]:
        res = await self.fetch("get_offer_summary", {"offer": offer.to_bech32(), "advanced": advanced})
        return bytes32.from_hexstr(res["id"]), res["summary"]

    async def check_offer_validity(self, offer: Offer) -> Tuple[bytes32, bool]:
        res = await self.fetch("check_offer_validity", {"offer": offer.to_bech32()})
        return bytes32.from_hexstr(res["id"]), res["valid"]

    async def take_offer(
        self,
        offer: Offer,
        tx_config: TXConfig,
        solver: Dict[str, Any] = None,
        fee=uint64(0),
        extra_conditions: Tuple[Condition, ...] = tuple(),
        timelock_info: ConditionValidTimes = ConditionValidTimes(),
        push: bool = True,
    ) -> TradeRecord:
        req = {
            "offer": offer.to_bech32(),
            "fee": fee,
            "extra_conditions": conditions_to_json_dicts(extra_conditions),
            "push": push,
            **tx_config.to_json_dict(),
            **timelock_info.to_json_dict(),
        }
        if solver is not None:
            req["solver"] = solver
        res = await self.fetch("take_offer", req)
        return TradeRecord.from_json_dict_convenience(res["trade_record"])

    async def get_offer(self, trade_id: bytes32, file_contents: bool = False) -> TradeRecord:
        res = await self.fetch("get_offer", {"trade_id": trade_id.hex(), "file_contents": file_contents})
        offer_str = bytes(Offer.from_bech32(res["offer"])).hex() if file_contents else ""
        return TradeRecord.from_json_dict_convenience(res["trade_record"], offer_str)

    async def get_all_offers(
        self,
        start: int = 0,
        end: int = 50,
        sort_key: str = None,
        reverse: bool = False,
        file_contents: bool = False,
        exclude_my_offers: bool = False,
        exclude_taken_offers: bool = False,
        include_completed: bool = False,
    ) -> List[TradeRecord]:
        res = await self.fetch(
            "get_all_offers",
            {
                "start": start,
                "end": end,
                "sort_key": sort_key,
                "reverse": reverse,
                "file_contents": file_contents,
                "exclude_my_offers": exclude_my_offers,
                "exclude_taken_offers": exclude_taken_offers,
                "include_completed": include_completed,
            },
        )

        records = []
        if file_contents:
            optional_offers = [bytes(Offer.from_bech32(o)).hex() for o in res["offers"]]
        else:
            optional_offers = [""] * len(res["trade_records"])
        for record, offer in zip(res["trade_records"], optional_offers):
            records.append(TradeRecord.from_json_dict_convenience(record, offer))

        return records

    async def cancel_offer(
        self,
        trade_id: bytes32,
        tx_config: TXConfig,
        fee=uint64(0),
        secure: bool = True,
        extra_conditions: Tuple[Condition, ...] = tuple(),
        timelock_info: ConditionValidTimes = ConditionValidTimes(),
        push: bool = True,
    ):
        await self.fetch(
            "cancel_offer",
            {
                "trade_id": trade_id.hex(),
                "secure": secure,
                "fee": fee,
                "extra_conditions": conditions_to_json_dicts(extra_conditions),
                "push": push,
                **tx_config.to_json_dict(),
                **timelock_info.to_json_dict(),
            },
        )

    async def cancel_offers(
        self,
        tx_config: TXConfig,
        fee=uint64(0),
        secure: bool = True,
        batch_size: int = 5,
        cancel_all: bool = False,
        asset_id: Optional[bytes32] = None,
        extra_conditions: Tuple[Condition, ...] = tuple(),
        timelock_info: ConditionValidTimes = ConditionValidTimes(),
        push: bool = True,
    ) -> None:
        await self.fetch(
            "cancel_offers",
            {
                "secure": secure,
                "batch_fee": fee,
                "secure": secure,
                "batch_size": batch_size,
                "cancel_all": cancel_all,
                "asset_id": None if asset_id is None else asset_id.hex(),
                "extra_conditions": conditions_to_json_dicts(extra_conditions),
                "push": push,
                **tx_config.to_json_dict(),
                **timelock_info.to_json_dict(),
            },
        )

    # NFT wallet
    async def create_new_nft_wallet(self, did_id, name=None) -> dict[str, Any]:
        request: Dict[str, Any] = {
            "wallet_type": "nft_wallet",
            "did_id": did_id,
            "name": name,
        }
        response = await self.fetch("create_new_wallet", request)
        return response

    async def mint_nft(
        self,
        wallet_id,
        royalty_address,
        target_address,
        hash,
        uris,
        tx_config: TXConfig,
        meta_hash="",
        meta_uris=[],
        license_hash="",
        license_uris=[],
        edition_total=1,
        edition_number=1,
        fee=0,
        royalty_percentage=0,
        did_id=None,
        extra_conditions: Tuple[Condition, ...] = tuple(),
        timelock_info: ConditionValidTimes = ConditionValidTimes(),
        push: bool = True,
    ):
        request: Dict[str, Any] = {
            "wallet_id": wallet_id,
            "royalty_address": royalty_address,
            "target_address": target_address,
            "hash": hash,
            "uris": uris,
            "meta_hash": meta_hash,
            "meta_uris": meta_uris,
            "license_hash": license_hash,
            "license_uris": license_uris,
            "edition_number": edition_number,
            "edition_total": edition_total,
            "royalty_percentage": royalty_percentage,
            "did_id": did_id,
            "fee": fee,
            "extra_conditions": conditions_to_json_dicts(extra_conditions),
            "push": push,
            **tx_config.to_json_dict(),
            **timelock_info.to_json_dict(),
        }
        response = await self.fetch("nft_mint_nft", request)
        return response

    async def add_uri_to_nft(
        self,
        wallet_id,
        nft_coin_id,
        key,
        uri,
        fee,
        tx_config: TXConfig,
        extra_conditions: Tuple[Condition, ...] = tuple(),
        timelock_info: ConditionValidTimes = ConditionValidTimes(),
        push: bool = True,
    ):
        request: Dict[str, Any] = {
            "wallet_id": wallet_id,
            "nft_coin_id": nft_coin_id,
            "uri": uri,
            "key": key,
            "fee": fee,
            "extra_conditions": conditions_to_json_dicts(extra_conditions),
            "push": push,
            **tx_config.to_json_dict(),
            **timelock_info.to_json_dict(),
        }
        response = await self.fetch("nft_add_uri", request)
        return response

    async def nft_calculate_royalties(
        self,
        royalty_assets_dict: Dict[Any, Tuple[Any, uint16]],
        fungible_asset_dict: Dict[Any, uint64],
    ) -> Dict[Any, List[Dict[str, Any]]]:
        request: Dict[str, Any] = {
            "royalty_assets": [
                {"asset": id, "royalty_address": royalty_info[0], "royalty_percentage": royalty_info[1]}
                for id, royalty_info in royalty_assets_dict.items()
            ],
            "fungible_assets": [{"asset": name, "amount": amount} for name, amount in fungible_asset_dict.items()],
        }
        response = await self.fetch("nft_calculate_royalties", request)
        del response["success"]
        return response

    async def get_nft_info(self, coin_id: str, latest: bool = True):
        request: Dict[str, Any] = {"coin_id": coin_id, "latest": latest}
        response = await self.fetch("nft_get_info", request)
        return response

    async def transfer_nft(
        self,
        wallet_id,
        nft_coin_id,
        target_address,
        fee,
        tx_config: TXConfig,
        extra_conditions: Tuple[Condition, ...] = tuple(),
        timelock_info: ConditionValidTimes = ConditionValidTimes(),
        push: bool = True,
    ):
        request: Dict[str, Any] = {
            "wallet_id": wallet_id,
            "nft_coin_id": nft_coin_id,
            "target_address": target_address,
            "fee": fee,
            "extra_conditions": conditions_to_json_dicts(extra_conditions),
            "push": push,
            **tx_config.to_json_dict(),
            **timelock_info.to_json_dict(),
        }
        response = await self.fetch("nft_transfer_nft", request)
        return response

    async def count_nfts(self, wallet_id: Optional[int]):
        request: Dict[str, Any] = {"wallet_id": wallet_id}
        response = await self.fetch("nft_count_nfts", request)
        return response

    async def list_nfts(self, wallet_id, num: int = 50, start_index: int = 0):
        request: Dict[str, Any] = {"wallet_id": wallet_id, "num": num, "start_index": start_index}
        response = await self.fetch("nft_get_nfts", request)
        return response

    async def set_nft_did(
        self,
        wallet_id,
        did_id,
        nft_coin_id,
        fee,
        tx_config: TXConfig,
        extra_conditions: Tuple[Condition, ...] = tuple(),
        timelock_info: ConditionValidTimes = ConditionValidTimes(),
        push: bool = True,
    ):
        request: Dict[str, Any] = {
            "wallet_id": wallet_id,
            "did_id": did_id,
            "nft_coin_id": nft_coin_id,
            "fee": fee,
            "extra_conditions": conditions_to_json_dicts(extra_conditions),
            "push": push,
            **tx_config.to_json_dict(),
            **timelock_info.to_json_dict(),
        }
        response = await self.fetch("nft_set_nft_did", request)
        return response

    async def get_nft_wallet_did(self, wallet_id) -> dict[str, Optional[str]]:
        request: Dict[str, Any] = {"wallet_id": wallet_id}
        response = await self.fetch("nft_get_wallet_did", request)
        return response

    async def nft_mint_bulk(
        self,
        wallet_id: int,
        metadata_list: List[Dict[str, Any]],
        royalty_percentage: Optional[int],
        royalty_address: Optional[str],
        tx_config: TXConfig,
        target_list: Optional[List[str]] = None,
        mint_number_start: Optional[int] = 1,
        mint_total: Optional[int] = None,
        xch_coins: Optional[List[Dict]] = None,
        xch_change_target: Optional[str] = None,
        new_innerpuzhash: Optional[str] = None,
        did_coin: Optional[Dict] = None,
        did_lineage_parent: Optional[str] = None,
        mint_from_did: Optional[bool] = False,
        fee: Optional[int] = 0,
        extra_conditions: Tuple[Condition, ...] = tuple(),
        timelock_info: ConditionValidTimes = ConditionValidTimes(),
        push: bool = False,
    ) -> Dict:
        request = {
            "wallet_id": wallet_id,
            "metadata_list": metadata_list,
            "target_list": target_list,
            "royalty_percentage": royalty_percentage,
            "royalty_address": royalty_address,
            "mint_number_start": mint_number_start,
            "mint_total": mint_total,
            "xch_coins": xch_coins,
            "xch_change_target": xch_change_target,
            "new_innerpuzhash": new_innerpuzhash,
            "did_coin": did_coin,
            "did_lineage_parent": did_lineage_parent,
            "mint_from_did": mint_from_did,
            "fee": fee,
            "extra_conditions": conditions_to_json_dicts(extra_conditions),
            "push": push,
            **tx_config.to_json_dict(),
            **timelock_info.to_json_dict(),
        }
        response = await self.fetch("nft_mint_bulk", request)
        return response

    # DataLayer
    async def create_new_dl(
        self,
        root: bytes32,
        fee: uint64,
        extra_conditions: Tuple[Condition, ...] = tuple(),
        timelock_info: ConditionValidTimes = ConditionValidTimes(),
    ) -> Tuple[List[TransactionRecord], bytes32]:
        request = {
            "root": root.hex(),
            "fee": fee,
            "extra_conditions": conditions_to_json_dicts(extra_conditions),
            **timelock_info.to_json_dict(),
        }
        response = await self.fetch("create_new_dl", request)
        txs: List[TransactionRecord] = [
            TransactionRecord.from_json_dict_convenience(tx) for tx in response["transactions"]
        ]
        launcher_id: bytes32 = bytes32.from_hexstr(response["launcher_id"])
        return txs, launcher_id

    async def dl_track_new(self, launcher_id: bytes32) -> None:
        request = {"launcher_id": launcher_id.hex()}
        await self.fetch("dl_track_new", request)
        return None

    async def dl_stop_tracking(self, launcher_id: bytes32) -> None:
        request = {"launcher_id": launcher_id.hex()}
        await self.fetch("dl_stop_tracking", request)
        return None

    async def dl_latest_singleton(
        self, launcher_id: bytes32, only_confirmed: bool = False
    ) -> Optional[SingletonRecord]:
        request = {"launcher_id": launcher_id.hex(), "only_confirmed": only_confirmed}
        response = await self.fetch("dl_latest_singleton", request)
        return None if response["singleton"] is None else SingletonRecord.from_json_dict(response["singleton"])

    async def dl_singletons_by_root(self, launcher_id: bytes32, root: bytes32) -> List[SingletonRecord]:
        request = {"launcher_id": launcher_id.hex(), "root": root.hex()}
        response = await self.fetch("dl_singletons_by_root", request)
        return [SingletonRecord.from_json_dict(single) for single in response["singletons"]]

    async def dl_update_root(
        self,
        launcher_id: bytes32,
        new_root: bytes32,
        fee: uint64,
        extra_conditions: Tuple[Condition, ...] = tuple(),
        timelock_info: ConditionValidTimes = ConditionValidTimes(),
    ) -> TransactionRecord:
        request = {
            "launcher_id": launcher_id.hex(),
            "new_root": new_root.hex(),
            "fee": fee,
            "extra_conditions": conditions_to_json_dicts(extra_conditions),
            **timelock_info.to_json_dict(),
        }
        response = await self.fetch("dl_update_root", request)
        return TransactionRecord.from_json_dict_convenience(response["tx_record"])

    async def dl_update_multiple(
        self,
        update_dictionary: Dict[bytes32, bytes32],
        extra_conditions: Tuple[Condition, ...] = tuple(),
        timelock_info: ConditionValidTimes = ConditionValidTimes(),
    ) -> List[TransactionRecord]:
        updates_as_strings: Dict[str, str] = {}
        for lid, root in update_dictionary.items():
            updates_as_strings[str(lid)] = str(root)
        request = {
            "updates": updates_as_strings,
            "extra_conditions": conditions_to_json_dicts(extra_conditions),
            **timelock_info.to_json_dict(),
        }
        response = await self.fetch("dl_update_multiple", request)
        return [TransactionRecord.from_json_dict_convenience(tx) for tx in response["tx_records"]]

    async def dl_history(
        self,
        launcher_id: bytes32,
        min_generation: Optional[uint32] = None,
        max_generation: Optional[uint32] = None,
        num_results: Optional[uint32] = None,
    ) -> List[SingletonRecord]:
        request = {"launcher_id": launcher_id.hex()}

        if min_generation is not None:
            request["min_generation"] = str(min_generation)
        if max_generation is not None:
            request["max_generation"] = str(max_generation)
        if num_results is not None:
            request["num_results"] = str(num_results)

        response = await self.fetch("dl_history", request)
        return [SingletonRecord.from_json_dict(single) for single in response["history"]]

    async def dl_owned_singletons(self) -> List[SingletonRecord]:
        response = await self.fetch(path="dl_owned_singletons", request_json={})
        return [SingletonRecord.from_json_dict(singleton) for singleton in response["singletons"]]

    async def dl_get_mirrors(self, launcher_id: bytes32) -> List[Mirror]:
        response = await self.fetch(path="dl_get_mirrors", request_json={"launcher_id": launcher_id.hex()})
        return [Mirror.from_json_dict(mirror) for mirror in response["mirrors"]]

    async def dl_new_mirror(
        self,
        launcher_id: bytes32,
        amount: uint64,
        urls: List[bytes],
        fee: uint64 = uint64(0),
        extra_conditions: Tuple[Condition, ...] = tuple(),
        timelock_info: ConditionValidTimes = ConditionValidTimes(),
    ) -> List[TransactionRecord]:
        response = await self.fetch(
            path="dl_new_mirror",
            request_json={
                "launcher_id": launcher_id.hex(),
                "amount": amount,
                "urls": [url.decode("utf8") for url in urls],
                "fee": fee,
                "extra_conditions": conditions_to_json_dicts(extra_conditions),
                **timelock_info.to_json_dict(),
            },
        )
        return [TransactionRecord.from_json_dict_convenience(tx) for tx in response["transactions"]]

    async def dl_delete_mirror(
        self,
        coin_id: bytes32,
        fee: uint64 = uint64(0),
        extra_conditions: Tuple[Condition, ...] = tuple(),
        timelock_info: ConditionValidTimes = ConditionValidTimes(),
    ) -> List[TransactionRecord]:
        response = await self.fetch(
            path="dl_delete_mirror",
            request_json={
                "coin_id": coin_id.hex(),
                "fee": fee,
                "extra_conditions": conditions_to_json_dicts(extra_conditions),
                **timelock_info.to_json_dict(),
            },
        )
        return [TransactionRecord.from_json_dict_convenience(tx) for tx in response["transactions"]]

    async def get_notifications(
        self, ids: Optional[List[bytes32]] = None, pagination: Optional[Tuple[Optional[int], Optional[int]]] = None
    ) -> List[Notification]:
        request: Dict[str, Any] = {}
        if ids is not None:
            request["ids"] = [id.hex() for id in ids]
        if pagination is not None:
            if pagination[0] is not None:
                request["start"] = pagination[0]
            if pagination[1] is not None:
                request["end"] = pagination[1]
        response = await self.fetch("get_notifications", request)
        return [
            Notification(
                bytes32.from_hexstr(notification["id"]),
                bytes.fromhex(notification["message"]),
                uint64(notification["amount"]),
                uint32(notification["height"]),
            )
            for notification in response["notifications"]
        ]

    async def delete_notifications(self, ids: Optional[List[bytes32]] = None) -> bool:
        request: Dict[str, Any] = {}
        if ids is not None:
            request["ids"] = [id.hex() for id in ids]
        response = await self.fetch("delete_notifications", request)
        return response["success"]

    async def send_notification(
        self,
        target: bytes32,
        msg: bytes,
        amount: uint64,
        fee: uint64 = uint64(0),
        extra_conditions: Tuple[Condition, ...] = tuple(),
        timelock_info: ConditionValidTimes = ConditionValidTimes(),
    ) -> TransactionRecord:
        response = await self.fetch(
            "send_notification",
            {
                "target": target.hex(),
                "message": msg.hex(),
                "amount": amount,
                "fee": fee,
                "extra_conditions": conditions_to_json_dicts(extra_conditions),
                **timelock_info.to_json_dict(),
            },
        )
        return TransactionRecord.from_json_dict_convenience(response["tx"])

    async def sign_message_by_address(self, address: str, message: str) -> Tuple[str, str, str]:
        response = await self.fetch("sign_message_by_address", {"address": address, "message": message})
        return response["pubkey"], response["signature"], response["signing_mode"]

    async def sign_message_by_id(self, id: str, message: str) -> Tuple[str, str, str]:
        response = await self.fetch("sign_message_by_id", {"id": id, "message": message})
        return response["pubkey"], response["signature"], response["signing_mode"]

    async def vc_mint(
        self,
        did_id: bytes32,
        tx_config: TXConfig,
        target_address: Optional[bytes32] = None,
        fee: uint64 = uint64(0),
        extra_conditions: Tuple[Condition, ...] = tuple(),
        timelock_info: ConditionValidTimes = ConditionValidTimes(),
        push: bool = True,
    ) -> Tuple[VCRecord, List[TransactionRecord]]:
        response = await self.fetch(
            "vc_mint",
            {
                "did_id": encode_puzzle_hash(did_id, "rpc"),
                "target_address": encode_puzzle_hash(target_address, "rpc") if target_address is not None else None,
                "fee": fee,
                "extra_conditions": conditions_to_json_dicts(extra_conditions),
                "push": push,
                **tx_config.to_json_dict(),
                **timelock_info.to_json_dict(),
            },
        )
        return VCRecord.from_json_dict(response["vc_record"]), [
            TransactionRecord.from_json_dict_convenience(tx) for tx in response["transactions"]
        ]

    async def vc_get(self, vc_id: bytes32) -> Optional[VCRecord]:
        response = await self.fetch("vc_get", {"vc_id": vc_id.hex()})
        return None if response["vc_record"] is None else VCRecord.from_json_dict(response["vc_record"])

    async def vc_get_list(self, start: int = 0, count: int = 50) -> Tuple[List[VCRecord], Dict[str, Any]]:
        response = await self.fetch("vc_get_list", {"start": start, "count": count})
        return [VCRecord.from_json_dict(rec) for rec in response["vc_records"]], response["proofs"]

    async def vc_spend(
        self,
        vc_id: bytes32,
        tx_config: TXConfig,
        new_puzhash: Optional[bytes32] = None,
        new_proof_hash: Optional[bytes32] = None,
        provider_inner_puzhash: Optional[bytes32] = None,
        fee: uint64 = uint64(0),
        extra_conditions: Tuple[Condition, ...] = tuple(),
        timelock_info: ConditionValidTimes = ConditionValidTimes(),
        push: bool = True,
    ) -> List[TransactionRecord]:
        response = await self.fetch(
            "vc_spend",
            {
                "vc_id": vc_id.hex(),
                "new_puzhash": new_puzhash.hex() if new_puzhash is not None else new_puzhash,
                "new_proof_hash": new_proof_hash.hex() if new_proof_hash is not None else new_proof_hash,
                "provider_inner_puzhash": provider_inner_puzhash.hex()
                if provider_inner_puzhash is not None
                else provider_inner_puzhash,
                "fee": fee,
                "extra_conditions": conditions_to_json_dicts(extra_conditions),
                "push": push,
                **tx_config.to_json_dict(),
                **timelock_info.to_json_dict(),
            },
        )
        return [TransactionRecord.from_json_dict_convenience(tx) for tx in response["transactions"]]

    async def vc_add_proofs(self, proofs: Dict[str, Any]) -> None:
        await self.fetch("vc_add_proofs", {"proofs": proofs})

    async def vc_get_proofs_for_root(self, root: bytes32) -> Dict[str, Any]:
        response = await self.fetch("vc_get_proofs_for_root", {"root": root.hex()})
        return response["proofs"]

    async def vc_revoke(
        self,
        vc_parent_id: bytes32,
        tx_config: TXConfig,
        fee: uint64 = uint64(0),
        extra_conditions: Tuple[Condition, ...] = tuple(),
        timelock_info: ConditionValidTimes = ConditionValidTimes(),
        push: bool = True,
    ) -> List[TransactionRecord]:
        response = await self.fetch(
            "vc_revoke",
            {
                "vc_parent_id": vc_parent_id.hex(),
                "fee": fee,
                "extra_conditions": conditions_to_json_dicts(extra_conditions),
                "push": push,
                **tx_config.to_json_dict(),
                **timelock_info.to_json_dict(),
            },
        )
        return [TransactionRecord.from_json_dict_convenience(tx) for tx in response["transactions"]]

    async def crcat_approve_pending(
        self,
        wallet_id: uint32,
        min_amount_to_claim: uint64,
        tx_config: TXConfig,
        fee: uint64 = uint64(0),
        push: bool = True,
    ) -> List[TransactionRecord]:
        response = await self.fetch(
            "crcat_approve_pending",
            {
                "wallet_id": wallet_id,
                "min_amount_to_claim": min_amount_to_claim,
                "fee": fee,
                "push": push,
                **tx_config.to_json_dict(),
            },
        )
        return [TransactionRecord.from_json_dict_convenience(tx) for tx in response["transactions"]]<|MERGE_RESOLUTION|>--- conflicted
+++ resolved
@@ -336,12 +336,9 @@
         coins: List[Coin] = None,
         fee: uint64 = uint64(0),
         wallet_id: Optional[int] = None,
-<<<<<<< HEAD
-        extra_conditions: Tuple[Condition, ...] = tuple(),
-        timelock_info: ConditionValidTimes = ConditionValidTimes(),
-=======
+        extra_conditions: Tuple[Condition, ...] = tuple(),
+        timelock_info: ConditionValidTimes = ConditionValidTimes(),
         push: bool = False,
->>>>>>> e26f6db4
     ) -> TransactionRecord:
         txs: List[TransactionRecord] = await self.create_signed_transactions(
             additions=additions,
@@ -349,12 +346,9 @@
             coins=coins,
             fee=fee,
             wallet_id=wallet_id,
-<<<<<<< HEAD
             extra_conditions=extra_conditions,
             timelock_info=timelock_info,
-=======
             push=push,
->>>>>>> e26f6db4
         )
         if len(txs) == 0:
             raise ValueError("`create_signed_transaction` returned empty list!")
