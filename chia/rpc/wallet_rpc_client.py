--- conflicted
+++ resolved
@@ -233,14 +233,10 @@
         min_coin_amount: uint64 = uint64(0),
         max_coin_amount: uint64 = uint64(0),
         exclude_coins: Optional[List[Coin]] = None,
-<<<<<<< HEAD
         exclude_amounts: Optional[List[uint64]] = None,
-    ) -> TransactionRecord:
-=======
         wallet_id: Optional[int] = None,
     ) -> List[TransactionRecord]:
 
->>>>>>> 71d33eb8
         # Converts bytes to hex for puzzle hashes
         additions_hex = []
         for ad in additions:
