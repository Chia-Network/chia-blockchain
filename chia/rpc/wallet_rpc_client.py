--- conflicted
+++ resolved
@@ -1,10 +1,6 @@
 from __future__ import annotations
 
-<<<<<<< HEAD
-from typing import Any, Dict, List, Optional, Sequence, Tuple, Union
-=======
-from typing import Any, Dict, List, Optional, Tuple, Union, cast
->>>>>>> a6fca99e
+from typing import Any, Dict, List, Optional, Sequence, Tuple, Union, cast
 
 from chia.data_layer.data_layer_util import DLProof, VerifyProofResponse
 from chia.data_layer.data_layer_wallet import Mirror, SingletonRecord
@@ -1259,32 +1255,6 @@
         )
         return [TransactionRecord.from_json_dict_convenience(tx) for tx in response["transactions"]]
 
-<<<<<<< HEAD
-    async def get_notifications(
-        self, ids: Optional[Sequence[bytes32]] = None, pagination: Optional[Tuple[Optional[int], Optional[int]]] = None
-    ) -> List[Notification]:
-        request: Dict[str, Any] = {}
-        if ids is not None:
-            request["ids"] = [id.hex() for id in ids]
-        if pagination is not None:
-            if pagination[0] is not None:
-                request["start"] = pagination[0]
-            if pagination[1] is not None:
-                request["end"] = pagination[1]
-        response = await self.fetch("get_notifications", request)
-        return [
-            Notification(
-                bytes32.from_hexstr(notification["id"]),
-                bytes.fromhex(notification["message"]),
-                uint64(notification["amount"]),
-                uint32(notification["height"]),
-            )
-            for notification in response["notifications"]
-        ]
-
-    async def delete_notifications(self, ids: Optional[Sequence[bytes32]] = None) -> bool:
-        request: Dict[str, Any] = {}
-=======
     async def dl_verify_proof(self, request: DLProof) -> VerifyProofResponse:
         response = await self.fetch(path="dl_verify_proof", request_json=request.to_json_dict())
         return VerifyProofResponse.from_json_dict(response)
@@ -1292,9 +1262,8 @@
     async def get_notifications(self, request: GetNotifications) -> GetNotificationsResponse:
         return GetNotificationsResponse.from_json_dict(await self.fetch("get_notifications", request.to_json_dict()))
 
-    async def delete_notifications(self, ids: Optional[List[bytes32]] = None) -> bool:
+    async def delete_notifications(self, ids: Optional[Sequence[bytes32]] = None) -> bool:
         request = {}
->>>>>>> a6fca99e
         if ids is not None:
             request["ids"] = [id.hex() for id in ids]
         response = await self.fetch("delete_notifications", request)
