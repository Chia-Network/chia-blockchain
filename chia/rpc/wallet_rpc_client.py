--- conflicted
+++ resolved
@@ -1696,7 +1696,6 @@
     ) -> ExecuteSigningInstructionsResponse:
         return ExecuteSigningInstructionsResponse.from_json_dict(
             await self.fetch("execute_signing_instructions", args.to_json_dict())
-<<<<<<< HEAD
         )
 
     async def vault_create(
@@ -1721,7 +1720,4 @@
                 **tx_config.to_json_dict(),
             },
         )
-        return [TransactionRecord.from_json_dict_convenience(tx) for tx in response["transactions"]]
-=======
-        )
->>>>>>> 9e1a4dce
+        return [TransactionRecord.from_json_dict_convenience(tx) for tx in response["transactions"]]