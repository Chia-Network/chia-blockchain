from pathlib import Path
<<<<<<< HEAD
from typing import Dict, List, Any
=======
from typing import Dict, List, Optional, Any, Tuple
>>>>>>> 5af2f3d2

from chia.pools.pool_wallet_info import PoolWalletInfo
from chia.rpc.rpc_client import RpcClient
from chia.types.blockchain_format.coin import Coin
from chia.types.blockchain_format.sized_bytes import bytes32
from chia.util.bech32m import decode_puzzle_hash
from chia.util.ints import uint32, uint64
from chia.wallet.transaction_record import TransactionRecord


class WalletRpcClient(RpcClient):
    """
    Client to Chia RPC, connects to a local wallet. Uses HTTP/JSON, and converts back from
    JSON into native python objects before returning. All api calls use POST requests.
    Note that this is not the same as the peer protocol, or wallet protocol (which run Chia's
    protocol on top of TCP), it's a separate protocol on top of HTTP that provides easy access
    to the full node.
    """

    # Key Management APIs
    async def log_in(self, fingerprint: int) -> Dict:
        try:
            return await self.fetch(
                "log_in",
                {"host": "https://backup.chia.net", "fingerprint": fingerprint, "type": "start"},
            )

        except ValueError as e:
            return e.args[0]

    async def log_in_and_restore(self, fingerprint: int, file_path) -> Dict:
        try:
            return await self.fetch(
                "log_in",
                {
                    "host": "https://backup.chia.net",
                    "fingerprint": fingerprint,
                    "type": "restore_backup",
                    "file_path": file_path,
                },
            )
        except ValueError as e:
            return e.args[0]

    async def log_in_and_skip(self, fingerprint: int) -> Dict:
        try:
            return await self.fetch(
                "log_in",
                {"host": "https://backup.chia.net", "fingerprint": fingerprint, "type": "skip"},
            )
        except ValueError as e:
            return e.args[0]

    async def get_public_keys(self) -> List[int]:
        return (await self.fetch("get_public_keys", {}))["public_key_fingerprints"]

    async def get_private_key(self, fingerprint: int) -> Dict:
        return (await self.fetch("get_private_key", {"fingerprint": fingerprint}))["private_key"]

    async def generate_mnemonic(self) -> List[str]:
        return (await self.fetch("generate_mnemonic", {}))["mnemonic"]

    async def add_key(self, mnemonic: List[str], request_type: str = "new_wallet") -> None:
        return await self.fetch("add_key", {"mnemonic": mnemonic, "type": request_type})

    async def delete_key(self, fingerprint: int) -> None:
        return await self.fetch("delete_key", {"fingerprint": fingerprint})

    async def check_delete_key(self, fingerprint: int) -> None:
        return await self.fetch("check_delete_key", {"fingerprint": fingerprint})

    async def delete_all_keys(self) -> None:
        return await self.fetch("delete_all_keys", {})

    # Wallet Node APIs
    async def get_sync_status(self) -> bool:
        return (await self.fetch("get_sync_status", {}))["syncing"]

    async def get_synced(self) -> bool:
        return (await self.fetch("get_sync_status", {}))["synced"]

    async def get_height_info(self) -> uint32:
        return (await self.fetch("get_height_info", {}))["height"]

    async def farm_block(self, address: str) -> None:
        return await self.fetch("farm_block", {"address": address})

    # Wallet Management APIs
    async def get_wallets(self) -> Dict:
        return (await self.fetch("get_wallets", {}))["wallets"]

    # Wallet APIs
    async def get_wallet_balance(self, wallet_id: str) -> Dict:
        return (await self.fetch("get_wallet_balance", {"wallet_id": wallet_id}))["wallet_balance"]

    async def get_transaction(self, wallet_id: str, transaction_id: bytes32) -> TransactionRecord:
        res = await self.fetch(
            "get_transaction",
            {"walled_id": wallet_id, "transaction_id": transaction_id.hex()},
        )
        return TransactionRecord.from_json_dict(res["transaction"])

    async def get_transactions(
        self,
        wallet_id: str,
    ) -> List[TransactionRecord]:
        res = await self.fetch(
            "get_transactions",
            {"wallet_id": wallet_id},
        )
        reverted_tx: List[TransactionRecord] = []
        for modified_tx in res["transactions"]:
            # Server returns address instead of ph, but TransactionRecord requires ph
            modified_tx["to_puzzle_hash"] = decode_puzzle_hash(modified_tx["to_address"]).hex()
            del modified_tx["to_address"]
            reverted_tx.append(TransactionRecord.from_json_dict(modified_tx))
        return reverted_tx

    async def get_next_address(self, wallet_id: str, new_address: bool) -> str:
        return (await self.fetch("get_next_address", {"wallet_id": wallet_id, "new_address": new_address}))["address"]

    async def send_transaction(
        self, wallet_id: str, amount: uint64, address: str, fee: uint64 = uint64(0)
    ) -> TransactionRecord:

        res = await self.fetch(
            "send_transaction",
            {"wallet_id": wallet_id, "amount": amount, "address": address, "fee": fee},
        )
        return TransactionRecord.from_json_dict(res["transaction"])

    async def send_transaction_multi(
        self, wallet_id: str, additions: List[Dict], coins: List[Coin] = None, fee: uint64 = uint64(0)
    ) -> TransactionRecord:
        # Converts bytes to hex for puzzle hashes
        additions_hex = [{"amount": ad["amount"], "puzzle_hash": ad["puzzle_hash"].hex()} for ad in additions]
        if coins is not None and len(coins) > 0:
            coins_json = [c.to_json_dict() for c in coins]
            response: Dict = await self.fetch(
                "send_transaction_multi",
                {"wallet_id": wallet_id, "additions": additions_hex, "coins": coins_json, "fee": fee},
            )
        else:
            response = await self.fetch(
                "send_transaction_multi", {"wallet_id": wallet_id, "additions": additions_hex, "fee": fee}
            )
        return TransactionRecord.from_json_dict(response["transaction"])

    async def delete_unconfirmed_transactions(self, wallet_id: str) -> None:
        await self.fetch(
            "delete_unconfirmed_transactions",
            {"wallet_id": wallet_id},
        )
        return None

    async def create_backup(self, file_path: Path) -> None:
        return await self.fetch("create_backup", {"file_path": str(file_path.resolve())})

    async def get_farmed_amount(self) -> Dict:
        return await self.fetch("get_farmed_amount", {})

    async def create_new_wallet(self, wallet_type: str, data: Dict[str, Any]) -> None:
        return await self.fetch(
            "create_new_wallet",
            {
                "wallet_type": wallet_type,
                "host": "https://backup.chia.net",
                **data,
            },
        )

    async def create_signed_transaction(
        self, additions: List[Dict], coins: List[Coin] = None, fee: uint64 = uint64(0)
    ) -> TransactionRecord:
        # Converts bytes to hex for puzzle hashes
        additions_hex = [{"amount": ad["amount"], "puzzle_hash": ad["puzzle_hash"].hex()} for ad in additions]
        if coins is not None and len(coins) > 0:
            coins_json = [c.to_json_dict() for c in coins]
            response: Dict = await self.fetch(
                "create_signed_transaction", {"additions": additions_hex, "coins": coins_json, "fee": fee}
            )
        else:
            response = await self.fetch("create_signed_transaction", {"additions": additions_hex, "fee": fee})
        return TransactionRecord.from_json_dict(response["signed_tx"])

    async def create_new_pool_wallet(
        self,
        target_puzzlehash: Optional[bytes32],
        pool_url: Optional[str],
        relative_lock_height: uint32,
        backup_host: str,
        mode: str,
        state: str,
        p2_singleton_delay_time: Optional[uint64] = None,
        p2_singleton_delayed_ph: Optional[bytes32] = None,
    ) -> TransactionRecord:

        request: Dict[str, Any] = {
            "wallet_type": "pool_wallet",
            "mode": mode,
            "host": backup_host,
            "initial_target_state": {
                "target_puzzle_hash": target_puzzlehash.hex() if target_puzzlehash else None,
                "relative_lock_height": relative_lock_height,
                "pool_url": pool_url,
                "state": state,
            },
        }
        if p2_singleton_delay_time is not None:
            request["p2_singleton_delay_time"] = p2_singleton_delay_time
        if p2_singleton_delayed_ph is not None:
            request["p2_singleton_delayed_ph"] = p2_singleton_delayed_ph.hex()
        res = await self.fetch("create_new_wallet", request)
        return TransactionRecord.from_json_dict(res["transaction"])

    async def pw_self_pool(self, wallet_id: str) -> TransactionRecord:
        return TransactionRecord.from_json_dict(
            (await self.fetch("pw_self_pool", {"wallet_id": wallet_id}))["transaction"]
        )

    async def pw_join_pool(
        self, wallet_id: str, target_puzzlehash: bytes32, pool_url: str, relative_lock_height: uint32
    ) -> TransactionRecord:
        request = {
            "wallet_id": int(wallet_id),
            "target_puzzlehash": target_puzzlehash.hex(),
            "relative_lock_height": relative_lock_height,
            "pool_url": pool_url,
        }
        return TransactionRecord.from_json_dict((await self.fetch("pw_join_pool", request))["transaction"])

    async def pw_absorb_rewards(self, wallet_id: str, fee: uint64 = uint64(0)) -> TransactionRecord:
        return TransactionRecord.from_json_dict(
            (await self.fetch("pw_absorb_rewards", {"wallet_id": wallet_id, "fee": fee}))["transaction"]
        )

    async def pw_status(self, wallet_id: str) -> Tuple[PoolWalletInfo, List[TransactionRecord]]:
        json_dict = await self.fetch("pw_status", {"wallet_id": wallet_id})
        return (
            PoolWalletInfo.from_json_dict(json_dict["state"]),
            [TransactionRecord.from_json_dict(tr) for tr in json_dict["unconfirmed_transactions"]],
        )<|MERGE_RESOLUTION|>--- conflicted
+++ resolved
@@ -1,9 +1,5 @@
 from pathlib import Path
-<<<<<<< HEAD
-from typing import Dict, List, Any
-=======
 from typing import Dict, List, Optional, Any, Tuple
->>>>>>> 5af2f3d2
 
 from chia.pools.pool_wallet_info import PoolWalletInfo
 from chia.rpc.rpc_client import RpcClient
