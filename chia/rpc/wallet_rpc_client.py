--- conflicted
+++ resolved
@@ -1006,13 +1006,8 @@
         response = await self.fetch("nft_count_nfts", request)
         return response
 
-<<<<<<< HEAD
     async def list_nfts(self, wallet_id, num=50, start_index=0):
         request: Dict[str, Any] = {"wallet_id": wallet_id, "num": num, "start_index": start_index}
-=======
-    async def list_nfts(self, wallet_id) -> dict[str, Any]:
-        request: Dict[str, Any] = {"wallet_id": wallet_id, "num": 100_000}
->>>>>>> b565f606
         response = await self.fetch("nft_get_nfts", request)
         return response
 
