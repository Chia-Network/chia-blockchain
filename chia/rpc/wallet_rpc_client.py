from __future__ import annotations

from typing import Any, Dict, List, Optional, Tuple, Union, cast

from chia.data_layer.data_layer_util import DLProof, VerifyProofResponse
from chia.data_layer.data_layer_wallet import Mirror, SingletonRecord
from chia.pools.pool_wallet_info import PoolWalletInfo
from chia.rpc.rpc_client import RpcClient
from chia.rpc.wallet_request_types import (
    ApplySignatures,
    ApplySignaturesResponse,
    CancelOfferResponse,
    CancelOffersResponse,
    CATSpendResponse,
    CreateNewDAOWalletResponse,
    CreateOfferForIDsResponse,
    CreateSignedTransactionsResponse,
    DAOAddFundsToTreasuryResponse,
    DAOCloseProposalResponse,
    DAOCreateProposalResponse,
    DAOExitLockupResponse,
    DAOFreeCoinsFromFinishedProposalsResponse,
    DAOSendToLockupResponse,
    DAOVoteOnProposalResponse,
    DIDMessageSpendResponse,
    DIDTransferDIDResponse,
    DIDUpdateMetadataResponse,
    DIDUpdateRecoveryIDsResponse,
    GatherSigningInfo,
    GatherSigningInfoResponse,
    GetNotifications,
    GetNotificationsResponse,
    NFTAddURIResponse,
    NFTMintBulkResponse,
    NFTMintNFTResponse,
    NFTSetNFTDIDResponse,
    NFTTransferNFTResponse,
    SendTransactionMultiResponse,
    SendTransactionResponse,
    SubmitTransactions,
    SubmitTransactionsResponse,
    TakeOfferResponse,
    VCMintResponse,
    VCRevokeResponse,
    VCSpendResponse,
)
from chia.types.blockchain_format.coin import Coin
from chia.types.blockchain_format.program import Program
from chia.types.blockchain_format.sized_bytes import bytes32
from chia.types.coin_record import CoinRecord
from chia.types.spend_bundle import SpendBundle
from chia.util.bech32m import encode_puzzle_hash
from chia.util.ints import uint16, uint32, uint64
from chia.wallet.conditions import Condition, ConditionValidTimes, conditions_to_json_dicts
from chia.wallet.trade_record import TradeRecord
from chia.wallet.trading.offer import Offer
from chia.wallet.transaction_record import TransactionRecord
from chia.wallet.transaction_sorting import SortKey
from chia.wallet.util.clvm_streamable import json_deserialize_with_clvm_streamable
from chia.wallet.util.query_filter import TransactionTypeFilter
from chia.wallet.util.tx_config import CoinSelectionConfig, TXConfig
from chia.wallet.util.wallet_types import WalletType
from chia.wallet.vc_wallet.vc_store import VCRecord
from chia.wallet.wallet_coin_store import GetCoinRecords


def parse_result_transactions(result: Dict[str, Any]) -> Dict[str, Any]:
    result["transaction"] = TransactionRecord.from_json_dict(result["transaction"])
    if result["fee_transaction"]:
        result["fee_transaction"] = TransactionRecord.from_json_dict(result["fee_transaction"])
    return result


class WalletRpcClient(RpcClient):
    """
    Client to Chia RPC, connects to a local wallet. Uses HTTP/JSON, and converts back from
    JSON into native python objects before returning. All api calls use POST requests.
    Note that this is not the same as the peer protocol, or wallet protocol (which run Chia's
    protocol on top of TCP), it's a separate protocol on top of HTTP that provides easy access
    to the full node.
    """

    # Key Management APIs
    async def log_in(self, fingerprint: int) -> Union[Dict[str, Any], Any]:
        try:
            return await self.fetch("log_in", {"fingerprint": fingerprint, "type": "start"})
        except ValueError as e:
            return e.args[0]

    async def set_wallet_resync_on_startup(self, enable: bool = True) -> Dict[str, Any]:
        return await self.fetch(path="set_wallet_resync_on_startup", request_json={"enable": enable})

    async def get_logged_in_fingerprint(self) -> Optional[int]:
        response = await self.fetch("get_logged_in_fingerprint", {})
        # TODO: casting due to lack of type checked deserialization
        return cast(Optional[int], response["fingerprint"])

    async def get_public_keys(self) -> List[int]:
        response = await self.fetch("get_public_keys", {})
        # TODO: casting due to lack of type checked deserialization
        return cast(List[int], response["public_key_fingerprints"])

    async def get_private_key(self, fingerprint: int) -> Dict[str, Any]:
        request = {"fingerprint": fingerprint}
        response = await self.fetch("get_private_key", request)
        # TODO: casting due to lack of type checked deserialization
        return cast(Dict[str, Any], response["private_key"])

    async def generate_mnemonic(self) -> List[str]:
        response = await self.fetch("generate_mnemonic", {})
        # TODO: casting due to lack of type checked deserialization
        return cast(List[str], response["mnemonic"])

    async def add_key(self, mnemonic: List[str], request_type: str = "new_wallet") -> Dict[str, Any]:
        request = {"mnemonic": mnemonic, "type": request_type}
        return await self.fetch("add_key", request)

    async def delete_key(self, fingerprint: int) -> Dict[str, Any]:
        request = {"fingerprint": fingerprint}
        return await self.fetch("delete_key", request)

    async def check_delete_key(self, fingerprint: int, max_ph_to_search: int = 100) -> Dict[str, Any]:
        request = {"fingerprint": fingerprint, "max_ph_to_search": max_ph_to_search}
        return await self.fetch("check_delete_key", request)

    async def delete_all_keys(self) -> Dict[str, Any]:
        return await self.fetch("delete_all_keys", {})

    # Wallet Node APIs
    async def get_sync_status(self) -> bool:
        response = await self.fetch("get_sync_status", {})
        # TODO: casting due to lack of type checked deserialization
        return cast(bool, response["syncing"])

    async def get_synced(self) -> bool:
        response = await self.fetch("get_sync_status", {})
        # TODO: casting due to lack of type checked deserialization
        return cast(bool, response["synced"])

    async def get_height_info(self) -> uint32:
        response = await self.fetch("get_height_info", {})
        # TODO: casting due to lack of type checked deserialization
        return cast(uint32, response["height"])

    async def push_tx(self, spend_bundle: SpendBundle) -> Dict[str, Any]:
        return await self.fetch("push_tx", {"spend_bundle": bytes(spend_bundle).hex()})

    async def push_transactions(self, txs: List[TransactionRecord]) -> Dict[str, Any]:
        transactions = [bytes(tx).hex() for tx in txs]
        return await self.fetch("push_transactions", {"transactions": transactions})

    async def farm_block(self, address: str) -> Dict[str, Any]:
        return await self.fetch("farm_block", {"address": address})

    async def get_timestamp_for_height(self, height: uint32) -> uint64:
        request = {"height": height}
        response = await self.fetch("get_timestamp_for_height", request)
        # TODO: casting due to lack of type checked deserialization
        return cast(uint64, response["timestamp"])

    # Wallet Management APIs
    async def get_wallets(self, wallet_type: Optional[WalletType] = None) -> List[Dict[str, Any]]:
        if wallet_type is None:
            request = {}
        else:
            request = {"type": wallet_type}
        response = await self.fetch("get_wallets", request)
        # TODO: casting due to lack of type checked deserialization
        return cast(List[Dict[str, Any]], response["wallets"])

    # Wallet APIs
    async def get_wallet_balance(self, wallet_id: int) -> Dict[str, Any]:
        request = {"wallet_id": wallet_id}
        response = await self.fetch("get_wallet_balance", request)
        # TODO: casting due to lack of type checked deserialization
        return cast(Dict[str, Any], response["wallet_balance"])

    async def get_wallet_balances(self, wallet_ids: Optional[List[int]] = None) -> Dict[str, Dict[str, Any]]:
        request = {"wallet_ids": wallet_ids}
        response = await self.fetch("get_wallet_balances", request)
        # TODO: casting due to lack of type checked deserialization
        return cast(Dict[str, Dict[str, Any]], response["wallet_balances"])

    async def get_transaction(self, transaction_id: bytes32) -> TransactionRecord:
        request = {"transaction_id": transaction_id.hex()}
        response = await self.fetch("get_transaction", request)
        return TransactionRecord.from_json_dict_convenience(response["transaction"])

    async def get_transactions(
        self,
        wallet_id: int,
        start: Optional[int] = None,
        end: Optional[int] = None,
        sort_key: Optional[SortKey] = None,
        reverse: bool = False,
        to_address: Optional[str] = None,
        type_filter: Optional[TransactionTypeFilter] = None,
        confirmed: Optional[bool] = None,
    ) -> List[TransactionRecord]:
        request: Dict[str, Any] = {"wallet_id": wallet_id}

        if start is not None:
            request["start"] = start
        if end is not None:
            request["end"] = end
        if sort_key is not None:
            request["sort_key"] = sort_key.name
        request["reverse"] = reverse

        if to_address is not None:
            request["to_address"] = to_address

        if type_filter is not None:
            request["type_filter"] = type_filter.to_json_dict()

        if confirmed is not None:
            request["confirmed"] = confirmed

        res = await self.fetch("get_transactions", request)
        return [TransactionRecord.from_json_dict_convenience(tx) for tx in res["transactions"]]

    async def get_transaction_count(
        self, wallet_id: int, confirmed: Optional[bool] = None, type_filter: Optional[TransactionTypeFilter] = None
    ) -> int:
        request: Dict[str, Any] = {"wallet_id": wallet_id}
        if type_filter is not None:
            request["type_filter"] = type_filter.to_json_dict()
        if confirmed is not None:
            request["confirmed"] = confirmed
        res = await self.fetch("get_transaction_count", request)
        # TODO: casting due to lack of type checked deserialization
        return cast(int, res["count"])

    async def get_next_address(self, wallet_id: int, new_address: bool) -> str:
        request = {"wallet_id": wallet_id, "new_address": new_address}
        response = await self.fetch("get_next_address", request)
        # TODO: casting due to lack of type checked deserialization
        return cast(str, response["address"])

    async def send_transaction(
        self,
        wallet_id: int,
        amount: uint64,
        address: str,
        tx_config: TXConfig,
        fee: uint64 = uint64(0),
        memos: Optional[List[str]] = None,
        puzzle_decorator_override: Optional[List[Dict[str, Union[str, int, bool]]]] = None,
        extra_conditions: Tuple[Condition, ...] = tuple(),
        timelock_info: ConditionValidTimes = ConditionValidTimes(),
        push: bool = True,
    ) -> SendTransactionResponse:
        request = {
            "wallet_id": wallet_id,
            "amount": amount,
            "address": address,
            "fee": fee,
            "puzzle_decorator": puzzle_decorator_override,
            "extra_conditions": conditions_to_json_dicts(extra_conditions),
            "push": push,
            **tx_config.to_json_dict(),
            **timelock_info.to_json_dict(),
        }
        if memos is not None:
            request["memos"] = memos
        response = await self.fetch("send_transaction", request)
        return json_deserialize_with_clvm_streamable(response, SendTransactionResponse)

    async def send_transaction_multi(
        self,
        wallet_id: int,
        additions: List[Dict[str, Any]],
        tx_config: TXConfig,
        coins: Optional[List[Coin]] = None,
        fee: uint64 = uint64(0),
        push: bool = True,
    ) -> SendTransactionMultiResponse:
        # Converts bytes to hex for puzzle hashes
        additions_hex = []
        for ad in additions:
            additions_hex.append({"amount": ad["amount"], "puzzle_hash": ad["puzzle_hash"].hex()})
            if "memos" in ad:
                additions_hex[-1]["memos"] = ad["memos"]
        request = {
            "wallet_id": wallet_id,
            "additions": additions_hex,
            "fee": fee,
            "push": push,
            **tx_config.to_json_dict(),
        }
        if coins is not None and len(coins) > 0:
            coins_json = [c.to_json_dict() for c in coins]
            request["coins"] = coins_json
        response = await self.fetch("send_transaction_multi", request)
        return json_deserialize_with_clvm_streamable(response, SendTransactionMultiResponse)

    async def spend_clawback_coins(
        self,
        coin_ids: List[bytes32],
        fee: int = 0,
        force: bool = False,
        push: bool = True,
        extra_conditions: Tuple[Condition, ...] = tuple(),
        timelock_info: ConditionValidTimes = ConditionValidTimes(),
    ) -> Dict[str, Any]:
        request = {
            "coin_ids": [cid.hex() for cid in coin_ids],
            "fee": fee,
            "force": force,
            "extra_conditions": conditions_to_json_dicts(extra_conditions),
            "push": push,
            **timelock_info.to_json_dict(),
        }
        response = await self.fetch("spend_clawback_coins", request)
        return response

    async def delete_unconfirmed_transactions(self, wallet_id: int) -> None:
        await self.fetch("delete_unconfirmed_transactions", {"wallet_id": wallet_id})

    async def get_current_derivation_index(self) -> str:
        response = await self.fetch("get_current_derivation_index", {})
        index = response["index"]
        return str(index)

    async def extend_derivation_index(self, index: int) -> str:
        response = await self.fetch("extend_derivation_index", {"index": index})
        updated_index = response["index"]
        return str(updated_index)

    async def get_farmed_amount(self) -> Dict[str, Any]:
        return await self.fetch("get_farmed_amount", {})

    async def create_signed_transactions(
        self,
        additions: List[Dict[str, Any]],
        tx_config: TXConfig,
        coins: Optional[List[Coin]] = None,
        fee: uint64 = uint64(0),
        wallet_id: Optional[int] = None,
        extra_conditions: Tuple[Condition, ...] = tuple(),
        timelock_info: ConditionValidTimes = ConditionValidTimes(),
        push: bool = False,
    ) -> CreateSignedTransactionsResponse:
        # Converts bytes to hex for puzzle hashes
        additions_hex = []
        for ad in additions:
            additions_hex.append({"amount": ad["amount"], "puzzle_hash": ad["puzzle_hash"].hex()})
            if "memos" in ad:
                additions_hex[-1]["memos"] = ad["memos"]

        request = {
            "additions": additions_hex,
            "fee": fee,
            "extra_conditions": conditions_to_json_dicts(extra_conditions),
            "push": push,
            **tx_config.to_json_dict(),
            **timelock_info.to_json_dict(),
        }

        if coins is not None and len(coins) > 0:
            coins_json = [c.to_json_dict() for c in coins]
            request["coins"] = coins_json

        if wallet_id:
            request["wallet_id"] = wallet_id

        response = await self.fetch("create_signed_transaction", request)
        return json_deserialize_with_clvm_streamable(response, CreateSignedTransactionsResponse)

    async def select_coins(self, amount: int, wallet_id: int, coin_selection_config: CoinSelectionConfig) -> List[Coin]:
        request = {"amount": amount, "wallet_id": wallet_id, **coin_selection_config.to_json_dict()}
        response = await self.fetch("select_coins", request)
        return [Coin.from_json_dict(coin) for coin in response["coins"]]

    async def get_coin_records(self, request: GetCoinRecords) -> Dict[str, Any]:
        return await self.fetch("get_coin_records", request.to_json_dict())

    async def get_spendable_coins(
        self, wallet_id: int, coin_selection_config: CoinSelectionConfig
    ) -> Tuple[List[CoinRecord], List[CoinRecord], List[Coin]]:
        """
        We return a tuple containing: (confirmed records, unconfirmed removals, unconfirmed additions)
        """
        request = {"wallet_id": wallet_id, **coin_selection_config.to_json_dict()}
        response = await self.fetch("get_spendable_coins", request)
        confirmed_wrs = [CoinRecord.from_json_dict(coin) for coin in response["confirmed_records"]]
        unconfirmed_removals = [CoinRecord.from_json_dict(coin) for coin in response["unconfirmed_removals"]]
        unconfirmed_additions = [Coin.from_json_dict(coin) for coin in response["unconfirmed_additions"]]
        return confirmed_wrs, unconfirmed_removals, unconfirmed_additions

    async def get_coin_records_by_names(
        self,
        names: List[bytes32],
        include_spent_coins: bool = True,
        start_height: Optional[int] = None,
        end_height: Optional[int] = None,
    ) -> List[CoinRecord]:
        names_hex = [name.hex() for name in names]
        request = {"names": names_hex, "include_spent_coins": include_spent_coins}
        if start_height is not None:
            request["start_height"] = start_height
        if end_height is not None:
            request["end_height"] = end_height

        response = await self.fetch("get_coin_records_by_names", request)
        return [CoinRecord.from_json_dict(cr) for cr in response["coin_records"]]

    # DID wallet
    async def create_new_did_wallet(
        self,
        amount: int,
        tx_config: TXConfig,
        fee: int = 0,
        name: Optional[str] = "DID Wallet",
        backup_ids: List[str] = [],
        required_num: int = 0,
<<<<<<< HEAD
        push: bool = True,
=======
        extra_conditions: Tuple[Condition, ...] = tuple(),
        timelock_info: ConditionValidTimes = ConditionValidTimes(),
>>>>>>> 32fd4815
    ) -> Dict[str, Any]:
        request = {
            "wallet_type": "did_wallet",
            "did_type": "new",
            "backup_dids": backup_ids,
            "num_of_backup_ids_needed": required_num,
            "amount": amount,
            "fee": fee,
            "wallet_name": name,
<<<<<<< HEAD
            "push": push,
=======
            "extra_conditions": conditions_to_json_dicts(extra_conditions),
            **tx_config.to_json_dict(),
            **timelock_info.to_json_dict(),
>>>>>>> 32fd4815
        }
        response = await self.fetch("create_new_wallet", request)
        return response

    async def get_did_id(self, wallet_id: int) -> Dict[str, Any]:
        request = {"wallet_id": wallet_id}
        response = await self.fetch("did_get_did", request)
        return response

    async def get_did_info(self, coin_id: str, latest: bool) -> Dict[str, Any]:
        request = {"coin_id": coin_id, "latest": latest}
        response = await self.fetch("did_get_info", request)
        return response

    async def create_did_backup_file(self, wallet_id: int, filename: str) -> Dict[str, Any]:
        request = {"wallet_id": wallet_id, "filename": filename}
        response = await self.fetch("did_create_backup_file", request)
        return response

    async def update_did_recovery_list(
        self,
        wallet_id: int,
        recovery_list: List[str],
        num_verification: int,
        tx_config: TXConfig,
        extra_conditions: Tuple[Condition, ...] = tuple(),
        timelock_info: ConditionValidTimes = ConditionValidTimes(),
        push: bool = True,
    ) -> DIDUpdateRecoveryIDsResponse:
        request = {
            "wallet_id": wallet_id,
            "new_list": recovery_list,
            "num_verifications_required": num_verification,
            "extra_conditions": conditions_to_json_dicts(extra_conditions),
            "push": push,
            **tx_config.to_json_dict(),
            **timelock_info.to_json_dict(),
        }
        response = await self.fetch("did_update_recovery_ids", request)
        return json_deserialize_with_clvm_streamable(response, DIDUpdateRecoveryIDsResponse)

    async def get_did_recovery_list(self, wallet_id: int) -> Dict[str, Any]:
        request = {"wallet_id": wallet_id}
        response = await self.fetch("did_get_recovery_list", request)
        return response

    async def did_message_spend(
        self,
        wallet_id: int,
        tx_config: TXConfig,
        extra_conditions: Tuple[Condition, ...] = tuple(),
        timelock_info: ConditionValidTimes = ConditionValidTimes(),
        push: bool = False,
    ) -> DIDMessageSpendResponse:
        request = {
            "wallet_id": wallet_id,
            "extra_conditions": conditions_to_json_dicts(extra_conditions),
            "push": push,
            **tx_config.to_json_dict(),
            **timelock_info.to_json_dict(),
        }
        response = await self.fetch("did_message_spend", request)
        return json_deserialize_with_clvm_streamable(response, DIDMessageSpendResponse)

    async def update_did_metadata(
        self,
        wallet_id: int,
        metadata: Dict[str, Any],
        tx_config: TXConfig,
        extra_conditions: Tuple[Condition, ...] = tuple(),
        timelock_info: ConditionValidTimes = ConditionValidTimes(),
        push: bool = True,
    ) -> DIDUpdateMetadataResponse:
        request = {
            "wallet_id": wallet_id,
            "metadata": metadata,
            "extra_conditions": conditions_to_json_dicts(extra_conditions),
            "push": push,
            **tx_config.to_json_dict(),
            **timelock_info.to_json_dict(),
        }
        response = await self.fetch("did_update_metadata", request)
        return json_deserialize_with_clvm_streamable(response, DIDUpdateMetadataResponse)

    async def get_did_metadata(self, wallet_id: int) -> Dict[str, Any]:
        request = {"wallet_id": wallet_id}
        response = await self.fetch("did_get_metadata", request)
        return response

    async def find_lost_did(
        self,
        coin_id: str,
        recovery_list_hash: Optional[str],
        metadata: Optional[Dict[str, Any]],
        num_verification: Optional[int],
    ) -> Dict[str, Any]:
        request: Dict[str, Any] = {"coin_id": coin_id}
        if recovery_list_hash is not None:
            request["recovery_list_hash"] = recovery_list_hash
        if metadata is not None:
            request["metadata"] = (metadata,)
        if num_verification is not None:
            request["num_verification"] = num_verification
        response = await self.fetch("did_find_lost_did", request)
        return response

    async def create_new_did_wallet_from_recovery(self, filename: str) -> Dict[str, Any]:
        request = {"wallet_type": "did_wallet", "did_type": "recovery", "filename": filename}
        response = await self.fetch("create_new_wallet", request)
        return response

    async def did_create_attest(
        self,
        wallet_id: int,
        coin_name: str,
        pubkey: str,
        puzhash: str,
        file_name: str,
        extra_conditions: Tuple[Condition, ...] = tuple(),
        timelock_info: ConditionValidTimes = ConditionValidTimes(),
    ) -> Dict[str, Any]:
        request = {
            "wallet_id": wallet_id,
            "coin_name": coin_name,
            "pubkey": pubkey,
            "puzhash": puzhash,
            "filename": file_name,
            "extra_conditions": conditions_to_json_dicts(extra_conditions),
            **timelock_info.to_json_dict(),
        }
        response = await self.fetch("did_create_attest", request)
        return response

    async def did_recovery_spend(self, wallet_id: int, attest_filenames: str) -> Dict[str, Any]:
        request = {"wallet_id": wallet_id, "attest_filenames": attest_filenames}
        response = await self.fetch("did_recovery_spend", request)
        return response

    async def did_transfer_did(
        self,
        wallet_id: int,
        address: str,
        fee: int,
        with_recovery: bool,
        tx_config: TXConfig,
        extra_conditions: Tuple[Condition, ...] = tuple(),
        timelock_info: ConditionValidTimes = ConditionValidTimes(),
        push: bool = True,
    ) -> DIDTransferDIDResponse:
        request = {
            "wallet_id": wallet_id,
            "inner_address": address,
            "fee": fee,
            "with_recovery_info": with_recovery,
            "extra_conditions": conditions_to_json_dicts(extra_conditions),
            "push": push,
            **tx_config.to_json_dict(),
            **timelock_info.to_json_dict(),
        }
        response = await self.fetch("did_transfer_did", request)
        return json_deserialize_with_clvm_streamable(response, DIDTransferDIDResponse)

    async def did_set_wallet_name(self, wallet_id: int, name: str) -> Dict[str, Any]:
        request = {"wallet_id": wallet_id, "name": name}
        response = await self.fetch("did_set_wallet_name", request)
        return response

    async def did_get_wallet_name(self, wallet_id: int) -> Dict[str, Any]:
        request = {"wallet_id": wallet_id}
        response = await self.fetch("did_get_wallet_name", request)
        return response

    # TODO: test all invocations of create_new_pool_wallet with new fee arg.
    async def create_new_pool_wallet(
        self,
        target_puzzlehash: Optional[bytes32],
        pool_url: Optional[str],
        relative_lock_height: uint32,
        backup_host: str,
        mode: str,
        state: str,
        fee: uint64,
        p2_singleton_delay_time: Optional[uint64] = None,
        p2_singleton_delayed_ph: Optional[bytes32] = None,
        extra_conditions: Tuple[Condition, ...] = tuple(),
        timelock_info: ConditionValidTimes = ConditionValidTimes(),
    ) -> TransactionRecord:
        request = {
            "wallet_type": "pool_wallet",
            "mode": mode,
            "initial_target_state": {
                "target_puzzle_hash": target_puzzlehash.hex() if target_puzzlehash else None,
                "relative_lock_height": relative_lock_height,
                "pool_url": pool_url,
                "state": state,
            },
            "fee": fee,
            "extra_conditions": conditions_to_json_dicts(extra_conditions),
            **timelock_info.to_json_dict(),
        }
        if p2_singleton_delay_time is not None:
            request["p2_singleton_delay_time"] = p2_singleton_delay_time
        if p2_singleton_delayed_ph is not None:
            request["p2_singleton_delayed_ph"] = p2_singleton_delayed_ph.hex()
        res = await self.fetch("create_new_wallet", request)
        return TransactionRecord.from_json_dict(res["transaction"])

    async def pw_self_pool(self, wallet_id: int, fee: uint64) -> Dict[str, Any]:
        reply = await self.fetch("pw_self_pool", {"wallet_id": wallet_id, "fee": fee})
        reply = parse_result_transactions(reply)
        return reply

    async def pw_join_pool(
        self, wallet_id: int, target_puzzlehash: bytes32, pool_url: str, relative_lock_height: uint32, fee: uint64
    ) -> Dict[str, Any]:
        request = {
            "wallet_id": int(wallet_id),
            "target_puzzlehash": target_puzzlehash.hex(),
            "relative_lock_height": relative_lock_height,
            "pool_url": pool_url,
            "fee": fee,
        }
        reply = await self.fetch("pw_join_pool", request)
        reply = parse_result_transactions(reply)
        return reply

    async def pw_absorb_rewards(
        self, wallet_id: int, fee: uint64 = uint64(0), max_spends_in_tx: Optional[int] = None
    ) -> Dict[str, Any]:
        reply = await self.fetch(
            "pw_absorb_rewards", {"wallet_id": wallet_id, "fee": fee, "max_spends_in_tx": max_spends_in_tx}
        )
        reply["state"] = PoolWalletInfo.from_json_dict(reply["state"])
        reply = parse_result_transactions(reply)
        return reply

    async def pw_status(self, wallet_id: int) -> Tuple[PoolWalletInfo, List[TransactionRecord]]:
        json_dict = await self.fetch("pw_status", {"wallet_id": wallet_id})
        return (
            PoolWalletInfo.from_json_dict(json_dict["state"]),
            [TransactionRecord.from_json_dict(tr) for tr in json_dict["unconfirmed_transactions"]],
        )

    # CATS
    async def create_new_cat_and_wallet(
        self, amount: uint64, fee: uint64 = uint64(0), test: bool = False
    ) -> Dict[str, Any]:
        request = {"wallet_type": "cat_wallet", "mode": "new", "amount": amount, "fee": fee, "test": test}
        return await self.fetch("create_new_wallet", request)

    async def create_wallet_for_existing_cat(self, asset_id: bytes) -> Dict[str, Any]:
        request = {"wallet_type": "cat_wallet", "asset_id": asset_id.hex(), "mode": "existing"}
        return await self.fetch("create_new_wallet", request)

    async def get_cat_asset_id(self, wallet_id: int) -> bytes32:
        request = {"wallet_id": wallet_id}
        return bytes32.from_hexstr((await self.fetch("cat_get_asset_id", request))["asset_id"])

    async def get_stray_cats(self) -> List[Dict[str, Any]]:
        response = await self.fetch("get_stray_cats", {})
        # TODO: casting due to lack of type checked deserialization
        return cast(List[Dict[str, Any]], response["stray_cats"])

    async def cat_asset_id_to_name(self, asset_id: bytes32) -> Optional[Tuple[Optional[uint32], str]]:
        request = {"asset_id": asset_id.hex()}
        try:
            res = await self.fetch("cat_asset_id_to_name", request)
        except ValueError:
            return None

        wallet_id: Optional[uint32] = None if res["wallet_id"] is None else uint32(int(res["wallet_id"]))
        return wallet_id, res["name"]

    async def get_cat_name(self, wallet_id: int) -> str:
        request = {"wallet_id": wallet_id}
        response = await self.fetch("cat_get_name", request)
        # TODO: casting due to lack of type checked deserialization
        return cast(str, response["name"])

    async def set_cat_name(self, wallet_id: int, name: str) -> None:
        request: Dict[str, Any] = {
            "wallet_id": wallet_id,
            "name": name,
        }
        await self.fetch("cat_set_name", request)

    async def cat_spend(
        self,
        wallet_id: int,
        tx_config: TXConfig,
        amount: Optional[uint64] = None,
        inner_address: Optional[str] = None,
        fee: uint64 = uint64(0),
        memos: Optional[List[str]] = None,
        additions: Optional[List[Dict[str, Any]]] = None,
        removals: Optional[List[Coin]] = None,
        cat_discrepancy: Optional[Tuple[int, Program, Program]] = None,  # (extra_delta, tail_reveal, tail_solution)
        extra_conditions: Tuple[Condition, ...] = tuple(),
        timelock_info: ConditionValidTimes = ConditionValidTimes(),
        push: bool = True,
    ) -> CATSpendResponse:
        send_dict: Dict[str, Any] = {
            "wallet_id": wallet_id,
            "fee": fee,
            "memos": memos if memos is not None else [],
            "extra_conditions": conditions_to_json_dicts(extra_conditions),
            "push": push,
            **tx_config.to_json_dict(),
            **timelock_info.to_json_dict(),
        }
        if amount is not None and inner_address is not None:
            send_dict["amount"] = amount
            send_dict["inner_address"] = inner_address
        elif additions is not None:
            additions_hex = []
            for ad in additions:
                additions_hex.append({"amount": ad["amount"], "puzzle_hash": ad["puzzle_hash"].hex()})
                if "memos" in ad:
                    additions_hex[-1]["memos"] = ad["memos"]
            send_dict["additions"] = additions_hex
        else:
            raise ValueError("Must specify either amount and inner_address or additions")
        if removals is not None and len(removals) > 0:
            send_dict["coins"] = [c.to_json_dict() for c in removals]
        if cat_discrepancy is not None:
            send_dict["extra_delta"] = cat_discrepancy[0]
            send_dict["tail_reveal"] = bytes(cat_discrepancy[1]).hex()
            send_dict["tail_solution"] = bytes(cat_discrepancy[2]).hex()
        res = await self.fetch("cat_spend", send_dict)
        return json_deserialize_with_clvm_streamable(res, CATSpendResponse)

    # Offers
    async def create_offer_for_ids(
        self,
        offer_dict: Dict[Union[uint32, str], int],
        tx_config: TXConfig,
        driver_dict: Optional[Dict[str, Any]] = None,
        solver: Optional[Dict[str, Any]] = None,
        fee: int = 0,
        validate_only: bool = False,
        extra_conditions: Tuple[Condition, ...] = tuple(),
        timelock_info: ConditionValidTimes = ConditionValidTimes(),
    ) -> CreateOfferForIDsResponse:
        send_dict: Dict[str, int] = {str(key): value for key, value in offer_dict.items()}

        req = {
            "offer": send_dict,
            "validate_only": validate_only,
            "fee": fee,
            "extra_conditions": conditions_to_json_dicts(extra_conditions),
            **tx_config.to_json_dict(),
            **timelock_info.to_json_dict(),
        }
        if driver_dict is not None:
            req["driver_dict"] = driver_dict
        if solver is not None:
            req["solver"] = solver
        res = await self.fetch("create_offer_for_ids", req)
        return json_deserialize_with_clvm_streamable(res, CreateOfferForIDsResponse)

    async def get_offer_summary(
        self, offer: Offer, advanced: bool = False
    ) -> Tuple[bytes32, Dict[str, Dict[str, int]]]:
        res = await self.fetch("get_offer_summary", {"offer": offer.to_bech32(), "advanced": advanced})
        return bytes32.from_hexstr(res["id"]), res["summary"]

    async def check_offer_validity(self, offer: Offer) -> Tuple[bytes32, bool]:
        res = await self.fetch("check_offer_validity", {"offer": offer.to_bech32()})
        return bytes32.from_hexstr(res["id"]), res["valid"]

    async def take_offer(
        self,
        offer: Offer,
        tx_config: TXConfig,
        solver: Optional[Dict[str, Any]] = None,
        fee: int = 0,
        extra_conditions: Tuple[Condition, ...] = tuple(),
        timelock_info: ConditionValidTimes = ConditionValidTimes(),
        push: bool = True,
    ) -> TakeOfferResponse:
        req = {
            "offer": offer.to_bech32(),
            "fee": fee,
            "extra_conditions": conditions_to_json_dicts(extra_conditions),
            "push": push,
            **tx_config.to_json_dict(),
            **timelock_info.to_json_dict(),
        }
        if solver is not None:
            req["solver"] = solver
        res = await self.fetch("take_offer", req)
        return json_deserialize_with_clvm_streamable(res, TakeOfferResponse)

    async def get_offer(self, trade_id: bytes32, file_contents: bool = False) -> TradeRecord:
        res = await self.fetch("get_offer", {"trade_id": trade_id.hex(), "file_contents": file_contents})
        offer_str = bytes(Offer.from_bech32(res["offer"])).hex() if file_contents else ""
        return TradeRecord.from_json_dict_convenience(res["trade_record"], offer_str)

    async def get_all_offers(
        self,
        start: int = 0,
        end: int = 50,
        sort_key: Optional[str] = None,
        reverse: bool = False,
        file_contents: bool = False,
        exclude_my_offers: bool = False,
        exclude_taken_offers: bool = False,
        include_completed: bool = False,
    ) -> List[TradeRecord]:
        res = await self.fetch(
            "get_all_offers",
            {
                "start": start,
                "end": end,
                "sort_key": sort_key,
                "reverse": reverse,
                "file_contents": file_contents,
                "exclude_my_offers": exclude_my_offers,
                "exclude_taken_offers": exclude_taken_offers,
                "include_completed": include_completed,
            },
        )

        records = []
        if file_contents:
            optional_offers = [bytes(Offer.from_bech32(o)).hex() for o in res["offers"]]
        else:
            optional_offers = [""] * len(res["trade_records"])
        for record, offer in zip(res["trade_records"], optional_offers):
            records.append(TradeRecord.from_json_dict_convenience(record, offer))

        return records

    async def cancel_offer(
        self,
        trade_id: bytes32,
        tx_config: TXConfig,
        fee: int = 0,
        secure: bool = True,
        extra_conditions: Tuple[Condition, ...] = tuple(),
        timelock_info: ConditionValidTimes = ConditionValidTimes(),
        push: bool = True,
    ) -> CancelOfferResponse:
        res = await self.fetch(
            "cancel_offer",
            {
                "trade_id": trade_id.hex(),
                "secure": secure,
                "fee": fee,
                "extra_conditions": conditions_to_json_dicts(extra_conditions),
                "push": push,
                **tx_config.to_json_dict(),
                **timelock_info.to_json_dict(),
            },
        )

        return json_deserialize_with_clvm_streamable(res, CancelOfferResponse)

    async def cancel_offers(
        self,
        tx_config: TXConfig,
        batch_fee: int = 0,
        secure: bool = True,
        batch_size: int = 5,
        cancel_all: bool = False,
        asset_id: Optional[bytes32] = None,
        extra_conditions: Tuple[Condition, ...] = tuple(),
        timelock_info: ConditionValidTimes = ConditionValidTimes(),
        push: bool = True,
    ) -> CancelOffersResponse:
        res = await self.fetch(
            "cancel_offers",
            {
                "secure": secure,
                "batch_fee": batch_fee,
                "secure": secure,
                "batch_size": batch_size,
                "cancel_all": cancel_all,
                "asset_id": None if asset_id is None else asset_id.hex(),
                "extra_conditions": conditions_to_json_dicts(extra_conditions),
                "push": push,
                **tx_config.to_json_dict(),
                **timelock_info.to_json_dict(),
            },
        )

        return json_deserialize_with_clvm_streamable(res, CancelOffersResponse)

    # NFT wallet
    async def create_new_nft_wallet(self, did_id: Optional[str], name: Optional[str] = None) -> Dict[str, Any]:
        request = {"wallet_type": "nft_wallet", "did_id": did_id, "name": name}
        response = await self.fetch("create_new_wallet", request)
        return response

    async def mint_nft(
        self,
        wallet_id: int,
        royalty_address: Optional[str],
        target_address: Optional[str],
        hash: str,
        uris: List[str],
        tx_config: TXConfig,
        meta_hash: Optional[str] = "",
        meta_uris: List[str] = [],
        license_hash: Optional[str] = "",
        license_uris: List[str] = [],
        edition_total: Optional[int] = 1,
        edition_number: Optional[int] = 1,
        fee: int = 0,
        royalty_percentage: int = 0,
        did_id: Optional[str] = None,
        extra_conditions: Tuple[Condition, ...] = tuple(),
        timelock_info: ConditionValidTimes = ConditionValidTimes(),
        push: bool = True,
    ) -> NFTMintNFTResponse:
        request = {
            "wallet_id": wallet_id,
            "royalty_address": royalty_address,
            "target_address": target_address,
            "hash": hash,
            "uris": uris,
            "meta_hash": meta_hash,
            "meta_uris": meta_uris,
            "license_hash": license_hash,
            "license_uris": license_uris,
            "edition_number": edition_number,
            "edition_total": edition_total,
            "royalty_percentage": royalty_percentage,
            "did_id": did_id,
            "fee": fee,
            "extra_conditions": conditions_to_json_dicts(extra_conditions),
            "push": push,
            **tx_config.to_json_dict(),
            **timelock_info.to_json_dict(),
        }
        response = await self.fetch("nft_mint_nft", request)
        return json_deserialize_with_clvm_streamable(response, NFTMintNFTResponse)

    # TODO: add a test for this
    async def add_uri_to_nft(
        self,
        wallet_id: int,
        nft_coin_id: str,
        key: str,
        uri: str,
        fee: int,
        tx_config: TXConfig,
        extra_conditions: Tuple[Condition, ...] = tuple(),
        timelock_info: ConditionValidTimes = ConditionValidTimes(),
        push: bool = True,
    ) -> NFTAddURIResponse:  # pragma: no cover
        request = {
            "wallet_id": wallet_id,
            "nft_coin_id": nft_coin_id,
            "uri": uri,
            "key": key,
            "fee": fee,
            "extra_conditions": conditions_to_json_dicts(extra_conditions),
            "push": push,
            **tx_config.to_json_dict(),
            **timelock_info.to_json_dict(),
        }
        response = await self.fetch("nft_add_uri", request)
        return json_deserialize_with_clvm_streamable(response, NFTAddURIResponse)

    async def nft_calculate_royalties(
        self,
        royalty_assets_dict: Dict[Any, Tuple[Any, uint16]],
        fungible_asset_dict: Dict[Any, uint64],
    ) -> Dict[str, List[Dict[str, Any]]]:
        request = {
            "royalty_assets": [
                {"asset": id, "royalty_address": royalty_info[0], "royalty_percentage": royalty_info[1]}
                for id, royalty_info in royalty_assets_dict.items()
            ],
            "fungible_assets": [{"asset": name, "amount": amount} for name, amount in fungible_asset_dict.items()],
        }
        response = await self.fetch("nft_calculate_royalties", request)
        del response["success"]
        return response

    async def get_nft_info(self, coin_id: str, latest: bool = True) -> Dict[str, Any]:
        request = {"coin_id": coin_id, "latest": latest}
        response = await self.fetch("nft_get_info", request)
        return response

    async def transfer_nft(
        self,
        wallet_id: int,
        nft_coin_id: str,
        target_address: str,
        fee: int,
        tx_config: TXConfig,
        extra_conditions: Tuple[Condition, ...] = tuple(),
        timelock_info: ConditionValidTimes = ConditionValidTimes(),
        push: bool = True,
    ) -> NFTTransferNFTResponse:
        request = {
            "wallet_id": wallet_id,
            "nft_coin_id": nft_coin_id,
            "target_address": target_address,
            "fee": fee,
            "extra_conditions": conditions_to_json_dicts(extra_conditions),
            "push": push,
            **tx_config.to_json_dict(),
            **timelock_info.to_json_dict(),
        }
        response = await self.fetch("nft_transfer_nft", request)
        return json_deserialize_with_clvm_streamable(response, NFTTransferNFTResponse)

    async def count_nfts(self, wallet_id: Optional[int]) -> Dict[str, Any]:
        request = {"wallet_id": wallet_id}
        response = await self.fetch("nft_count_nfts", request)
        return response

    async def list_nfts(self, wallet_id: int, num: int = 50, start_index: int = 0) -> Dict[str, Any]:
        request = {"wallet_id": wallet_id, "num": num, "start_index": start_index}
        response = await self.fetch("nft_get_nfts", request)
        return response

    # TODO: add a test for this
    async def set_nft_did(
        self,
        wallet_id: int,
        did_id: str,
        nft_coin_id: str,
        fee: int,
        tx_config: TXConfig,
        extra_conditions: Tuple[Condition, ...] = tuple(),
        timelock_info: ConditionValidTimes = ConditionValidTimes(),
        push: bool = True,
    ) -> NFTSetNFTDIDResponse:  # pragma: no cover
        request = {
            "wallet_id": wallet_id,
            "did_id": did_id,
            "nft_coin_id": nft_coin_id,
            "fee": fee,
            "extra_conditions": conditions_to_json_dicts(extra_conditions),
            "push": push,
            **tx_config.to_json_dict(),
            **timelock_info.to_json_dict(),
        }
        response = await self.fetch("nft_set_nft_did", request)
        return json_deserialize_with_clvm_streamable(response, NFTSetNFTDIDResponse)

    async def get_nft_wallet_did(self, wallet_id: int) -> Dict[str, Any]:
        request = {"wallet_id": wallet_id}
        response = await self.fetch("nft_get_wallet_did", request)
        return response

    async def nft_mint_bulk(
        self,
        wallet_id: int,
        metadata_list: List[Dict[str, Any]],
        royalty_percentage: Optional[int],
        royalty_address: Optional[str],
        tx_config: TXConfig,
        target_list: Optional[List[str]] = None,
        mint_number_start: Optional[int] = 1,
        mint_total: Optional[int] = None,
        xch_coins: Optional[List[Dict[str, Any]]] = None,
        xch_change_target: Optional[str] = None,
        new_innerpuzhash: Optional[str] = None,
        did_coin: Optional[Dict[str, Any]] = None,
        did_lineage_parent: Optional[str] = None,
        mint_from_did: Optional[bool] = False,
        fee: Optional[int] = 0,
        extra_conditions: Tuple[Condition, ...] = tuple(),
        timelock_info: ConditionValidTimes = ConditionValidTimes(),
        push: bool = False,
    ) -> NFTMintBulkResponse:
        request = {
            "wallet_id": wallet_id,
            "metadata_list": metadata_list,
            "target_list": target_list,
            "royalty_percentage": royalty_percentage,
            "royalty_address": royalty_address,
            "mint_number_start": mint_number_start,
            "mint_total": mint_total,
            "xch_coins": xch_coins,
            "xch_change_target": xch_change_target,
            "new_innerpuzhash": new_innerpuzhash,
            "did_coin": did_coin,
            "did_lineage_parent": did_lineage_parent,
            "mint_from_did": mint_from_did,
            "fee": fee,
            "extra_conditions": conditions_to_json_dicts(extra_conditions),
            "push": push,
            **tx_config.to_json_dict(),
            **timelock_info.to_json_dict(),
        }
        response = await self.fetch("nft_mint_bulk", request)
        return json_deserialize_with_clvm_streamable(response, NFTMintBulkResponse)

    # DataLayer
    async def create_new_dl(
        self,
        root: bytes32,
        fee: uint64,
        extra_conditions: Tuple[Condition, ...] = tuple(),
        timelock_info: ConditionValidTimes = ConditionValidTimes(),
    ) -> Tuple[List[TransactionRecord], bytes32]:
        request = {
            "root": root.hex(),
            "fee": fee,
            "extra_conditions": conditions_to_json_dicts(extra_conditions),
            **timelock_info.to_json_dict(),
        }
        response = await self.fetch("create_new_dl", request)
        txs = [TransactionRecord.from_json_dict_convenience(tx) for tx in response["transactions"]]
        launcher_id = bytes32.from_hexstr(response["launcher_id"])
        return txs, launcher_id

    async def dl_track_new(self, launcher_id: bytes32) -> None:
        request = {"launcher_id": launcher_id.hex()}
        await self.fetch("dl_track_new", request)

    async def dl_stop_tracking(self, launcher_id: bytes32) -> None:
        request = {"launcher_id": launcher_id.hex()}
        await self.fetch("dl_stop_tracking", request)

    async def dl_latest_singleton(
        self, launcher_id: bytes32, only_confirmed: bool = False
    ) -> Optional[SingletonRecord]:
        request = {"launcher_id": launcher_id.hex(), "only_confirmed": only_confirmed}
        response = await self.fetch("dl_latest_singleton", request)
        return None if response["singleton"] is None else SingletonRecord.from_json_dict(response["singleton"])

    async def dl_singletons_by_root(self, launcher_id: bytes32, root: bytes32) -> List[SingletonRecord]:
        request = {"launcher_id": launcher_id.hex(), "root": root.hex()}
        response = await self.fetch("dl_singletons_by_root", request)
        return [SingletonRecord.from_json_dict(single) for single in response["singletons"]]

    async def dl_update_root(
        self,
        launcher_id: bytes32,
        new_root: bytes32,
        fee: uint64,
        extra_conditions: Tuple[Condition, ...] = tuple(),
        timelock_info: ConditionValidTimes = ConditionValidTimes(),
    ) -> TransactionRecord:
        request = {
            "launcher_id": launcher_id.hex(),
            "new_root": new_root.hex(),
            "fee": fee,
            "extra_conditions": conditions_to_json_dicts(extra_conditions),
            **timelock_info.to_json_dict(),
        }
        response = await self.fetch("dl_update_root", request)
        return TransactionRecord.from_json_dict_convenience(response["tx_record"])

    async def dl_update_multiple(
        self,
        update_dictionary: Dict[bytes32, bytes32],
        fee: uint64,
        extra_conditions: Tuple[Condition, ...] = tuple(),
        timelock_info: ConditionValidTimes = ConditionValidTimes(),
    ) -> List[TransactionRecord]:
        updates_as_strings = {str(lid): str(root) for lid, root in update_dictionary.items()}
        request = {
            "updates": updates_as_strings,
            "fee": fee,
            "extra_conditions": conditions_to_json_dicts(extra_conditions),
            **timelock_info.to_json_dict(),
        }
        response = await self.fetch("dl_update_multiple", request)
        return [TransactionRecord.from_json_dict_convenience(tx) for tx in response["transactions"]]

    async def dl_history(
        self,
        launcher_id: bytes32,
        min_generation: Optional[uint32] = None,
        max_generation: Optional[uint32] = None,
        num_results: Optional[uint32] = None,
    ) -> List[SingletonRecord]:
        request = {"launcher_id": launcher_id.hex()}

        if min_generation is not None:
            request["min_generation"] = str(min_generation)
        if max_generation is not None:
            request["max_generation"] = str(max_generation)
        if num_results is not None:
            request["num_results"] = str(num_results)

        response = await self.fetch("dl_history", request)
        return [SingletonRecord.from_json_dict(single) for single in response["history"]]

    async def dl_owned_singletons(self) -> List[SingletonRecord]:
        response = await self.fetch(path="dl_owned_singletons", request_json={})
        return [SingletonRecord.from_json_dict(singleton) for singleton in response["singletons"]]

    async def dl_get_mirrors(self, launcher_id: bytes32) -> List[Mirror]:
        response = await self.fetch(path="dl_get_mirrors", request_json={"launcher_id": launcher_id.hex()})
        return [Mirror.from_json_dict(mirror) for mirror in response["mirrors"]]

    async def dl_new_mirror(
        self,
        launcher_id: bytes32,
        amount: uint64,
        urls: List[bytes],
        fee: uint64 = uint64(0),
        extra_conditions: Tuple[Condition, ...] = tuple(),
        timelock_info: ConditionValidTimes = ConditionValidTimes(),
    ) -> List[TransactionRecord]:
        response = await self.fetch(
            path="dl_new_mirror",
            request_json={
                "launcher_id": launcher_id.hex(),
                "amount": amount,
                "urls": [url.decode("utf8") for url in urls],
                "fee": fee,
                "extra_conditions": conditions_to_json_dicts(extra_conditions),
                **timelock_info.to_json_dict(),
            },
        )
        return [TransactionRecord.from_json_dict_convenience(tx) for tx in response["transactions"]]

    async def dl_delete_mirror(
        self,
        coin_id: bytes32,
        fee: uint64 = uint64(0),
        extra_conditions: Tuple[Condition, ...] = tuple(),
        timelock_info: ConditionValidTimes = ConditionValidTimes(),
    ) -> List[TransactionRecord]:
        response = await self.fetch(
            path="dl_delete_mirror",
            request_json={
                "coin_id": coin_id.hex(),
                "fee": fee,
                "extra_conditions": conditions_to_json_dicts(extra_conditions),
                **timelock_info.to_json_dict(),
            },
        )
        return [TransactionRecord.from_json_dict_convenience(tx) for tx in response["transactions"]]

    async def dl_verify_proof(self, request: DLProof) -> VerifyProofResponse:
        response = await self.fetch(path="dl_verify_proof", request_json=request.to_json_dict())
        return json_deserialize_with_clvm_streamable(response, VerifyProofResponse)

    async def get_notifications(self, request: GetNotifications) -> GetNotificationsResponse:
        response = await self.fetch("get_notifications", request.to_json_dict())
        return json_deserialize_with_clvm_streamable(response, GetNotificationsResponse)

    async def delete_notifications(self, ids: Optional[List[bytes32]] = None) -> bool:
        request = {}
        if ids is not None:
            request["ids"] = [id.hex() for id in ids]
        response = await self.fetch("delete_notifications", request)
        # TODO: casting due to lack of type checked deserialization
        result = cast(bool, response["success"])
        return result

    async def send_notification(
        self,
        target: bytes32,
        msg: bytes,
        amount: uint64,
        fee: uint64 = uint64(0),
        extra_conditions: Tuple[Condition, ...] = tuple(),
        timelock_info: ConditionValidTimes = ConditionValidTimes(),
        push: bool = True,
    ) -> TransactionRecord:
        response = await self.fetch(
            "send_notification",
            {
                "target": target.hex(),
                "message": msg.hex(),
                "amount": amount,
                "fee": fee,
                "extra_conditions": conditions_to_json_dicts(extra_conditions),
                "push": push,
                **timelock_info.to_json_dict(),
            },
        )
        return TransactionRecord.from_json_dict_convenience(response["tx"])

    async def sign_message_by_address(self, address: str, message: str) -> Tuple[str, str, str]:
        response = await self.fetch("sign_message_by_address", {"address": address, "message": message})
        return response["pubkey"], response["signature"], response["signing_mode"]

    async def sign_message_by_id(self, id: str, message: str) -> Tuple[str, str, str]:
        response = await self.fetch("sign_message_by_id", {"id": id, "message": message})
        return response["pubkey"], response["signature"], response["signing_mode"]

    # DAOs
    async def create_new_dao_wallet(
        self,
        mode: str,
        tx_config: TXConfig,
        dao_rules: Optional[Dict[str, uint64]] = None,
        amount_of_cats: Optional[uint64] = None,
        treasury_id: Optional[bytes32] = None,
        filter_amount: uint64 = uint64(1),
        name: Optional[str] = None,
        fee: uint64 = uint64(0),
        fee_for_cat: uint64 = uint64(0),
        extra_conditions: Tuple[Condition, ...] = tuple(),
        push: bool = True,
    ) -> CreateNewDAOWalletResponse:
        request: Dict[str, Any] = {
            "wallet_type": "dao_wallet",
            "mode": mode,
            "treasury_id": treasury_id.hex() if treasury_id is not None else treasury_id,
            "dao_rules": dao_rules,
            "amount_of_cats": amount_of_cats,
            "filter_amount": filter_amount,
            "name": name,
            "fee": fee,
            "fee_for_cat": fee_for_cat,
            "extra_conditions": list(extra_conditions),
            "push": push,
            **tx_config.to_json_dict(),
        }
        response = await self.fetch("create_new_wallet", request)
        return json_deserialize_with_clvm_streamable(response, CreateNewDAOWalletResponse)

    async def dao_get_treasury_id(self, wallet_id: int) -> Dict[str, Any]:
        request = {"wallet_id": wallet_id}
        response = await self.fetch("dao_get_treasury_id", request)
        return response

    async def dao_get_rules(self, wallet_id: int) -> Dict[str, Any]:
        request = {"wallet_id": wallet_id}
        response = await self.fetch("dao_get_rules", request)
        return response

    async def dao_create_proposal(
        self,
        wallet_id: int,
        proposal_type: str,
        tx_config: TXConfig,
        additions: Optional[List[Dict[str, Any]]] = None,
        amount: Optional[uint64] = None,
        inner_address: Optional[str] = None,
        asset_id: Optional[str] = None,
        cat_target_address: Optional[str] = None,
        vote_amount: Optional[int] = None,
        new_dao_rules: Optional[Dict[str, Optional[uint64]]] = None,
        fee: uint64 = uint64(0),
        extra_conditions: Tuple[Condition, ...] = tuple(),
        push: bool = True,
    ) -> DAOCreateProposalResponse:
        request: Dict[str, Any] = {
            "wallet_id": wallet_id,
            "proposal_type": proposal_type,
            "additions": additions,
            "amount": amount,
            "inner_address": inner_address,
            "asset_id": asset_id,
            "cat_target_address": cat_target_address,
            "vote_amount": vote_amount,
            "new_dao_rules": new_dao_rules,
            "fee": fee,
            "extra_conditions": list(extra_conditions),
            **tx_config.to_json_dict(),
        }

        response = await self.fetch("dao_create_proposal", request)
        return json_deserialize_with_clvm_streamable(response, DAOCreateProposalResponse)

    async def dao_get_proposal_state(self, wallet_id: int, proposal_id: str) -> Dict[str, Any]:
        request = {"wallet_id": wallet_id, "proposal_id": proposal_id}
        response = await self.fetch("dao_get_proposal_state", request)
        return response

    async def dao_parse_proposal(self, wallet_id: int, proposal_id: str) -> Dict[str, Any]:
        request = {"wallet_id": wallet_id, "proposal_id": proposal_id}
        response = await self.fetch("dao_parse_proposal", request)
        return response

    async def dao_vote_on_proposal(
        self,
        wallet_id: int,
        proposal_id: str,
        vote_amount: uint64,
        tx_config: TXConfig,
        is_yes_vote: bool = True,
        fee: uint64 = uint64(0),
        extra_conditions: Tuple[Condition, ...] = tuple(),
        push: bool = True,
    ) -> DAOVoteOnProposalResponse:
        request: Dict[str, Any] = {
            "wallet_id": wallet_id,
            "proposal_id": proposal_id,
            "vote_amount": vote_amount,
            "is_yes_vote": is_yes_vote,
            "fee": fee,
            "extra_conditions": list(extra_conditions),
            "push": push,
            **tx_config.to_json_dict(),
        }
        response = await self.fetch("dao_vote_on_proposal", request)
        return json_deserialize_with_clvm_streamable(response, DAOVoteOnProposalResponse)

    async def dao_get_proposals(self, wallet_id: int, include_closed: bool = True) -> Dict[str, Any]:
        request = {"wallet_id": wallet_id, "include_closed": include_closed}
        response = await self.fetch("dao_get_proposals", request)
        return response

    async def dao_close_proposal(
        self,
        wallet_id: int,
        proposal_id: str,
        tx_config: TXConfig,
        self_destruct: Optional[bool] = None,
        fee: uint64 = uint64(0),
        extra_conditions: Tuple[Condition, ...] = tuple(),
        push: bool = True,
    ) -> DAOCloseProposalResponse:
        request: Dict[str, Any] = {
            "wallet_id": wallet_id,
            "proposal_id": proposal_id,
            "self_destruct": self_destruct,
            "fee": fee,
            "extra_conditions": list(extra_conditions),
            "push": push,
            **tx_config.to_json_dict(),
        }
        response = await self.fetch("dao_close_proposal", request)
        return json_deserialize_with_clvm_streamable(response, DAOCloseProposalResponse)

    async def dao_free_coins_from_finished_proposals(
        self,
        wallet_id: int,
        tx_config: TXConfig,
        fee: uint64 = uint64(0),
        extra_conditions: Tuple[Condition, ...] = tuple(),
        push: bool = True,
    ) -> DAOFreeCoinsFromFinishedProposalsResponse:
        request: Dict[str, Any] = {
            "wallet_id": wallet_id,
            "fee": fee,
            "extra_conditions": list(extra_conditions),
            **tx_config.to_json_dict(),
        }
        response = await self.fetch("dao_free_coins_from_finished_proposals", request)
        return json_deserialize_with_clvm_streamable(response, DAOFreeCoinsFromFinishedProposalsResponse)

    async def dao_get_treasury_balance(self, wallet_id: int) -> Dict[str, Any]:
        request = {"wallet_id": wallet_id}
        response = await self.fetch("dao_get_treasury_balance", request)
        return response

    async def dao_add_funds_to_treasury(
        self,
        wallet_id: int,
        funding_wallet_id: int,
        amount: uint64,
        tx_config: TXConfig,
        fee: uint64 = uint64(0),
        extra_conditions: Tuple[Condition, ...] = tuple(),
        push: bool = True,
    ) -> DAOAddFundsToTreasuryResponse:
        request: Dict[str, Any] = {
            "wallet_id": wallet_id,
            "funding_wallet_id": funding_wallet_id,
            "amount": amount,
            "fee": fee,
            "extra_conditions": list(extra_conditions),
            "push": push,
            **tx_config.to_json_dict(),
        }
        response = await self.fetch("dao_add_funds_to_treasury", request)
        return json_deserialize_with_clvm_streamable(response, DAOAddFundsToTreasuryResponse)

    async def dao_send_to_lockup(
        self,
        wallet_id: int,
        amount: uint64,
        tx_config: TXConfig,
        fee: uint64 = uint64(0),
        extra_conditions: Tuple[Condition, ...] = tuple(),
        push: bool = True,
    ) -> DAOSendToLockupResponse:
        request: Dict[str, Any] = {
            "wallet_id": wallet_id,
            "amount": amount,
            "fee": fee,
            "extra_conditions": list(extra_conditions),
            "push": push,
            **tx_config.to_json_dict(),
        }
        response = await self.fetch("dao_send_to_lockup", request)
        return json_deserialize_with_clvm_streamable(response, DAOSendToLockupResponse)

    async def dao_exit_lockup(
        self,
        wallet_id: int,
        tx_config: TXConfig,
        coins: Optional[List[Dict[str, Any]]] = None,
        fee: uint64 = uint64(0),
        extra_conditions: Tuple[Condition, ...] = tuple(),
        push: bool = True,
    ) -> DAOExitLockupResponse:
        request: Dict[str, Any] = {
            "wallet_id": wallet_id,
            "coins": coins,
            "fee": fee,
            "extra_conditions": list(extra_conditions),
            "push": push,
            **tx_config.to_json_dict(),
        }
        response = await self.fetch("dao_exit_lockup", request)
        return json_deserialize_with_clvm_streamable(response, DAOExitLockupResponse)

    async def dao_adjust_filter_level(self, wallet_id: int, filter_level: int) -> Dict[str, Any]:
        request = {"wallet_id": wallet_id, "filter_level": filter_level}
        response = await self.fetch("dao_adjust_filter_level", request)
        return response

    async def vc_mint(
        self,
        did_id: bytes32,
        tx_config: TXConfig,
        target_address: Optional[bytes32] = None,
        fee: uint64 = uint64(0),
        extra_conditions: Tuple[Condition, ...] = tuple(),
        timelock_info: ConditionValidTimes = ConditionValidTimes(),
        push: bool = True,
    ) -> VCMintResponse:
        response = await self.fetch(
            "vc_mint",
            {
                "did_id": encode_puzzle_hash(did_id, "rpc"),
                "target_address": encode_puzzle_hash(target_address, "rpc") if target_address is not None else None,
                "fee": fee,
                "extra_conditions": conditions_to_json_dicts(extra_conditions),
                "push": push,
                **tx_config.to_json_dict(),
                **timelock_info.to_json_dict(),
            },
        )
        return json_deserialize_with_clvm_streamable(response, VCMintResponse)

    async def vc_get(self, vc_id: bytes32) -> Optional[VCRecord]:
        response = await self.fetch("vc_get", {"vc_id": vc_id.hex()})
        return None if response["vc_record"] is None else VCRecord.from_json_dict(response["vc_record"])

    async def vc_get_list(self, start: int = 0, count: int = 50) -> Tuple[List[VCRecord], Dict[str, Any]]:
        response = await self.fetch("vc_get_list", {"start": start, "count": count})
        return [VCRecord.from_json_dict(rec) for rec in response["vc_records"]], response["proofs"]

    async def vc_spend(
        self,
        vc_id: bytes32,
        tx_config: TXConfig,
        new_puzhash: Optional[bytes32] = None,
        new_proof_hash: Optional[bytes32] = None,
        provider_inner_puzhash: Optional[bytes32] = None,
        fee: uint64 = uint64(0),
        extra_conditions: Tuple[Condition, ...] = tuple(),
        timelock_info: ConditionValidTimes = ConditionValidTimes(),
        push: bool = True,
    ) -> VCSpendResponse:
        response = await self.fetch(
            "vc_spend",
            {
                "vc_id": vc_id.hex(),
                "new_puzhash": new_puzhash.hex() if new_puzhash is not None else new_puzhash,
                "new_proof_hash": new_proof_hash.hex() if new_proof_hash is not None else new_proof_hash,
                "provider_inner_puzhash": (
                    provider_inner_puzhash.hex() if provider_inner_puzhash is not None else provider_inner_puzhash
                ),
                "fee": fee,
                "extra_conditions": conditions_to_json_dicts(extra_conditions),
                "push": push,
                **tx_config.to_json_dict(),
                **timelock_info.to_json_dict(),
            },
        )
        return json_deserialize_with_clvm_streamable(response, VCSpendResponse)

    async def vc_add_proofs(self, proofs: Dict[str, Any]) -> None:
        await self.fetch("vc_add_proofs", {"proofs": proofs})

    async def vc_get_proofs_for_root(self, root: bytes32) -> Dict[str, Any]:
        response = await self.fetch("vc_get_proofs_for_root", {"root": root.hex()})
        return cast(Dict[str, Any], response["proofs"])

    async def vc_revoke(
        self,
        vc_parent_id: bytes32,
        tx_config: TXConfig,
        fee: uint64 = uint64(0),
        extra_conditions: Tuple[Condition, ...] = tuple(),
        timelock_info: ConditionValidTimes = ConditionValidTimes(),
        push: bool = True,
    ) -> VCRevokeResponse:
        response = await self.fetch(
            "vc_revoke",
            {
                "vc_parent_id": vc_parent_id.hex(),
                "fee": fee,
                "extra_conditions": conditions_to_json_dicts(extra_conditions),
                "push": push,
                **tx_config.to_json_dict(),
                **timelock_info.to_json_dict(),
            },
        )
        return json_deserialize_with_clvm_streamable(response, VCRevokeResponse)

    async def crcat_approve_pending(
        self,
        wallet_id: uint32,
        min_amount_to_claim: uint64,
        tx_config: TXConfig,
        fee: uint64 = uint64(0),
        push: bool = True,
    ) -> List[TransactionRecord]:
        response = await self.fetch(
            "crcat_approve_pending",
            {
                "wallet_id": wallet_id,
                "min_amount_to_claim": min_amount_to_claim,
                "fee": fee,
                "push": push,
                **tx_config.to_json_dict(),
            },
        )
        return [TransactionRecord.from_json_dict_convenience(tx) for tx in response["transactions"]]

    async def gather_signing_info(
        self,
        args: GatherSigningInfo,
    ) -> GatherSigningInfoResponse:
        return json_deserialize_with_clvm_streamable(
            await self.fetch(
                "gather_signing_info",
                args.to_json_dict(),
            ),
            GatherSigningInfoResponse,
        )

    async def apply_signatures(
        self,
        args: ApplySignatures,
    ) -> ApplySignaturesResponse:
        return json_deserialize_with_clvm_streamable(
            await self.fetch(
                "apply_signatures",
                args.to_json_dict(),
            ),
            ApplySignaturesResponse,
        )

    async def submit_transactions(
        self,
        args: SubmitTransactions,
    ) -> SubmitTransactionsResponse:
        return json_deserialize_with_clvm_streamable(
            await self.fetch(
                "submit_transactions",
                args.to_json_dict(),
            ),
            SubmitTransactionsResponse,
        )

    async def vault_create(
        self,
        secp_pk: bytes,
        hp_index: uint32,
        bls_pk: bytes,
        timelock: uint64,
        tx_config: TXConfig,
        fee: uint64 = uint64(0),
        push: bool = True,
    ) -> List[TransactionRecord]:
        response = await self.fetch(
            "vault_create",
            {
                "secp_pk": secp_pk.hex(),
                "hp_index": hp_index,
                "bls_pk": bls_pk.hex(),
                "timelock": timelock,
                "fee": fee,
                "push": push,
                **tx_config.to_json_dict(),
            },
        )
        return [TransactionRecord.from_json_dict_convenience(tx) for tx in response["transactions"]]<|MERGE_RESOLUTION|>--- conflicted
+++ resolved
@@ -414,12 +414,9 @@
         name: Optional[str] = "DID Wallet",
         backup_ids: List[str] = [],
         required_num: int = 0,
-<<<<<<< HEAD
-        push: bool = True,
-=======
-        extra_conditions: Tuple[Condition, ...] = tuple(),
-        timelock_info: ConditionValidTimes = ConditionValidTimes(),
->>>>>>> 32fd4815
+        push: bool = True,
+        extra_conditions: Tuple[Condition, ...] = tuple(),
+        timelock_info: ConditionValidTimes = ConditionValidTimes(),
     ) -> Dict[str, Any]:
         request = {
             "wallet_type": "did_wallet",
@@ -429,13 +426,10 @@
             "amount": amount,
             "fee": fee,
             "wallet_name": name,
-<<<<<<< HEAD
-            "push": push,
-=======
-            "extra_conditions": conditions_to_json_dicts(extra_conditions),
-            **tx_config.to_json_dict(),
-            **timelock_info.to_json_dict(),
->>>>>>> 32fd4815
+            "push": push,
+            "extra_conditions": conditions_to_json_dicts(extra_conditions),
+            **tx_config.to_json_dict(),
+            **timelock_info.to_json_dict(),
         }
         response = await self.fetch("create_new_wallet", request)
         return response
