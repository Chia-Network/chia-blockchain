from __future__ import annotations

import dataclasses
import logging
import traceback
from typing import TYPE_CHECKING, Any, Awaitable, Callable, Dict, List, Optional, Tuple, get_type_hints

import aiohttp
from chia_rs import AugSchemeMPL

from chia.types.blockchain_format.coin import Coin
from chia.types.coin_spend import CoinSpend
from chia.types.spend_bundle import SpendBundle
from chia.util.json_util import obj_to_response
from chia.util.streamable import Streamable
from chia.wallet.conditions import Condition, ConditionValidTimes, conditions_from_json_dicts, parse_timelock_info
from chia.wallet.trade_record import TradeRecord
from chia.wallet.trading.offer import Offer
from chia.wallet.transaction_record import TransactionRecord
from chia.wallet.util.blind_signer_tl import BLIND_SIGNER_TRANSLATION
from chia.wallet.util.clvm_streamable import (
    TranslationLayer,
    json_deserialize_with_clvm_streamable,
    json_serialize_with_clvm_streamable,
)
from chia.wallet.util.transaction_type import TransactionType
from chia.wallet.util.tx_config import TXConfig, TXConfigLoader

log = logging.getLogger(__name__)

# TODO: consolidate this with chia.rpc.rpc_server.Endpoint
# Not all endpoints only take a dictionary so that definition is imperfect
# This definition is weaker than that one however because the arguments can be anything
RpcEndpoint = Callable[..., Awaitable[Dict[str, Any]]]
MarshallableRpcEndpoint = Callable[..., Awaitable[Streamable]]


ALL_TRANSLATION_LAYERS: Dict[str, TranslationLayer] = {"CHIP-0028": BLIND_SIGNER_TRANSLATION}


def marshal(func: MarshallableRpcEndpoint) -> RpcEndpoint:
    hints = get_type_hints(func)
    request_hint = hints["request"]
    assert issubclass(request_hint, Streamable)
    request_class = request_hint

    async def rpc_endpoint(self, request: Dict[str, Any], *args: object, **kwargs: object) -> Dict[str, Any]:
        response_obj: Streamable = await func(
            self,
            (
                request_class.from_json_dict(request)
                if not request.get("CHIP-0029", False)
                else json_deserialize_with_clvm_streamable(
                    request,
                    request_hint,
                    translation_layer=(
                        ALL_TRANSLATION_LAYERS[request["translation"]] if "translation" in request else None
                    ),
                )
            ),
            *args,
            **kwargs,
        )
        if not request.get("CHIP-0029", False):
            return response_obj.to_json_dict()
        else:
            response_dict = json_serialize_with_clvm_streamable(
                response_obj,
                translation_layer=(
                    ALL_TRANSLATION_LAYERS[request["translation"]] if "translation" in request else None
                ),
            )
            if isinstance(response_dict, str):  # pragma: no cover
                raise ValueError("Internal Error. Marshalled endpoint was made with clvm_streamable.")
            return response_dict

    return rpc_endpoint


def wrap_http_handler(f) -> Callable:
    async def inner(request) -> aiohttp.web.Response:
        request_data = await request.json()
        try:
            res_object = await f(request_data)
            if res_object is None:
                res_object = {}
            if "success" not in res_object:
                res_object["success"] = True
        except Exception as e:
            tb = traceback.format_exc()
            log.warning(f"Error while handling message: {tb}")
            if len(e.args) > 0:
                res_object = {"success": False, "error": f"{e.args[0]}", "traceback": f"{tb}"}
            else:
                res_object = {"success": False, "error": f"{e}"}

        return obj_to_response(res_object)

    return inner


def tx_endpoint(
    push: bool = False,
    merge_spends: bool = True,
    # The purpose of this is in case endpoints need to raise based on certain non default values
    requires_default_information: bool = False,
) -> Callable[[RpcEndpoint], RpcEndpoint]:
    def _inner(func: RpcEndpoint) -> RpcEndpoint:
        async def rpc_endpoint(self, request: Dict[str, Any], *args, **kwargs) -> Dict[str, Any]:
            if TYPE_CHECKING:
                from chia.rpc.wallet_rpc_api import WalletRpcApi

                assert isinstance(self, WalletRpcApi)
            assert self.service.logged_in_fingerprint is not None
            tx_config_loader: TXConfigLoader = TXConfigLoader.from_json_dict(request)

            # Some backwards compat fill-ins
            if tx_config_loader.excluded_coin_ids is None:
                tx_config_loader = tx_config_loader.override(
                    excluded_coin_ids=request.get("exclude_coin_ids"),
                )
            if tx_config_loader.excluded_coin_amounts is None:
                tx_config_loader = tx_config_loader.override(
                    excluded_coin_amounts=request.get("exclude_coin_amounts"),
                )
            if tx_config_loader.excluded_coin_ids is None:
                excluded_coins: Optional[List[Dict[str, Any]]] = request.get(
                    "exclude_coins", request.get("excluded_coins")
                )
                if excluded_coins is not None:
                    tx_config_loader = tx_config_loader.override(
                        excluded_coin_ids=[Coin.from_json_dict(c).name() for c in excluded_coins],
                    )

            tx_config: TXConfig = tx_config_loader.autofill(
                constants=self.service.wallet_state_manager.constants,
                config=self.service.wallet_state_manager.config,
                logged_in_fingerprint=self.service.logged_in_fingerprint,
            )

            extra_conditions: Tuple[Condition, ...] = tuple()
            if "extra_conditions" in request:
                extra_conditions = tuple(conditions_from_json_dicts(request["extra_conditions"]))
            extra_conditions = (*extra_conditions, *ConditionValidTimes.from_json_dict(request).to_conditions())

            valid_times: ConditionValidTimes = parse_timelock_info(extra_conditions)
            if (
                valid_times.max_secs_after_created is not None
                or valid_times.min_secs_since_created is not None
                or valid_times.max_blocks_after_created is not None
                or valid_times.min_blocks_since_created is not None
            ):
                raise ValueError("Relative timelocks are not currently supported in the RPC")

            async with self.service.wallet_state_manager.new_action_scope(
                push=request.get("push", push),
                merge_spends=request.get("merge_spends", merge_spends),
                sign=request.get("sign", self.service.config.get("auto_sign_txs", True)),
            ) as action_scope:
                response: Dict[str, Any] = await func(
                    self,
                    request,
                    *args,
                    action_scope,
                    *([push] if requires_default_information else []),
                    tx_config=tx_config,
                    extra_conditions=extra_conditions,
                    **kwargs,
                )

            if func.__name__ == "create_new_wallet" and "transactions" not in response:
                # unfortunately, this API isn't solely a tx endpoint
                return response

            unsigned_txs = await self.service.wallet_state_manager.gather_signing_info_for_txs(
                action_scope.side_effects.transactions
            )

            if request.get("CHIP-0029", False):
                response["unsigned_transactions"] = [
                    json_serialize_with_clvm_streamable(
                        tx,
                        translation_layer=(
                            ALL_TRANSLATION_LAYERS[request["translation"]] if "translation" in request else None
                        ),
                    )
                    for tx in unsigned_txs
                ]
            else:
                response["unsigned_transactions"] = [tx.to_json_dict() for tx in unsigned_txs]

            response["transactions"] = [
                TransactionRecord.to_json_dict_convenience(tx, self.service.config)
                for tx in action_scope.side_effects.transactions
            ]

<<<<<<< HEAD
            # Some backwards compatibility code
=======
            # Some backwards compatibility code here because transaction information being returned was not uniform
            # until the "transactions" key was applied to all of them. Unfortunately, since .add_pending_transactions
            # now applies transformations to the transactions, we have to special case edit all of the previous
            # spots where the information was being surfaced outside of the knowledge of this wrapper.
            new_txs = action_scope.side_effects.transactions
>>>>>>> 5462631d
            if "transaction" in response:
                if (
                    func.__name__ == "create_new_wallet"
                    and request["wallet_type"] == "pool_wallet"
                    or func.__name__ == "pw_join_pool"
                    or func.__name__ == "pw_self_pool"
                    or func.__name__ == "pw_absorb_rewards"
                ):
                    # Theses RPCs return not "convenience" for some reason
                    response["transaction"] = new_txs[-1].to_json_dict()
                else:
                    response["transaction"] = response["transactions"][0]
            if "tx_record" in response:
                response["tx_record"] = response["transactions"][0]
            if "fee_transaction" in response:
                # Theses RPCs return not "convenience" for some reason
                fee_transactions = [tx for tx in new_txs if tx.wallet_id == 1]
                if len(fee_transactions) == 0:
                    response["fee_transaction"] = None
                else:
                    response["fee_transaction"] = fee_transactions[0].to_json_dict()
            if "transaction_id" in response:
                response["transaction_id"] = new_txs[0].name
            if "transaction_ids" in response:
                response["transaction_ids"] = [
                    tx.name.hex() for tx in new_txs if tx.type == TransactionType.OUTGOING_CLAWBACK.value
                ]
            if "spend_bundle" in response:
                response["spend_bundle"] = SpendBundle.aggregate(
                    [tx.spend_bundle for tx in new_txs if tx.spend_bundle is not None]
                )
            if "signed_txs" in response:
                response["signed_txs"] = response["transactions"]
            if "signed_tx" in response:
                response["signed_tx"] = response["transactions"][0]
            if "tx" in response:
                if func.__name__ == "send_notification":
                    response["tx"] = response["transactions"][0]
                else:
                    response["tx"] = new_txs[0].to_json_dict()
            if "txs" in response:
                response["txs"] = [tx.to_json_dict() for tx in new_txs]
            if "tx_id" in response:
                response["tx_id"] = new_txs[0].name
            if "trade_record" in response:
                old_offer: Offer = Offer.from_bech32(response["offer"])
                signed_coin_spends: List[CoinSpend] = [
                    coin_spend
                    for tx in new_txs
                    if tx.spend_bundle is not None
                    for coin_spend in tx.spend_bundle.coin_spends
                ]
                involved_coins: List[Coin] = [spend.coin for spend in signed_coin_spends]
                signed_coin_spends.extend(
                    [spend for spend in old_offer._bundle.coin_spends if spend.coin not in involved_coins]
                )
                new_offer_bundle: SpendBundle = SpendBundle(
                    signed_coin_spends,
                    AugSchemeMPL.aggregate(
                        [tx.spend_bundle.aggregated_signature for tx in new_txs if tx.spend_bundle is not None]
                    ),
                )
                new_offer: Offer = Offer(old_offer.requested_payments, new_offer_bundle, old_offer.driver_dict)
                response["offer"] = new_offer.to_bech32()
                old_trade_record: TradeRecord = TradeRecord.from_json_dict_convenience(
                    response["trade_record"], bytes(old_offer).hex()
                )
                new_trade: TradeRecord = dataclasses.replace(
                    old_trade_record,
                    offer=bytes(new_offer),
                    trade_id=new_offer.name(),
                )
                response["trade_record"] = new_trade.to_json_dict_convenience()
                if (
                    await self.service.wallet_state_manager.trade_manager.trade_store.get_trade_record(
                        old_trade_record.trade_id
                    )
                    is not None
                ):
                    await self.service.wallet_state_manager.trade_manager.trade_store.delete_trade_record(
                        old_trade_record.trade_id
                    )
                    await self.service.wallet_state_manager.trade_manager.save_trade(new_trade, new_offer)
                for tx in await self.service.wallet_state_manager.tx_store.get_transactions_by_trade_id(
                    old_trade_record.trade_id
                ):
                    await self.service.wallet_state_manager.tx_store.add_transaction_record(
                        dataclasses.replace(tx, trade_id=new_trade.trade_id)
                    )

            return response

        return rpc_endpoint

    return _inner<|MERGE_RESOLUTION|>--- conflicted
+++ resolved
@@ -194,15 +194,11 @@
                 for tx in action_scope.side_effects.transactions
             ]
 
-<<<<<<< HEAD
-            # Some backwards compatibility code
-=======
             # Some backwards compatibility code here because transaction information being returned was not uniform
             # until the "transactions" key was applied to all of them. Unfortunately, since .add_pending_transactions
             # now applies transformations to the transactions, we have to special case edit all of the previous
             # spots where the information was being surfaced outside of the knowledge of this wrapper.
             new_txs = action_scope.side_effects.transactions
->>>>>>> 5462631d
             if "transaction" in response:
                 if (
                     func.__name__ == "create_new_wallet"
