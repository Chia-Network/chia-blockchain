from __future__ import annotations

import dataclasses
import logging
import traceback
from typing import TYPE_CHECKING, Any, Awaitable, Callable, Dict, List, Optional, Tuple, get_type_hints

import aiohttp
from chia_rs import AugSchemeMPL

from chia.types.blockchain_format.coin import Coin
from chia.types.coin_spend import CoinSpend
from chia.types.spend_bundle import SpendBundle
from chia.util.json_util import obj_to_response
from chia.util.streamable import Streamable
from chia.wallet.conditions import Condition, ConditionValidTimes, conditions_from_json_dicts, parse_timelock_info
from chia.wallet.trade_record import TradeRecord
from chia.wallet.trading.offer import Offer
from chia.wallet.transaction_record import TransactionRecord
from chia.wallet.util.blind_signer_tl import BLIND_SIGNER_TRANSLATION
from chia.wallet.util.clvm_streamable import (
    TranslationLayer,
    json_deserialize_with_clvm_streamable,
    json_serialize_with_clvm_streamable,
)
from chia.wallet.util.transaction_type import TransactionType
from chia.wallet.util.tx_config import TXConfig, TXConfigLoader

log = logging.getLogger(__name__)

# TODO: consolidate this with chia.rpc.rpc_server.Endpoint
# Not all endpoints only take a dictionary so that definition is imperfect
# This definition is weaker than that one however because the arguments can be anything
RpcEndpoint = Callable[..., Awaitable[Dict[str, Any]]]
MarshallableRpcEndpoint = Callable[..., Awaitable[Streamable]]


ALL_TRANSLATION_LAYERS: Dict[str, TranslationLayer] = {"CHIP-0028": BLIND_SIGNER_TRANSLATION}


def marshal(func: MarshallableRpcEndpoint) -> RpcEndpoint:
    hints = get_type_hints(func)
    request_hint = hints["request"]
    assert issubclass(request_hint, Streamable)
    request_class = request_hint

    async def rpc_endpoint(self, request: Dict[str, Any], *args: object, **kwargs: object) -> Dict[str, Any]:
        response_obj: Streamable = await func(
            self,
            (
                request_class.from_json_dict(request)
                if not request.get("CHIP-0029", False)
                else json_deserialize_with_clvm_streamable(
                    request,
                    request_hint,
                    translation_layer=(
                        ALL_TRANSLATION_LAYERS[request["translation"]] if "translation" in request else None
                    ),
                )
            ),
            *args,
            **kwargs,
        )
        if not request.get("CHIP-0029", False):
            return response_obj.to_json_dict()
        else:
            response_dict = json_serialize_with_clvm_streamable(
                response_obj,
                translation_layer=(
                    ALL_TRANSLATION_LAYERS[request["translation"]] if "translation" in request else None
                ),
            )
            if isinstance(response_dict, str):  # pragma: no cover
                raise ValueError("Internal Error. Marshalled endpoint was made with clvm_streamable.")
            return response_dict

    return rpc_endpoint


def wrap_http_handler(f) -> Callable:
    async def inner(request) -> aiohttp.web.Response:
        request_data = await request.json()
        try:
            res_object = await f(request_data)
            if res_object is None:
                res_object = {}
            if "success" not in res_object:
                res_object["success"] = True
        except Exception as e:
            tb = traceback.format_exc()
            log.warning(f"Error while handling message: {tb}")
            if len(e.args) > 0:
                res_object = {"success": False, "error": f"{e.args[0]}", "traceback": f"{tb}"}
            else:
                res_object = {"success": False, "error": f"{e}"}

        return obj_to_response(res_object)

    return inner


def tx_endpoint(
    push: bool = False,
    merge_spends: bool = True,
    # The purpose of this is in case endpoints need to raise based on certain non default values
    requires_default_information: bool = False,
) -> Callable[[RpcEndpoint], RpcEndpoint]:
    def _inner(func: RpcEndpoint) -> RpcEndpoint:
        async def rpc_endpoint(self, request: Dict[str, Any], *args, **kwargs) -> Dict[str, Any]:
            if TYPE_CHECKING:
                from chia.rpc.wallet_rpc_api import WalletRpcApi

                assert isinstance(self, WalletRpcApi)
            assert self.service.logged_in_fingerprint is not None
            tx_config_loader: TXConfigLoader = TXConfigLoader.from_json_dict(request)

            # Some backwards compat fill-ins
            if tx_config_loader.excluded_coin_ids is None:
                tx_config_loader = tx_config_loader.override(
                    excluded_coin_ids=request.get("exclude_coin_ids"),
                )
            if tx_config_loader.excluded_coin_amounts is None:
                tx_config_loader = tx_config_loader.override(
                    excluded_coin_amounts=request.get("exclude_coin_amounts"),
                )
            if tx_config_loader.excluded_coin_ids is None:
                excluded_coins: Optional[List[Dict[str, Any]]] = request.get(
                    "exclude_coins", request.get("excluded_coins")
                )
                if excluded_coins is not None:
                    tx_config_loader = tx_config_loader.override(
                        excluded_coin_ids=[Coin.from_json_dict(c).name() for c in excluded_coins],
                    )

            tx_config: TXConfig = tx_config_loader.autofill(
                constants=self.service.wallet_state_manager.constants,
                config=self.service.wallet_state_manager.config,
                logged_in_fingerprint=self.service.logged_in_fingerprint,
            )

            extra_conditions: Tuple[Condition, ...] = tuple()
            if "extra_conditions" in request:
                extra_conditions = tuple(conditions_from_json_dicts(request["extra_conditions"]))
            extra_conditions = (*extra_conditions, *ConditionValidTimes.from_json_dict(request).to_conditions())

            valid_times: ConditionValidTimes = parse_timelock_info(extra_conditions)
            if (
                valid_times.max_secs_after_created is not None
                or valid_times.min_secs_since_created is not None
                or valid_times.max_blocks_after_created is not None
                or valid_times.min_blocks_since_created is not None
            ):
                raise ValueError("Relative timelocks are not currently supported in the RPC")

            async with self.service.wallet_state_manager.new_action_scope(
                push=request.get("push", push),
                merge_spends=request.get("merge_spends", merge_spends),
                sign=request.get("sign", self.service.config.get("auto_sign_txs", True)),
            ) as action_scope:
                response: Dict[str, Any] = await func(
                    self,
                    request,
                    *args,
                    action_scope,
                    *([push] if requires_default_information else []),
                    tx_config=tx_config,
                    extra_conditions=extra_conditions,
                    **kwargs,
                )

            if func.__name__ == "create_new_wallet" and "transactions" not in response:
                # unfortunately, this API isn't solely a tx endpoint
                return response

            unsigned_txs = await self.service.wallet_state_manager.gather_signing_info_for_txs(
                action_scope.side_effects.transactions
            )

<<<<<<< HEAD
            if not request.get("CHIP-0029", False):
                response["unsigned_transactions"] = [tx.to_json_dict() for tx in unsigned_txs]
                response["signing_responses"] = [r.to_json_dict() for r in action_scope.side_effects.signing_responses]
            else:
                response["unsigned_transactions"] = [byte_serialize_clvm_streamable(tx).hex() for tx in unsigned_txs]
                response["signing_responses"] = [
                    byte_serialize_clvm_streamable(r).hex() for r in action_scope.side_effects.signing_responses
                ]
=======
            if request.get("CHIP-0029", False):
                response["unsigned_transactions"] = [
                    json_serialize_with_clvm_streamable(
                        tx,
                        translation_layer=(
                            ALL_TRANSLATION_LAYERS[request["translation"]] if "translation" in request else None
                        ),
                    )
                    for tx in unsigned_txs
                ]
            else:
                response["unsigned_transactions"] = [tx.to_json_dict() for tx in unsigned_txs]

            new_txs: List[TransactionRecord] = []
            if request.get("sign", self.service.config.get("auto_sign_txs", True)):
                new_txs, signing_responses = await self.service.wallet_state_manager.sign_transactions(
                    tx_records, response.get("signing_responses", []), "signing_responses" in response
                )
                if request.get("CHIP-0029", False):
                    response["signing_responses"] = [
                        json_serialize_with_clvm_streamable(
                            sr,
                            translation_layer=(
                                ALL_TRANSLATION_LAYERS[request["translation"]] if "translation" in request else None
                            ),
                        )
                        for sr in signing_responses
                    ]
                else:
                    response["signing_responses"] = [sr.to_json_dict() for sr in signing_responses]
            else:
                new_txs = tx_records  # pragma: no cover

            if request.get("push", push):
                new_txs = await self.service.wallet_state_manager.add_pending_transactions(
                    new_txs, merge_spends=merge_spends, sign=False
                )
>>>>>>> 8cf8a407

            response["transactions"] = [
                TransactionRecord.to_json_dict_convenience(tx, self.service.config)
                for tx in action_scope.side_effects.transactions
            ]

            # Some backwards compatibility code here because transaction information being returned was not uniform
            # until the "transactions" key was applied to all of them. Unfortunately, since .add_pending_transactions
            # now applies transformations to the transactions, we have to special case edit all of the previous
            # spots where the information was being surfaced outside of the knowledge of this wrapper.
            new_txs = action_scope.side_effects.transactions
            if "transaction" in response:
                if (
                    func.__name__ == "create_new_wallet"
                    and request["wallet_type"] == "pool_wallet"
                    or func.__name__ == "pw_join_pool"
                    or func.__name__ == "pw_self_pool"
                    or func.__name__ == "pw_absorb_rewards"
                ):
                    # Theses RPCs return not "convenience" for some reason
                    response["transaction"] = new_txs[-1].to_json_dict()
                else:
                    response["transaction"] = response["transactions"][0]
            if "tx_record" in response:
                response["tx_record"] = response["transactions"][0]
            if "fee_transaction" in response:
                # Theses RPCs return not "convenience" for some reason
                fee_transactions = [tx for tx in new_txs if tx.wallet_id == 1]
                if len(fee_transactions) == 0:
                    response["fee_transaction"] = None
                else:
                    response["fee_transaction"] = fee_transactions[0].to_json_dict()
            if "transaction_id" in response:
                response["transaction_id"] = new_txs[0].name
            if "transaction_ids" in response:
                response["transaction_ids"] = [
                    tx.name.hex() for tx in new_txs if tx.type == TransactionType.OUTGOING_CLAWBACK.value
                ]
            if "spend_bundle" in response:
                response["spend_bundle"] = SpendBundle.aggregate(
                    [tx.spend_bundle for tx in new_txs if tx.spend_bundle is not None]
                )
            if "signed_txs" in response:
                response["signed_txs"] = response["transactions"]
            if "signed_tx" in response:
                response["signed_tx"] = response["transactions"][0]
            if "tx" in response:
                if func.__name__ == "send_notification":
                    response["tx"] = response["transactions"][0]
                else:
                    response["tx"] = new_txs[0].to_json_dict()
            if "txs" in response:
                response["txs"] = [tx.to_json_dict() for tx in new_txs]
            if "tx_id" in response:
                response["tx_id"] = new_txs[0].name
            if "trade_record" in response:
                old_offer: Offer = Offer.from_bech32(response["offer"])
                signed_coin_spends: List[CoinSpend] = [
                    coin_spend
                    for tx in new_txs
                    if tx.spend_bundle is not None
                    for coin_spend in tx.spend_bundle.coin_spends
                ]
                involved_coins: List[Coin] = [spend.coin for spend in signed_coin_spends]
                signed_coin_spends.extend(
                    [spend for spend in old_offer._bundle.coin_spends if spend.coin not in involved_coins]
                )
                new_offer_bundle: SpendBundle = SpendBundle(
                    signed_coin_spends,
                    AugSchemeMPL.aggregate(
                        [tx.spend_bundle.aggregated_signature for tx in new_txs if tx.spend_bundle is not None]
                    ),
                )
                new_offer: Offer = Offer(old_offer.requested_payments, new_offer_bundle, old_offer.driver_dict)
                response["offer"] = new_offer.to_bech32()
                old_trade_record: TradeRecord = TradeRecord.from_json_dict_convenience(
                    response["trade_record"], bytes(old_offer).hex()
                )
                new_trade: TradeRecord = dataclasses.replace(
                    old_trade_record,
                    offer=bytes(new_offer),
                    trade_id=new_offer.name(),
                )
                response["trade_record"] = new_trade.to_json_dict_convenience()
                if (
                    await self.service.wallet_state_manager.trade_manager.trade_store.get_trade_record(
                        old_trade_record.trade_id
                    )
                    is not None
                ):
                    await self.service.wallet_state_manager.trade_manager.trade_store.delete_trade_record(
                        old_trade_record.trade_id
                    )
                    await self.service.wallet_state_manager.trade_manager.save_trade(new_trade, new_offer)
                for tx in await self.service.wallet_state_manager.tx_store.get_transactions_by_trade_id(
                    old_trade_record.trade_id
                ):
                    await self.service.wallet_state_manager.tx_store.add_transaction_record(
                        dataclasses.replace(tx, trade_id=new_trade.trade_id)
                    )

            return response

        return rpc_endpoint

    return _inner<|MERGE_RESOLUTION|>--- conflicted
+++ resolved
@@ -176,16 +176,6 @@
                 action_scope.side_effects.transactions
             )
 
-<<<<<<< HEAD
-            if not request.get("CHIP-0029", False):
-                response["unsigned_transactions"] = [tx.to_json_dict() for tx in unsigned_txs]
-                response["signing_responses"] = [r.to_json_dict() for r in action_scope.side_effects.signing_responses]
-            else:
-                response["unsigned_transactions"] = [byte_serialize_clvm_streamable(tx).hex() for tx in unsigned_txs]
-                response["signing_responses"] = [
-                    byte_serialize_clvm_streamable(r).hex() for r in action_scope.side_effects.signing_responses
-                ]
-=======
             if request.get("CHIP-0029", False):
                 response["unsigned_transactions"] = [
                     json_serialize_with_clvm_streamable(
@@ -198,32 +188,6 @@
                 ]
             else:
                 response["unsigned_transactions"] = [tx.to_json_dict() for tx in unsigned_txs]
-
-            new_txs: List[TransactionRecord] = []
-            if request.get("sign", self.service.config.get("auto_sign_txs", True)):
-                new_txs, signing_responses = await self.service.wallet_state_manager.sign_transactions(
-                    tx_records, response.get("signing_responses", []), "signing_responses" in response
-                )
-                if request.get("CHIP-0029", False):
-                    response["signing_responses"] = [
-                        json_serialize_with_clvm_streamable(
-                            sr,
-                            translation_layer=(
-                                ALL_TRANSLATION_LAYERS[request["translation"]] if "translation" in request else None
-                            ),
-                        )
-                        for sr in signing_responses
-                    ]
-                else:
-                    response["signing_responses"] = [sr.to_json_dict() for sr in signing_responses]
-            else:
-                new_txs = tx_records  # pragma: no cover
-
-            if request.get("push", push):
-                new_txs = await self.service.wallet_state_manager.add_pending_transactions(
-                    new_txs, merge_spends=merge_spends, sign=False
-                )
->>>>>>> 8cf8a407
 
             response["transactions"] = [
                 TransactionRecord.to_json_dict_convenience(tx, self.service.config)
