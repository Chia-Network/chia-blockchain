from __future__ import annotations

import logging
import traceback
from dataclasses import dataclass
from typing import Any, Callable, Coroutine, Dict, List, Optional, Tuple, Type, TypeVar, get_type_hints

import aiohttp
from typing_extensions import TypedDict, dataclass_transform

from chia.types.blockchain_format.coin import Coin
from chia.util.json_util import obj_to_response
from chia.util.streamable import Streamable, streamable
from chia.wallet.conditions import Condition, ConditionValidTimes, conditions_from_json_dicts, parse_timelock_info
from chia.wallet.transaction_record import TransactionRecord
from chia.wallet.util.tx_config import TXConfig, TXConfigLoader

log = logging.getLogger(__name__)

RpcEndpoint = Callable[..., Coroutine[Any, Any, Dict[str, Any]]]
MarshallableRpcEndpoint = Callable[..., Coroutine[Any, Any, Streamable]]


class RequestType(TypedDict):
    pass


_T_Streamable = TypeVar("_T_Streamable", bound="Streamable")


@dataclass_transform()
def get_streamable_from_request_type(cls: Type[RequestType]) -> Type[_T_Streamable]:
    return streamable(
        dataclass(frozen=True)(type("_" + cls.__name__, (Streamable,), {"__annotations__": cls.__annotations__}))
    )


def marshall(func: MarshallableRpcEndpoint) -> RpcEndpoint:
    hints = get_type_hints(func)
    request_class: Type[RequestType] = hints["request"]

    async def rpc_endpoint(self, request: Dict[str, Any], *args, **kwargs) -> Dict[str, Any]:
        response_obj: Streamable = await func(
            self,
            request_class(
                get_streamable_from_request_type(request_class).from_json_dict(request).__dict__  # type: ignore
            ),
            *args,
            **kwargs,
        )
        return response_obj.to_json_dict()

    return rpc_endpoint


def wrap_http_handler(f) -> Callable:
    async def inner(request) -> aiohttp.web.Response:
        request_data = await request.json()
        try:
            res_object = await f(request_data)
            if res_object is None:
                res_object = {}
            if "success" not in res_object:
                res_object["success"] = True
        except Exception as e:
            tb = traceback.format_exc()
            log.warning(f"Error while handling message: {tb}")
            if len(e.args) > 0:
                res_object = {"success": False, "error": f"{e.args[0]}", "traceback": f"{tb}"}
            else:
                res_object = {"success": False, "error": f"{e}"}

        return obj_to_response(res_object)

    return inner


<<<<<<< HEAD
def tx_endpoint(func: RpcEndpoint) -> RpcEndpoint:
    async def rpc_endpoint(self, request: Dict[str, Any], *args, **kwargs) -> Dict[str, Any]:
        assert self.service.logged_in_fingerprint is not None
        tx_config_loader: TXConfigLoader = TXConfigLoader.from_json_dict(request)

        # Some backwards compat fill-ins
        if tx_config_loader.excluded_coin_ids is None:
            tx_config_loader = tx_config_loader.override(
                excluded_coin_ids=request.get("exclude_coin_ids"),
            )
        if tx_config_loader.excluded_coin_amounts is None:
            tx_config_loader = tx_config_loader.override(
                excluded_coin_amounts=request.get("exclude_coin_amounts"),
            )
        if tx_config_loader.excluded_coin_ids is None:
            excluded_coins: Optional[List[Coin]] = request.get("exclude_coins", request.get("excluded_coins"))
            if excluded_coins is not None:
=======
def tx_endpoint(
    push: bool = False, merge_spends: bool = True
) -> Callable[[Callable[..., Coroutine[Any, Any, Dict[str, Any]]]], Callable[..., Coroutine[Any, Any, Dict[str, Any]]]]:
    def _inner(
        func: Callable[..., Coroutine[Any, Any, Dict[str, Any]]],
    ) -> Callable[..., Coroutine[Any, Any, Dict[str, Any]]]:
        async def rpc_endpoint(self, request: Dict[str, Any], *args, **kwargs) -> Dict[str, Any]:
            assert self.service.logged_in_fingerprint is not None
            tx_config_loader: TXConfigLoader = TXConfigLoader.from_json_dict(request)

            # Some backwards compat fill-ins
            if tx_config_loader.excluded_coin_ids is None:
                tx_config_loader = tx_config_loader.override(
                    excluded_coin_ids=request.get("exclude_coin_ids"),
                )
            if tx_config_loader.excluded_coin_amounts is None:
>>>>>>> bf759afd
                tx_config_loader = tx_config_loader.override(
                    excluded_coin_amounts=request.get("exclude_coin_amounts"),
                )
            if tx_config_loader.excluded_coin_ids is None:
                excluded_coins: Optional[List[Coin]] = request.get("exclude_coins", request.get("excluded_coins"))
                if excluded_coins is not None:
                    tx_config_loader = tx_config_loader.override(
                        excluded_coin_ids=[Coin.from_json_dict(c).name() for c in excluded_coins],
                    )

            tx_config: TXConfig = tx_config_loader.autofill(
                constants=self.service.wallet_state_manager.constants,
                config=self.service.wallet_state_manager.config,
                logged_in_fingerprint=self.service.logged_in_fingerprint,
            )

            extra_conditions: Tuple[Condition, ...] = tuple()
            if "extra_conditions" in request:
                extra_conditions = tuple(conditions_from_json_dicts(request["extra_conditions"]))
            extra_conditions = (*extra_conditions, *ConditionValidTimes.from_json_dict(request).to_conditions())

            valid_times: ConditionValidTimes = parse_timelock_info(extra_conditions)
            if (
                valid_times.max_secs_after_created is not None
                or valid_times.min_secs_since_created is not None
                or valid_times.max_blocks_after_created is not None
                or valid_times.min_blocks_since_created is not None
            ):
                raise ValueError("Relative timelocks are not currently supported in the RPC")

            response: Dict[str, Any] = await func(
                self,
                request,
                *args,
                tx_config=tx_config,
                extra_conditions=extra_conditions,
                **kwargs,
            )

            if func.__name__ == "create_new_wallet" and "transactions" not in response:
                # unfortunately, this API isn't solely a tx endpoint
                return response

            tx_records: List[TransactionRecord] = [
                TransactionRecord.from_json_dict_convenience(tx) for tx in response["transactions"]
            ]

            if request.get("push", push):
                await self.service.wallet_state_manager.add_pending_transactions(tx_records, merge_spends=merge_spends)

            return response

        return rpc_endpoint

    return _inner<|MERGE_RESOLUTION|>--- conflicted
+++ resolved
@@ -75,31 +75,8 @@
     return inner
 
 
-<<<<<<< HEAD
-def tx_endpoint(func: RpcEndpoint) -> RpcEndpoint:
-    async def rpc_endpoint(self, request: Dict[str, Any], *args, **kwargs) -> Dict[str, Any]:
-        assert self.service.logged_in_fingerprint is not None
-        tx_config_loader: TXConfigLoader = TXConfigLoader.from_json_dict(request)
-
-        # Some backwards compat fill-ins
-        if tx_config_loader.excluded_coin_ids is None:
-            tx_config_loader = tx_config_loader.override(
-                excluded_coin_ids=request.get("exclude_coin_ids"),
-            )
-        if tx_config_loader.excluded_coin_amounts is None:
-            tx_config_loader = tx_config_loader.override(
-                excluded_coin_amounts=request.get("exclude_coin_amounts"),
-            )
-        if tx_config_loader.excluded_coin_ids is None:
-            excluded_coins: Optional[List[Coin]] = request.get("exclude_coins", request.get("excluded_coins"))
-            if excluded_coins is not None:
-=======
-def tx_endpoint(
-    push: bool = False, merge_spends: bool = True
-) -> Callable[[Callable[..., Coroutine[Any, Any, Dict[str, Any]]]], Callable[..., Coroutine[Any, Any, Dict[str, Any]]]]:
-    def _inner(
-        func: Callable[..., Coroutine[Any, Any, Dict[str, Any]]],
-    ) -> Callable[..., Coroutine[Any, Any, Dict[str, Any]]]:
+def tx_endpoint(push: bool = False, merge_spends: bool = True) -> Callable[[RpcEndpoint], RpcEndpoint]:
+    def _inner(func: RpcEndpoint) -> RpcEndpoint:
         async def rpc_endpoint(self, request: Dict[str, Any], *args, **kwargs) -> Dict[str, Any]:
             assert self.service.logged_in_fingerprint is not None
             tx_config_loader: TXConfigLoader = TXConfigLoader.from_json_dict(request)
@@ -110,7 +87,6 @@
                     excluded_coin_ids=request.get("exclude_coin_ids"),
                 )
             if tx_config_loader.excluded_coin_amounts is None:
->>>>>>> bf759afd
                 tx_config_loader = tx_config_loader.override(
                     excluded_coin_amounts=request.get("exclude_coin_amounts"),
                 )
