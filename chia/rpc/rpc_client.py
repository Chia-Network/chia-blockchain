from __future__ import annotations

import asyncio
from pathlib import Path
from ssl import SSLContext
from typing import Any, Dict, List, Optional, Type, TypeVar

import aiohttp

from chia.server.outbound_message import NodeType
from chia.server.server import ssl_context_for_client
from chia.server.ssl_context import private_ssl_ca_paths
from chia.types.blockchain_format.sized_bytes import bytes32
from chia.util.byte_types import hexstr_to_bytes
from chia.util.ints import uint16

_T_RpcClient = TypeVar("_T_RpcClient", bound="RpcClient")


class RpcClient:
    """
    Client to Chia RPC, connects to a local service. Uses HTTP/JSON, and converts back from
    JSON into native python objects before returning. All api calls use POST requests.
    Note that this is not the same as the peer protocol, or wallet protocol (which run Chia's
    protocol on top of TCP), it's a separate protocol on top of HTTP that provides easy access
    to the full node.
    """

    url: str
    session: aiohttp.ClientSession
    closing_task: Optional[asyncio.Task]
    ssl_context: Optional[SSLContext]
    hostname: str
    port: uint16

    @classmethod
<<<<<<< HEAD
    async def create(cls: Type[_T_RpcClient], self_hostname: str, port: uint16, root_path, net_config) -> _T_RpcClient:
=======
    async def create(
        cls: Type[_T_RpcClient],
        self_hostname: str,
        port: uint16,
        root_path: Path,
        net_config: Dict[str, Any],
    ) -> _T_RpcClient:
>>>>>>> 8ea3f933
        self = cls()
        self.hostname = self_hostname
        self.port = port
        self.url = f"https://{self_hostname}:{str(port)}/"
        self.session = aiohttp.ClientSession()
        ca_crt_path, ca_key_path = private_ssl_ca_paths(root_path, net_config)
        crt_path = root_path / net_config["daemon_ssl"]["private_crt"]
        key_path = root_path / net_config["daemon_ssl"]["private_key"]
        self.ssl_context = ssl_context_for_client(ca_crt_path, ca_key_path, crt_path, key_path)
        self.closing_task = None
        return self

    async def fetch(self, path, request_json) -> Any:
        async with self.session.post(self.url + path, json=request_json, ssl_context=self.ssl_context) as response:
            response.raise_for_status()
            res_json = await response.json()
            if not res_json["success"]:
                raise ValueError(res_json)
            return res_json

    async def get_connections(self, node_type: Optional[NodeType] = None) -> List[Dict]:
        request = {}
        if node_type is not None:
            request["node_type"] = node_type.value
        response = await self.fetch("get_connections", request)
        for connection in response["connections"]:
            connection["node_id"] = hexstr_to_bytes(connection["node_id"])
        return response["connections"]

    async def open_connection(self, host: str, port: int) -> Dict:
        return await self.fetch("open_connection", {"host": host, "port": int(port)})

    async def close_connection(self, node_id: bytes32) -> Dict:
        return await self.fetch("close_connection", {"node_id": node_id.hex()})

    async def stop_node(self) -> Dict:
        return await self.fetch("stop_node", {})

    async def healthz(self) -> Dict:
        return await self.fetch("healthz", {})

    def close(self) -> None:
        self.closing_task = asyncio.create_task(self.session.close())

    async def await_closed(self) -> None:
        if self.closing_task is not None:
            await self.closing_task<|MERGE_RESOLUTION|>--- conflicted
+++ resolved
@@ -34,9 +34,6 @@
     port: uint16
 
     @classmethod
-<<<<<<< HEAD
-    async def create(cls: Type[_T_RpcClient], self_hostname: str, port: uint16, root_path, net_config) -> _T_RpcClient:
-=======
     async def create(
         cls: Type[_T_RpcClient],
         self_hostname: str,
@@ -44,7 +41,6 @@
         root_path: Path,
         net_config: Dict[str, Any],
     ) -> _T_RpcClient:
->>>>>>> 8ea3f933
         self = cls()
         self.hostname = self_hostname
         self.port = port
