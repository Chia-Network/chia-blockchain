--- conflicted
+++ resolved
@@ -6,18 +6,11 @@
 import json
 import logging
 import traceback
-<<<<<<< HEAD
+from collections.abc import AsyncIterator, Awaitable
 from dataclasses import dataclass, field
 from pathlib import Path
 from ssl import SSLContext
-from typing import Any, AsyncIterator, Awaitable, Callable, ClassVar, Dict, Generic, List, Optional, Tuple, TypeVar
-=======
-from collections.abc import AsyncIterator, Awaitable
-from dataclasses import dataclass
-from pathlib import Path
-from ssl import SSLContext
-from typing import Any, Callable, Generic, Optional, TypeVar
->>>>>>> 9f63f969
+from typing import Any, Callable, ClassVar, Generic, Optional, TypeVar
 
 from aiohttp import ClientConnectorError, ClientSession, ClientWebSocketResponse, WSMsgType, web
 from typing_extensions import Protocol, final
@@ -63,7 +56,7 @@
     #       data back in are linked in terms of hinting
     # data: T
 
-    __match_args__: ClassVar[Tuple[str, ...]] = ()
+    __match_args__: ClassVar[tuple[str, ...]] = ()
 
 
 # TODO: bare not empty?
@@ -72,7 +65,7 @@
     action: ServiceManagementAction
     done_event: asyncio.Event = field(default_factory=asyncio.Event)
 
-    __match_args__: ClassVar[Tuple[str, ...]] = ()
+    __match_args__: ClassVar[tuple[str, ...]] = ()
 
 
 class RpcServiceProtocol(Protocol):
@@ -121,16 +114,11 @@
     All lower case with underscores as needed.
     """
 
-<<<<<<< HEAD
     def __init__(
         self,
         node: RpcServiceProtocol,
         management_request: Optional[Callable[[ServiceManagementMessage], Awaitable[None]]] = None,
-    ) -> None:
-        ...
-=======
-    def __init__(self, node: RpcServiceProtocol) -> None: ...
->>>>>>> 9f63f969
+    ) -> None: ...
 
     @property
     def service(self) -> RpcServiceProtocol:
