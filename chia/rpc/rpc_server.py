from __future__ import annotations

import asyncio
import json
import logging
import traceback
from dataclasses import dataclass
from pathlib import Path
from ssl import SSLContext
from typing import Any, Awaitable, Callable, Dict, List, Optional, Tuple

from aiohttp import ClientConnectorError, ClientSession, ClientWebSocketResponse, WSMsgType, web
<<<<<<< HEAD
from typing_extensions import Protocol
=======
from typing_extensions import final
>>>>>>> 2a36f950

from chia.rpc.util import wrap_http_handler
from chia.server.outbound_message import NodeType
from chia.server.server import ChiaServer, ssl_context_for_client, ssl_context_for_server
from chia.server.ws_connection import WSChiaConnection
from chia.types.peer_info import PeerInfo
from chia.util.byte_types import hexstr_to_bytes
from chia.util.ints import uint16
from chia.util.json_util import dict_to_json_str
from chia.util.network import select_port
from chia.util.ws_message import WsRpcMessage, create_payload, create_payload_dict, format_response, pong

log = logging.getLogger(__name__)
max_message_size = 50 * 1024 * 1024  # 50MB


Endpoint = Callable[[Dict[str, object]], Awaitable[Dict[str, object]]]


<<<<<<< HEAD
class CustomGetConnectionsProtocol(Protocol):
    def __call__(self, request_node_type: Optional[NodeType]) -> List[Dict[str, Any]]:
        pass


class RpcServiceProtocol(Protocol):
    @property
    def server(self) -> Optional[ChiaServer]:
        # a property so as to be read only which allows ChiaServer to satisfy
        # Optional[ChiaServer]
        pass

    @property
    def get_connections(self) -> Optional[CustomGetConnectionsProtocol]:
        # using a read-only property per https://github.com/python/mypy/issues/12990
        pass

    async def on_connect(self, peer: WSChiaConnection) -> None:
        pass

    def _set_state_changed_callback(self, callback: Callable) -> None:
        pass


class RpcApiProtocol(Protocol):
    service_name: str

    @property
    def service(self) -> RpcServiceProtocol:
        # using a read-only property per https://github.com/python/mypy/issues/12990
        pass

    def get_routes(self) -> Dict[str, Callable[[Any], Any]]:
        pass

    async def _state_changed(self, change: str, change_data: Dict[str, Any]) -> List[WsRpcMessage]:
        pass


=======
@final
>>>>>>> 2a36f950
@dataclass
class RpcServer:
    """
    Implementation of RPC server.
    """

<<<<<<< HEAD
    rpc_api: RpcApiProtocol
    stop_cb: Callable
=======
    rpc_api: Any
    stop_cb: Callable[[], None]
>>>>>>> 2a36f950
    service_name: str
    ssl_context: SSLContext
    ssl_client_context: SSLContext
    shut_down: bool = False
    websocket: Optional[ClientWebSocketResponse] = None
    client_session: Optional[ClientSession] = None

    @classmethod
    def create(
        cls, rpc_api: Any, service_name: str, stop_cb: Callable[[], None], root_path: Path, net_config: Dict[str, Any]
    ) -> RpcServer:
        crt_path = root_path / net_config["daemon_ssl"]["private_crt"]
        key_path = root_path / net_config["daemon_ssl"]["private_key"]
        ca_cert_path = root_path / net_config["private_ssl_ca"]["crt"]
        ca_key_path = root_path / net_config["private_ssl_ca"]["key"]
        ssl_context = ssl_context_for_server(ca_cert_path, ca_key_path, crt_path, key_path, log=log)
        ssl_client_context = ssl_context_for_client(ca_cert_path, ca_key_path, crt_path, key_path, log=log)
        return cls(rpc_api, stop_cb, service_name, ssl_context, ssl_client_context)

    async def stop(self) -> None:
        self.shut_down = True
        if self.websocket is not None:
            await self.websocket.close()
        if self.client_session is not None:
            await self.client_session.close()

    async def _state_changed(self, change: str, change_data: Dict[str, Any]) -> None:
        if self.websocket is None or self.websocket.closed:
            return None
        payloads: List[WsRpcMessage] = await self.rpc_api._state_changed(change, change_data)

        if change == "add_connection" or change == "close_connection" or change == "peer_changed_peak":
            data = await self.get_connections({})
            if data is not None:

                payload = create_payload_dict(
                    "get_connections",
                    data,
                    self.service_name,
                    "wallet_ui",
                )
                payloads.append(payload)
        for payload in payloads:
            if "success" not in payload["data"]:
                payload["data"]["success"] = True
            if self.websocket is None or self.websocket.closed:
                return None
            try:
                await self.websocket.send_str(dict_to_json_str(payload))
            except Exception:
                tb = traceback.format_exc()
                log.warning(f"Sending data failed. Exception {tb}.")

    def state_changed(self, change: str, change_data: Dict[str, Any]) -> None:
        if self.websocket is None or self.websocket.closed:
            return None
        asyncio.create_task(self._state_changed(change, change_data))

    def get_routes(self) -> Dict[str, Endpoint]:
        return {
            **self.rpc_api.get_routes(),
            "/get_connections": self.get_connections,
            "/open_connection": self.open_connection,
            "/close_connection": self.close_connection,
            "/stop_node": self.stop_node,
            "/get_routes": self._get_routes,
            "/healthz": self.healthz,
        }

    async def _get_routes(self, request: Dict[str, Any]) -> Dict[str, object]:
        return {
            "success": "true",
            "routes": list(self.get_routes().keys()),
        }

<<<<<<< HEAD
    async def get_connections(self, request: Dict) -> Dict[str, object]:
=======
    async def get_connections(self, request: Dict[str, Any]) -> Dict[str, object]:
>>>>>>> 2a36f950
        request_node_type: Optional[NodeType] = None
        if "node_type" in request:
            request_node_type = NodeType(request["node_type"])
        if self.rpc_api.service.server is None:
            raise ValueError("Global connections is not set")
        con_info: List[Dict[str, Any]]
        if self.rpc_api.service.get_connections is not None:
            con_info = self.rpc_api.service.get_connections(request_node_type=request_node_type)
        else:
            connections = self.rpc_api.service.server.get_connections(request_node_type)
            con_info = [
                {
                    "type": con.connection_type,
                    "local_port": con.local_port,
                    "peer_host": con.peer_host,
                    "peer_port": con.peer_port,
                    "peer_server_port": con.peer_server_port,
                    "node_id": con.peer_node_id,
                    "creation_time": con.creation_time,
                    "bytes_read": con.bytes_read,
                    "bytes_written": con.bytes_written,
                    "last_message_time": con.last_message_time,
                }
                for con in connections
            ]
        return {"connections": con_info}

    async def open_connection(self, request: Dict[str, Any]) -> Dict[str, object]:
        host = request["host"]
        port = request["port"]
        target_node: PeerInfo = PeerInfo(host, uint16(int(port)))
        on_connect = None
        if hasattr(self.rpc_api.service, "on_connect"):
            on_connect = self.rpc_api.service.on_connect
        if (
            not hasattr(self.rpc_api.service, "server")
            or self.rpc_api.service.server is None
            or not await self.rpc_api.service.server.start_client(target_node, on_connect)
        ):
            raise ValueError("Start client failed, or server is not set")
        return {}

    async def close_connection(self, request: Dict[str, Any]) -> Dict[str, object]:
        node_id = hexstr_to_bytes(request["node_id"])
        if self.rpc_api.service.server is None:
            raise web.HTTPInternalServerError()
        connections_to_close = [c for c in self.rpc_api.service.server.get_connections() if c.peer_node_id == node_id]
        if len(connections_to_close) == 0:
            raise ValueError(f"Connection with node_id {node_id.hex()} does not exist")
        for connection in connections_to_close:
            await connection.close()
        return {}

    async def stop_node(self, request: Dict[str, Any]) -> Dict[str, object]:
        """
        Shuts down the node.
        """
        if self.stop_cb is not None:
            self.stop_cb()
        return {}

    async def healthz(self, request: Dict[str, Any]) -> Dict[str, object]:
        return {
            "success": "true",
        }

    async def ws_api(self, message: WsRpcMessage) -> Dict[str, object]:
        """
        This function gets called when new message is received via websocket.
        """

        command = message["command"]
        if message["ack"]:
            return {}

        data: Dict[str, object] = {}
        if "data" in message:
            data = message["data"]
        if command == "ping":
            return pong()

        f_internal: Optional[Endpoint] = getattr(self, command, None)
        if f_internal is not None:
            return await f_internal(data)
        f_rpc_api: Optional[Endpoint] = getattr(self.rpc_api, command, None)
        if f_rpc_api is not None:
            return await f_rpc_api(data)

        raise ValueError(f"unknown_command {command}")

    async def safe_handle(self, websocket: ClientWebSocketResponse, payload: str) -> None:
        message = None
        try:
            message = json.loads(payload)
            log.debug(f"Rpc call <- {message['command']}")
            response = await self.ws_api(message)

            # Only respond if we return something from api call
            if response is not None:
                log.debug(f"Rpc response -> {message['command']}")
                # Set success to true automatically (unless it's already set)
                if "success" not in response:
                    response["success"] = True
                await websocket.send_str(format_response(message, response))

        except Exception as e:
            tb = traceback.format_exc()
            log.warning(f"Error while handling message: {tb}")
            if message is not None:
                error = e.args[0] if e.args else e
                res = {"success": False, "error": f"{error}"}
                await websocket.send_str(format_response(message, res))

    async def connection(self, ws: ClientWebSocketResponse) -> None:
        data = {"service": self.service_name}
        payload = create_payload("register_service", data, self.service_name, "daemon")
        await ws.send_str(payload)

        while True:
            msg = await ws.receive()
            if msg.type == WSMsgType.TEXT:
                message = msg.data.strip()
                # log.info(f"received message: {message}")
                await self.safe_handle(ws, message)
            elif msg.type == WSMsgType.BINARY:
                log.debug("Received binary data")
            elif msg.type == WSMsgType.PING:
                log.debug("Ping received")
                await ws.pong()
            elif msg.type == WSMsgType.PONG:
                log.debug("Pong received")
            else:
                if msg.type == WSMsgType.CLOSE:
                    log.debug("Closing RPC websocket")
                    await ws.close()
                elif msg.type == WSMsgType.ERROR:
                    log.error("Error during receive %s" % ws.exception())
                elif msg.type == WSMsgType.CLOSED:
                    pass

                break

    async def connect_to_daemon(self, self_hostname: str, daemon_port: uint16) -> None:
        while not self.shut_down:
            try:
                self.client_session = ClientSession()
                self.websocket = await self.client_session.ws_connect(
                    f"wss://{self_hostname}:{daemon_port}",
                    autoclose=True,
                    autoping=True,
                    heartbeat=60,
                    ssl_context=self.ssl_client_context,
                    max_msg_size=max_message_size,
                )
                await self.connection(self.websocket)
            except ClientConnectorError:
                log.warning(f"Cannot connect to daemon at ws://{self_hostname}:{daemon_port}")
            except Exception as e:
                tb = traceback.format_exc()
                log.warning(f"Exception: {tb} {type(e)}")
            if self.websocket is not None:
                await self.websocket.close()
            if self.client_session is not None:
                await self.client_session.close()
            self.websocket = None
            self.client_session = None
            await asyncio.sleep(2)


async def start_rpc_server(
    rpc_api: RpcApiProtocol,
    self_hostname: str,
    daemon_port: uint16,
    rpc_port: uint16,
    stop_cb: Callable[[], None],
    root_path: Path,
    net_config: Dict[str, object],
    connect_to_daemon: bool = True,
    max_request_body_size: Optional[int] = None,
    name: str = "rpc_server",
) -> Tuple[Callable[[], Awaitable[None]], uint16]:
    """
    Starts an HTTP server with the following RPC methods, to be used by local clients to
    query the node.
    """
    try:
        if max_request_body_size is None:
            max_request_body_size = 1024 ** 2
        app = web.Application(client_max_size=max_request_body_size)
        rpc_server = RpcServer.create(rpc_api, rpc_api.service_name, stop_cb, root_path, net_config)
        rpc_server.rpc_api.service._set_state_changed_callback(rpc_server.state_changed)
        app.add_routes([web.post(route, wrap_http_handler(func)) for (route, func) in rpc_server.get_routes().items()])
        if connect_to_daemon:
            daemon_connection = asyncio.create_task(rpc_server.connect_to_daemon(self_hostname, daemon_port))
        runner = web.AppRunner(app, access_log=None)
        await runner.setup()

        site = web.TCPSite(runner, self_hostname, int(rpc_port), ssl_context=rpc_server.ssl_context)
        await site.start()

        #
        # On a dual-stack system, we want to get the (first) IPv4 port unless
        # prefer_ipv6 is set in which case we use the IPv6 port
        #
        if rpc_port == 0:
            rpc_port = select_port(root_path, runner.addresses)

        async def cleanup() -> None:
            await rpc_server.stop()
            await runner.cleanup()
            if connect_to_daemon:
                await daemon_connection

        return cleanup, rpc_port
    except Exception:
        tb = traceback.format_exc()
        log.error(f"Starting RPC server failed. Exception {tb}.")
        raise<|MERGE_RESOLUTION|>--- conflicted
+++ resolved
@@ -10,11 +10,7 @@
 from typing import Any, Awaitable, Callable, Dict, List, Optional, Tuple
 
 from aiohttp import ClientConnectorError, ClientSession, ClientWebSocketResponse, WSMsgType, web
-<<<<<<< HEAD
-from typing_extensions import Protocol
-=======
-from typing_extensions import final
->>>>>>> 2a36f950
+from typing_extensions import Protocol, final
 
 from chia.rpc.util import wrap_http_handler
 from chia.server.outbound_message import NodeType
@@ -34,9 +30,13 @@
 Endpoint = Callable[[Dict[str, object]], Awaitable[Dict[str, object]]]
 
 
-<<<<<<< HEAD
 class CustomGetConnectionsProtocol(Protocol):
     def __call__(self, request_node_type: Optional[NodeType]) -> List[Dict[str, Any]]:
+        pass
+
+
+class StateChangedProtocol(Protocol):
+    def __call__(self, change: str, change_data: Dict[str, Any]) -> None:
         pass
 
 
@@ -55,7 +55,7 @@
     async def on_connect(self, peer: WSChiaConnection) -> None:
         pass
 
-    def _set_state_changed_callback(self, callback: Callable) -> None:
+    def _set_state_changed_callback(self, callback: StateChangedProtocol) -> None:
         pass
 
 
@@ -74,22 +74,15 @@
         pass
 
 
-=======
 @final
->>>>>>> 2a36f950
 @dataclass
 class RpcServer:
     """
     Implementation of RPC server.
     """
 
-<<<<<<< HEAD
     rpc_api: RpcApiProtocol
-    stop_cb: Callable
-=======
-    rpc_api: Any
     stop_cb: Callable[[], None]
->>>>>>> 2a36f950
     service_name: str
     ssl_context: SSLContext
     ssl_client_context: SSLContext
@@ -165,11 +158,7 @@
             "routes": list(self.get_routes().keys()),
         }
 
-<<<<<<< HEAD
-    async def get_connections(self, request: Dict) -> Dict[str, object]:
-=======
     async def get_connections(self, request: Dict[str, Any]) -> Dict[str, object]:
->>>>>>> 2a36f950
         request_node_type: Optional[NodeType] = None
         if "node_type" in request:
             request_node_type = NodeType(request["node_type"])
