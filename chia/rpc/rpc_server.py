from __future__ import annotations

import asyncio
import json
import logging
import traceback
from dataclasses import dataclass
from pathlib import Path
from ssl import SSLContext
from typing import Any, Awaitable, Callable, Dict, List, Optional, Tuple

from aiohttp import ClientConnectorError, ClientSession, ClientWebSocketResponse, WSMsgType, web
from typing_extensions import final

from chia.rpc.util import wrap_http_handler
from chia.server.outbound_message import NodeType
from chia.server.server import ssl_context_for_client, ssl_context_for_server
from chia.types.peer_info import PeerInfo
from chia.util.byte_types import hexstr_to_bytes
from chia.util.ints import uint16
from chia.util.json_util import dict_to_json_str
from chia.util.network import select_port
from chia.util.ws_message import WsRpcMessage, create_payload, create_payload_dict, format_response, pong

log = logging.getLogger(__name__)
max_message_size = 50 * 1024 * 1024  # 50MB


EndpointResult = Dict[str, Any]
Endpoint = Callable[[Dict[str, object]], Awaitable[EndpointResult]]


@final
@dataclass
class RpcServer:
    """
    Implementation of RPC server.
    """

    rpc_api: Any
    stop_cb: Callable[[], None]
    service_name: str
    ssl_context: SSLContext
    ssl_client_context: SSLContext
    shut_down: bool = False
    websocket: Optional[ClientWebSocketResponse] = None
    client_session: Optional[ClientSession] = None

    @classmethod
    def create(
        cls, rpc_api: Any, service_name: str, stop_cb: Callable[[], None], root_path: Path, net_config: Dict[str, Any]
    ) -> RpcServer:
        crt_path = root_path / net_config["daemon_ssl"]["private_crt"]
        key_path = root_path / net_config["daemon_ssl"]["private_key"]
        ca_cert_path = root_path / net_config["private_ssl_ca"]["crt"]
        ca_key_path = root_path / net_config["private_ssl_ca"]["key"]
        ssl_context = ssl_context_for_server(ca_cert_path, ca_key_path, crt_path, key_path, log=log)
        ssl_client_context = ssl_context_for_client(ca_cert_path, ca_key_path, crt_path, key_path, log=log)
        return cls(rpc_api, stop_cb, service_name, ssl_context, ssl_client_context)

    async def stop(self) -> None:
        self.shut_down = True
        if self.websocket is not None:
            await self.websocket.close()
        if self.client_session is not None:
            await self.client_session.close()

    async def _state_changed(self, change: str, change_data: Optional[Dict[str, Any]] = None) -> None:
        if self.websocket is None or self.websocket.closed:
            return None
        payloads: List[WsRpcMessage] = await self.rpc_api._state_changed(change, change_data)

        if change == "add_connection" or change == "close_connection" or change == "peer_changed_peak":
            data = await self.get_connections({})
            if data is not None:

                payload = create_payload_dict(
                    "get_connections",
                    data,
                    self.service_name,
                    "wallet_ui",
                )
                payloads.append(payload)
        for payload in payloads:
            if "success" not in payload["data"]:
                payload["data"]["success"] = True
            if self.websocket is None or self.websocket.closed:
                return None
            try:
                await self.websocket.send_str(dict_to_json_str(payload))
            except Exception:
                tb = traceback.format_exc()
                log.warning(f"Sending data failed. Exception {tb}.")

    def state_changed(self, change: str, change_data: Dict[str, Any]) -> None:
        if self.websocket is None or self.websocket.closed:
            return None
        asyncio.create_task(self._state_changed(change, change_data))

    def get_routes(self) -> Dict[str, Endpoint]:
        return {
            **self.rpc_api.get_routes(),
            "/get_connections": self.get_connections,
            "/open_connection": self.open_connection,
            "/close_connection": self.close_connection,
            "/stop_node": self.stop_node,
            "/get_routes": self._get_routes,
            "/healthz": self.healthz,
        }

<<<<<<< HEAD
    async def _get_routes(self, request: Dict) -> EndpointResult:
=======
    async def _get_routes(self, request: Dict[str, Any]) -> Dict[str, object]:
>>>>>>> 2a36f950
        return {
            "success": "true",
            "routes": list(self.get_routes().keys()),
        }

<<<<<<< HEAD
    async def get_connections(self, request: Dict) -> EndpointResult:
=======
    async def get_connections(self, request: Dict[str, Any]) -> Dict[str, object]:
>>>>>>> 2a36f950
        request_node_type: Optional[NodeType] = None
        if "node_type" in request:
            request_node_type = NodeType(request["node_type"])
        if self.rpc_api.service.server is None:
            raise ValueError("Global connections is not set")
        if self.rpc_api.service.server._local_type is NodeType.FULL_NODE:
            # TODO add peaks for peers
            connections = self.rpc_api.service.server.get_connections(request_node_type)
            con_info = []
            if self.rpc_api.service.sync_store is not None:
                peak_store = self.rpc_api.service.sync_store.peer_to_peak
            else:
                peak_store = None
            for con in connections:
                if peak_store is not None and con.peer_node_id in peak_store:
                    peak_hash, peak_height, peak_weight = peak_store[con.peer_node_id]
                else:
                    peak_height = None
                    peak_hash = None
                    peak_weight = None
                con_dict = {
                    "type": con.connection_type,
                    "local_port": con.local_port,
                    "peer_host": con.peer_host,
                    "peer_port": con.peer_port,
                    "peer_server_port": con.peer_server_port,
                    "node_id": con.peer_node_id,
                    "creation_time": con.creation_time,
                    "bytes_read": con.bytes_read,
                    "bytes_written": con.bytes_written,
                    "last_message_time": con.last_message_time,
                    "peak_height": peak_height,
                    "peak_weight": peak_weight,
                    "peak_hash": peak_hash,
                }
                con_info.append(con_dict)
        else:
            connections = self.rpc_api.service.server.get_connections(request_node_type)
            con_info = [
                {
                    "type": con.connection_type,
                    "local_port": con.local_port,
                    "peer_host": con.peer_host,
                    "peer_port": con.peer_port,
                    "peer_server_port": con.peer_server_port,
                    "node_id": con.peer_node_id,
                    "creation_time": con.creation_time,
                    "bytes_read": con.bytes_read,
                    "bytes_written": con.bytes_written,
                    "last_message_time": con.last_message_time,
                }
                for con in connections
            ]
        return {"connections": con_info}

<<<<<<< HEAD
    async def open_connection(self, request: Dict) -> EndpointResult:
=======
    async def open_connection(self, request: Dict[str, Any]) -> Dict[str, object]:
>>>>>>> 2a36f950
        host = request["host"]
        port = request["port"]
        target_node: PeerInfo = PeerInfo(host, uint16(int(port)))
        on_connect = None
        if hasattr(self.rpc_api.service, "on_connect"):
            on_connect = self.rpc_api.service.on_connect
        if getattr(self.rpc_api.service, "server", None) is None or not (
            await self.rpc_api.service.server.start_client(target_node, on_connect)
        ):
            raise ValueError("Start client failed, or server is not set")
        return {}

<<<<<<< HEAD
    async def close_connection(self, request: Dict) -> EndpointResult:
=======
    async def close_connection(self, request: Dict[str, Any]) -> Dict[str, object]:
>>>>>>> 2a36f950
        node_id = hexstr_to_bytes(request["node_id"])
        if self.rpc_api.service.server is None:
            raise web.HTTPInternalServerError()
        connections_to_close = [c for c in self.rpc_api.service.server.get_connections() if c.peer_node_id == node_id]
        if len(connections_to_close) == 0:
            raise ValueError(f"Connection with node_id {node_id.hex()} does not exist")
        for connection in connections_to_close:
            await connection.close()
        return {}

<<<<<<< HEAD
    async def stop_node(self, request) -> EndpointResult:
=======
    async def stop_node(self, request: Dict[str, Any]) -> Dict[str, object]:
>>>>>>> 2a36f950
        """
        Shuts down the node.
        """
        if self.stop_cb is not None:
            self.stop_cb()
        return {}

<<<<<<< HEAD
    async def healthz(self, request: Dict) -> EndpointResult:
=======
    async def healthz(self, request: Dict[str, Any]) -> Dict[str, object]:
>>>>>>> 2a36f950
        return {
            "success": "true",
        }

    async def ws_api(self, message: WsRpcMessage) -> Dict[str, object]:
        """
        This function gets called when new message is received via websocket.
        """

        command = message["command"]
        if message["ack"]:
            return {}

        data: Dict[str, object] = {}
        if "data" in message:
            data = message["data"]
        if command == "ping":
            return pong()

        f_internal: Optional[Endpoint] = getattr(self, command, None)
        if f_internal is not None:
            return await f_internal(data)
        f_rpc_api: Optional[Endpoint] = getattr(self.rpc_api, command, None)
        if f_rpc_api is not None:
            return await f_rpc_api(data)

        raise ValueError(f"unknown_command {command}")

    async def safe_handle(self, websocket: ClientWebSocketResponse, payload: str) -> None:
        message = None
        try:
            message = json.loads(payload)
            log.debug(f"Rpc call <- {message['command']}")
            response = await self.ws_api(message)

            # Only respond if we return something from api call
            if response is not None:
                log.debug(f"Rpc response -> {message['command']}")
                # Set success to true automatically (unless it's already set)
                if "success" not in response:
                    response["success"] = True
                await websocket.send_str(format_response(message, response))

        except Exception as e:
            tb = traceback.format_exc()
            log.warning(f"Error while handling message: {tb}")
            if message is not None:
                error = e.args[0] if e.args else e
                res = {"success": False, "error": f"{error}"}
                await websocket.send_str(format_response(message, res))

    async def connection(self, ws: ClientWebSocketResponse) -> None:
        data = {"service": self.service_name}
        payload = create_payload("register_service", data, self.service_name, "daemon")
        await ws.send_str(payload)

        while True:
            msg = await ws.receive()
            if msg.type == WSMsgType.TEXT:
                message = msg.data.strip()
                # log.info(f"received message: {message}")
                await self.safe_handle(ws, message)
            elif msg.type == WSMsgType.BINARY:
                log.debug("Received binary data")
            elif msg.type == WSMsgType.PING:
                log.debug("Ping received")
                await ws.pong()
            elif msg.type == WSMsgType.PONG:
                log.debug("Pong received")
            else:
                if msg.type == WSMsgType.CLOSE:
                    log.debug("Closing RPC websocket")
                    await ws.close()
                elif msg.type == WSMsgType.ERROR:
                    log.error("Error during receive %s" % ws.exception())
                elif msg.type == WSMsgType.CLOSED:
                    pass

                break

    async def connect_to_daemon(self, self_hostname: str, daemon_port: uint16) -> None:
        while not self.shut_down:
            try:
                self.client_session = ClientSession()
                self.websocket = await self.client_session.ws_connect(
                    f"wss://{self_hostname}:{daemon_port}",
                    autoclose=True,
                    autoping=True,
                    heartbeat=60,
                    ssl_context=self.ssl_client_context,
                    max_msg_size=max_message_size,
                )
                await self.connection(self.websocket)
            except ClientConnectorError:
                log.warning(f"Cannot connect to daemon at ws://{self_hostname}:{daemon_port}")
            except Exception as e:
                tb = traceback.format_exc()
                log.warning(f"Exception: {tb} {type(e)}")
            if self.websocket is not None:
                await self.websocket.close()
            if self.client_session is not None:
                await self.client_session.close()
            self.websocket = None
            self.client_session = None
            await asyncio.sleep(2)


async def start_rpc_server(
    rpc_api: Any,
    self_hostname: str,
    daemon_port: uint16,
    rpc_port: uint16,
    stop_cb: Callable[[], None],
    root_path: Path,
    net_config: Dict[str, object],
    connect_to_daemon: bool = True,
    max_request_body_size: Optional[int] = None,
    name: str = "rpc_server",
) -> Tuple[Callable[[], Awaitable[None]], uint16]:
    """
    Starts an HTTP server with the following RPC methods, to be used by local clients to
    query the node.
    """
    try:
        if max_request_body_size is None:
            max_request_body_size = 1024 ** 2
        app = web.Application(client_max_size=max_request_body_size)
        rpc_server = RpcServer.create(rpc_api, rpc_api.service_name, stop_cb, root_path, net_config)
        rpc_server.rpc_api.service._set_state_changed_callback(rpc_server.state_changed)
        app.add_routes([web.post(route, wrap_http_handler(func)) for (route, func) in rpc_server.get_routes().items()])
        if connect_to_daemon:
            daemon_connection = asyncio.create_task(rpc_server.connect_to_daemon(self_hostname, daemon_port))
        runner = web.AppRunner(app, access_log=None)
        await runner.setup()

        site = web.TCPSite(runner, self_hostname, int(rpc_port), ssl_context=rpc_server.ssl_context)
        await site.start()

        #
        # On a dual-stack system, we want to get the (first) IPv4 port unless
        # prefer_ipv6 is set in which case we use the IPv6 port
        #
        if rpc_port == 0:
            rpc_port = select_port(root_path, runner.addresses)

        async def cleanup() -> None:
            await rpc_server.stop()
            await runner.cleanup()
            if connect_to_daemon:
                await daemon_connection

        return cleanup, rpc_port
    except Exception:
        tb = traceback.format_exc()
        log.error(f"Starting RPC server failed. Exception {tb}.")
        raise<|MERGE_RESOLUTION|>--- conflicted
+++ resolved
@@ -108,21 +108,13 @@
             "/healthz": self.healthz,
         }
 
-<<<<<<< HEAD
-    async def _get_routes(self, request: Dict) -> EndpointResult:
-=======
-    async def _get_routes(self, request: Dict[str, Any]) -> Dict[str, object]:
->>>>>>> 2a36f950
+    async def _get_routes(self, request: Dict[str, Any]) -> EndpointResult:
         return {
             "success": "true",
             "routes": list(self.get_routes().keys()),
         }
 
-<<<<<<< HEAD
-    async def get_connections(self, request: Dict) -> EndpointResult:
-=======
-    async def get_connections(self, request: Dict[str, Any]) -> Dict[str, object]:
->>>>>>> 2a36f950
+    async def get_connections(self, request: Dict[str, Any]) -> EndpointResult:
         request_node_type: Optional[NodeType] = None
         if "node_type" in request:
             request_node_type = NodeType(request["node_type"])
@@ -178,11 +170,7 @@
             ]
         return {"connections": con_info}
 
-<<<<<<< HEAD
-    async def open_connection(self, request: Dict) -> EndpointResult:
-=======
-    async def open_connection(self, request: Dict[str, Any]) -> Dict[str, object]:
->>>>>>> 2a36f950
+    async def open_connection(self, request: Dict[str, Any]) -> EndpointResult:
         host = request["host"]
         port = request["port"]
         target_node: PeerInfo = PeerInfo(host, uint16(int(port)))
@@ -195,11 +183,7 @@
             raise ValueError("Start client failed, or server is not set")
         return {}
 
-<<<<<<< HEAD
-    async def close_connection(self, request: Dict) -> EndpointResult:
-=======
-    async def close_connection(self, request: Dict[str, Any]) -> Dict[str, object]:
->>>>>>> 2a36f950
+    async def close_connection(self, request: Dict[str, Any]) -> EndpointResult:
         node_id = hexstr_to_bytes(request["node_id"])
         if self.rpc_api.service.server is None:
             raise web.HTTPInternalServerError()
@@ -210,11 +194,7 @@
             await connection.close()
         return {}
 
-<<<<<<< HEAD
-    async def stop_node(self, request) -> EndpointResult:
-=======
-    async def stop_node(self, request: Dict[str, Any]) -> Dict[str, object]:
->>>>>>> 2a36f950
+    async def stop_node(self, request: Dict[str, Any]) -> EndpointResult:
         """
         Shuts down the node.
         """
@@ -222,11 +202,7 @@
             self.stop_cb()
         return {}
 
-<<<<<<< HEAD
-    async def healthz(self, request: Dict) -> EndpointResult:
-=======
-    async def healthz(self, request: Dict[str, Any]) -> Dict[str, object]:
->>>>>>> 2a36f950
+    async def healthz(self, request: Dict[str, Any]) -> EndpointResult:
         return {
             "success": "true",
         }
