from __future__ import annotations

import asyncio
import contextlib
import json
import logging
import sys
import traceback
from collections.abc import AsyncIterator, Awaitable
from dataclasses import dataclass
from pathlib import Path
from ssl import SSLContext
from types import MethodType
from typing import Any, Callable, ClassVar, Generic, Optional, TypeVar

from aiohttp import (
    ClientConnectorError,
    ClientSession,
    ClientWebSocketResponse,
    WSMsgType,
    web,
)
from typing_extensions import Protocol, final

from chia import __version__
from chia.rpc.util import wrap_http_handler
from chia.server.outbound_message import NodeType
from chia.server.server import (
    ChiaServer,
    ssl_context_for_client,
    ssl_context_for_server,
)
from chia.server.ws_connection import WSChiaConnection
from chia.types.peer_info import PeerInfo
from chia.util.byte_types import hexstr_to_bytes
from chia.util.chia_logging import default_log_level, set_log_level
from chia.util.config import str2bool
from chia.util.ints import uint16
from chia.util.json_util import dict_to_json_str
from chia.util.network import WebServer, resolve
from chia.util.ws_message import (
    WsRpcMessage,
    create_payload,
    create_payload_dict,
    format_response,
    pong,
)

log = logging.getLogger(__name__)
max_message_size = 50 * 1024 * 1024  # 50MB


EndpointResult = dict[str, Any]
Endpoint = Callable[[dict[str, object]], Awaitable[EndpointResult]]
_T_RpcApiProtocol = TypeVar("_T_RpcApiProtocol", bound="RpcApiProtocol")


class StateChangedProtocol(Protocol):
    def __call__(self, change: str, change_data: Optional[dict[str, Any]]) -> None: ...


class RpcServiceProtocol(Protocol):
    _shut_down: bool
    """Indicates a request to shut down the service.

    This is generally set internally by the class itself and not used externally.
    Consider replacing with asyncio cancellation.
    """

    @property
    def server(self) -> ChiaServer:
        """The server object that handles the common server behavior for the RPC."""
        # a property so as to be read only which allows ChiaServer to satisfy
        # Optional[ChiaServer]
        ...

    def get_connections(self, request_node_type: Optional[NodeType]) -> list[dict[str, Any]]:
        """Report the active connections for the service.

        A default implementation is available and can be called as
        chia.rpc.rpc_server.default_get_connections()
        """
        ...

    async def on_connect(self, peer: WSChiaConnection) -> None:
        """Called when a new connection is established to the server."""
        ...

    def _set_state_changed_callback(self, callback: StateChangedProtocol) -> None:
        """Register the callable that will process state change events."""
        ...

    @contextlib.asynccontextmanager
    async def manage(self) -> AsyncIterator[None]:
        yield  # pragma: no cover


class RpcApiProtocol(Protocol):
    service_name: str
    """The name of the service.

    All lower case with underscores as needed.
    """

    def __init__(self, node: RpcServiceProtocol) -> None: ...

    @property
    def service(self) -> RpcServiceProtocol:
        """The service object that provides the specific behavior for the API."""
        # using a read-only property per https://github.com/python/mypy/issues/12990
        ...

    def get_routes(self) -> dict[str, Endpoint]:
        """Return the mapping of endpoints to handler callables."""
        ...

    async def _state_changed(self, change: str, change_data: Optional[dict[str, Any]]) -> list[WsRpcMessage]:
        """Notify the state change system of a changed state."""
        ...


def default_get_connections(server: ChiaServer, request_node_type: Optional[NodeType]) -> list[dict[str, Any]]:
    connections = server.get_connections(request_node_type)
    con_info = [
        {
            "type": con.connection_type,
            "local_port": con.local_port,
            "peer_host": con.peer_info.host,
            "peer_port": con.peer_info.port,
            "peer_server_port": con.peer_server_port,
            "node_id": con.peer_node_id,
            "creation_time": con.creation_time,
            "bytes_read": con.bytes_read,
            "bytes_written": con.bytes_written,
            "last_message_time": con.last_message_time,
        }
        for con in connections
    ]
    return con_info


@final
@dataclass
class RpcServer(Generic[_T_RpcApiProtocol]):
    """
    Implementation of RPC server.
    """

    rpc_api: _T_RpcApiProtocol
    stop_cb: Callable[[], None]
    service_name: str
    ssl_context: SSLContext
    ssl_client_context: SSLContext
    net_config: dict[str, Any]
    service_config: dict[str, Any]
    webserver: Optional[WebServer] = None
    daemon_heartbeat: int = 300
    daemon_connection_task: Optional[asyncio.Task[None]] = None
    shut_down: bool = False
    websocket: Optional[ClientWebSocketResponse] = None
    client_session: Optional[ClientSession] = None
    prefer_ipv6: bool = False

    @classmethod
    def create(
        cls,
        rpc_api: _T_RpcApiProtocol,
        service_name: str,
        stop_cb: Callable[[], None],
        root_path: Path,
        net_config: dict[str, Any],
        service_config: dict[str, Any],
        prefer_ipv6: bool,
    ) -> RpcServer[_T_RpcApiProtocol]:
        crt_path = root_path / net_config["daemon_ssl"]["private_crt"]
        key_path = root_path / net_config["daemon_ssl"]["private_key"]
        ca_cert_path = root_path / net_config["private_ssl_ca"]["crt"]
        ca_key_path = root_path / net_config["private_ssl_ca"]["key"]
        daemon_heartbeat = net_config.get("daemon_heartbeat", 300)
        ssl_context = ssl_context_for_server(ca_cert_path, ca_key_path, crt_path, key_path, log=log)
        ssl_client_context = ssl_context_for_client(ca_cert_path, ca_key_path, crt_path, key_path, log=log)
        return cls(
            rpc_api,
            stop_cb,
            service_name,
            ssl_context,
            ssl_client_context,
            net_config,
            service_config=service_config,
            daemon_heartbeat=daemon_heartbeat,
            prefer_ipv6=prefer_ipv6,
        )

    async def start(self, self_hostname: str, rpc_port: uint16, max_request_body_size: int) -> None:
        if self.webserver is not None:
            raise RuntimeError("RpcServer already started")
        self.webserver = await WebServer.create(
            hostname=self_hostname,
            port=rpc_port,
            max_request_body_size=max_request_body_size,
            routes=[web.post(route, wrap_http_handler(func)) for (route, func) in self._get_routes().items()],
            ssl_context=self.ssl_context,
            prefer_ipv6=self.prefer_ipv6,
        )

    def close(self) -> None:
        self.shut_down = True
        if self.webserver is not None:
            self.webserver.close()

    async def await_closed(self) -> None:
        if self.websocket is not None:
            await self.websocket.close()
        if self.client_session is not None:
            await self.client_session.close()
        if self.webserver is not None:
            await self.webserver.await_closed()
        if self.daemon_connection_task is not None:
            await self.daemon_connection_task
            self.daemon_connection_task = None

    async def _state_changed(self, change: str, change_data: Optional[dict[str, Any]]) -> None:
        if self.websocket is None or self.websocket.closed:
            return None
        payloads: list[WsRpcMessage] = await self.rpc_api._state_changed(change, change_data)

        if change in {"add_connection", "close_connection", "peer_changed_peak"}:
            data = await self.get_connections({})
            if data is not None:
                payload = create_payload_dict(
                    "get_connections",
                    data,
                    self.service_name,
                    "wallet_ui",
                )
                payloads.append(payload)
        for payload in payloads:
            if "success" not in payload["data"]:
                payload["data"]["success"] = True
            if self.websocket is None or self.websocket.closed:
                return None
            try:
                await self.websocket.send_str(dict_to_json_str(payload))
            except Exception:
                tb = traceback.format_exc()
                log.warning(f"Sending data failed. Exception {tb}.")

    def state_changed(self, change: str, change_data: Optional[dict[str, Any]] = None) -> None:
        if self.websocket is None or self.websocket.closed:
            return None
        asyncio.create_task(self._state_changed(change, change_data))

    @property
    def listen_port(self) -> uint16:
        if self.webserver is None:
            raise RuntimeError("RpcServer is not started")
        return self.webserver.listen_port

    def _get_routes(self) -> dict[str, Endpoint]:
        return {
            **self.rpc_api.get_routes(),
<<<<<<< HEAD
            "/get_network_info": self.get_network_info,
            "/get_connections": self.get_connections,
            "/open_connection": self.open_connection,
            "/close_connection": self.close_connection,
            "/stop_node": self.stop_node,
            "/get_routes": self.get_routes,
            "/get_version": self.get_version,
            "/healthz": self.healthz,
            "/get_log_level": self.get_log_level,
            "/set_log_level": self.set_log_level,
            "/reset_log_level": self.reset_log_level,
=======
            **{path: MethodType(handler, self) for path, handler in self._routes.items()},
>>>>>>> cb9f7d21
        }

    async def get_routes(self, request: dict[str, Any]) -> EndpointResult:
        return {
            "success": True,
            "routes": list(self._get_routes().keys()),
        }

    async def get_network_info(self, _: dict[str, Any]) -> EndpointResult:
        network_name = self.net_config["selected_network"]
        address_prefix = self.net_config["network_overrides"]["config"][network_name]["address_prefix"]
        genesis_challenge = self.net_config["network_overrides"]["constants"][network_name]["GENESIS_CHALLENGE"]
        return {
            "network_name": network_name,
            "network_prefix": address_prefix,
            "genesis_challenge": genesis_challenge,
        }

    async def get_connections(self, request: dict[str, Any]) -> EndpointResult:
        request_node_type: Optional[NodeType] = None
        if "node_type" in request:
            request_node_type = NodeType(request["node_type"])
        if self.rpc_api.service.server is None:
            raise ValueError("Global connections is not set")
        con_info: list[dict[str, Any]]
        con_info = self.rpc_api.service.get_connections(request_node_type=request_node_type)
        return {"connections": con_info}

    async def open_connection(self, request: dict[str, Any]) -> EndpointResult:
        host = request["host"]
        port = request["port"]
        target_node: PeerInfo = PeerInfo(await resolve(host, prefer_ipv6=self.prefer_ipv6), uint16(int(port)))
        on_connect = None
        if hasattr(self.rpc_api.service, "on_connect"):
            on_connect = self.rpc_api.service.on_connect
        if not await self.rpc_api.service.server.start_client(target_node, on_connect):
            return {"success": False, "error": f"could not connect to {target_node}"}
        return {"success": True}

    async def close_connection(self, request: dict[str, Any]) -> EndpointResult:
        node_id = hexstr_to_bytes(request["node_id"])
        if self.rpc_api.service.server is None:
            raise web.HTTPInternalServerError()
        connections_to_close = [c for c in self.rpc_api.service.server.get_connections() if c.peer_node_id == node_id]
        if len(connections_to_close) == 0:
            raise ValueError(f"Connection with node_id {node_id.hex()} does not exist")
        for connection in connections_to_close:
            await connection.close()
        return {}

    async def stop_node(self, request: dict[str, Any]) -> EndpointResult:
        """
        Shuts down the node.
        """
        if self.stop_cb is not None:
            self.stop_cb()
        return {}

    async def healthz(self, request: dict[str, Any]) -> EndpointResult:
        return {
            "success": True,
        }

    async def get_version(self, request: dict[str, Any]) -> EndpointResult:
        return {
            "version": __version__,
        }

    async def get_log_level(self, request: dict[str, Any]) -> EndpointResult:
        logger = logging.getLogger()
        level_number = logger.level
        # level_number = logger.getEffectiveLevel()
        level_name = logging.getLevelName(level_number)

        if sys.version_info >= (3, 11):
            map = logging.getLevelNamesMapping()
        else:
            map = logging._nameToLevel

        return {
            "success": True,
            "level": level_name,
            "available_levels": list(map),
        }

    async def reset_log_level(self, request: dict[str, Any]) -> EndpointResult:
        level_name = self.service_config.get("log_level", default_log_level)

        return await self.set_log_level(request={"level": level_name})

    async def set_log_level(self, request: dict[str, Any]) -> EndpointResult:
        error_strings = set_log_level(log_level=request["level"], service_name=self.service_name)
        status = await self.get_log_level(request={})

        status["success"] &= len(error_strings) == 0

        return {
            **status,
            "errors": error_strings,
        }

    async def ws_api(self, message: WsRpcMessage) -> Optional[dict[str, object]]:
        """
        This function gets called when new message is received via websocket.
        """

        command = message["command"]
        if message["ack"]:
            return None

        data: dict[str, object] = {}
        if "data" in message:
            data = message["data"]
        if command == "ping":
            return pong()

        f_internal: Optional[Endpoint] = getattr(self, command, None)
        if f_internal is not None:
            return await f_internal(data)
        f_rpc_api: Optional[Endpoint] = getattr(self.rpc_api, command, None)
        if f_rpc_api is not None:
            return await f_rpc_api(data)

        raise ValueError(f"unknown_command {command}")

    async def safe_handle(self, websocket: ClientWebSocketResponse, payload: str) -> None:
        message = None
        try:
            message = json.loads(payload)
            log.debug(f"Rpc call <- {message['command']}")
            response = await self.ws_api(message)

            # Only respond if we return something from api call
            if response is not None:
                log.debug(f"Rpc response -> {message['command']}")
                # Set success to true automatically (unless it's already set)
                if "success" not in response:
                    response["success"] = True
                await websocket.send_str(format_response(message, response))

        except Exception as e:
            tb = traceback.format_exc()
            log.warning(f"Error while handling message: {tb}")
            if message is not None:
                error = e.args[0] if e.args else e
                res = {"success": False, "error": f"{error}"}
                await websocket.send_str(format_response(message, res))

    async def connection(self, ws: ClientWebSocketResponse) -> None:
        data = {"service": self.service_name}
        payload = create_payload("register_service", data, self.service_name, "daemon")
        await ws.send_str(payload)

        while True:
            # ClientWebSocketReponse::receive() internally handles PING, PONG, and CLOSE messages
            msg = await ws.receive()
            if msg.type == WSMsgType.TEXT:
                message = msg.data.strip()
                # log.info(f"received message: {message}")
                await self.safe_handle(ws, message)
            elif msg.type == WSMsgType.BINARY:
                log.debug("Received binary data")
            else:
                if msg.type == WSMsgType.ERROR:
                    log.error("Error during receive %s", ws.exception())
                elif msg.type == WSMsgType.CLOSED:
                    pass

                break

    def connect_to_daemon(self, self_hostname: str, daemon_port: uint16) -> None:
        if self.daemon_connection_task is not None:
            raise RuntimeError("Already connected to the daemon")

        async def inner() -> None:
            while not self.shut_down:
                try:
                    self.client_session = ClientSession()
                    self.websocket = await self.client_session.ws_connect(
                        f"wss://{self_hostname}:{daemon_port}",
                        autoclose=True,
                        autoping=True,
                        heartbeat=self.daemon_heartbeat,
                        ssl=self.ssl_client_context,
                        max_msg_size=max_message_size,
                    )
                    await self.connection(self.websocket)
                except ClientConnectorError:
                    log.warning(f"Cannot connect to daemon at ws://{self_hostname}:{daemon_port}")
                except Exception as e:
                    tb = traceback.format_exc()
                    log.warning(f"Exception: {tb} {type(e)}")
                if self.websocket is not None:
                    await self.websocket.close()
                if self.client_session is not None:
                    await self.client_session.close()
                self.websocket = None
                self.client_session = None
                await asyncio.sleep(2)

        self.daemon_connection_task = asyncio.create_task(inner())

    _routes: ClassVar[dict[str, Callable[..., Awaitable[object]]]] = {
        "/get_network_info": get_network_info,
        "/get_connections": get_connections,
        "/open_connection": open_connection,
        "/close_connection": close_connection,
        "/stop_node": stop_node,
        "/get_routes": get_routes,
        "/get_version": get_version,
        "/healthz": healthz,
    }


async def start_rpc_server(
    rpc_api: _T_RpcApiProtocol,
    self_hostname: str,
    daemon_port: uint16,
    rpc_port: uint16,
    stop_cb: Callable[[], None],
    root_path: Path,
    net_config: dict[str, object],
    service_config: dict[str, object],
    connect_to_daemon: bool = True,
    max_request_body_size: Optional[int] = None,
) -> RpcServer[_T_RpcApiProtocol]:
    """
    Starts an HTTP server with the following RPC methods, to be used by local clients to
    query the node.
    """
    try:
        if max_request_body_size is None:
            max_request_body_size = 1024**2

        prefer_ipv6 = str2bool(str(net_config.get("prefer_ipv6", False)))

        rpc_server = RpcServer.create(
            rpc_api,
            rpc_api.service_name,
            stop_cb,
            root_path,
            net_config,
            service_config=service_config,
            prefer_ipv6=prefer_ipv6,
        )
        rpc_server.rpc_api.service._set_state_changed_callback(rpc_server.state_changed)
        await rpc_server.start(self_hostname, rpc_port, max_request_body_size)

        if connect_to_daemon:
            rpc_server.connect_to_daemon(self_hostname, daemon_port)

        return rpc_server
    except Exception:
        tb = traceback.format_exc()
        log.error(f"Starting RPC server failed. Exception {tb}")
        raise<|MERGE_RESOLUTION|>--- conflicted
+++ resolved
@@ -259,21 +259,7 @@
     def _get_routes(self) -> dict[str, Endpoint]:
         return {
             **self.rpc_api.get_routes(),
-<<<<<<< HEAD
-            "/get_network_info": self.get_network_info,
-            "/get_connections": self.get_connections,
-            "/open_connection": self.open_connection,
-            "/close_connection": self.close_connection,
-            "/stop_node": self.stop_node,
-            "/get_routes": self.get_routes,
-            "/get_version": self.get_version,
-            "/healthz": self.healthz,
-            "/get_log_level": self.get_log_level,
-            "/set_log_level": self.set_log_level,
-            "/reset_log_level": self.reset_log_level,
-=======
             **{path: MethodType(handler, self) for path, handler in self._routes.items()},
->>>>>>> cb9f7d21
         }
 
     async def get_routes(self, request: dict[str, Any]) -> EndpointResult:
@@ -485,6 +471,9 @@
         "/get_routes": get_routes,
         "/get_version": get_version,
         "/healthz": healthz,
+        "/get_log_level": get_log_level,
+        "/set_log_level": set_log_level,
+        "/reset_log_level": reset_log_level,
     }
 
 
