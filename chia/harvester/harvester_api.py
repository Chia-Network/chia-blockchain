from __future__ import annotations

import asyncio
import logging
import time
from pathlib import Path
from typing import TYPE_CHECKING, ClassVar, Optional, cast

from chia_rs import AugSchemeMPL, G1Element, G2Element, ProofOfSpace
from chia_rs.sized_bytes import bytes32
from chia_rs.sized_ints import uint8, uint32, uint64

from chia.consensus.pot_iterations import (
    calculate_iterations_quality,
    calculate_sp_interval_iters,
)
from chia.harvester.harvester import Harvester
from chia.plotting.prover import PlotVersion
from chia.plotting.util import PlotInfo, parse_plot_info
from chia.protocols import harvester_protocol
from chia.protocols.farmer_protocol import FarmingInfo
from chia.protocols.harvester_protocol import Plot, PlotSyncResponse, V2Qualities
from chia.protocols.outbound_message import Message, make_msg
from chia.protocols.protocol_message_types import ProtocolMessageTypes
from chia.server.api_protocol import ApiMetadata
from chia.server.ws_connection import WSChiaConnection
from chia.types.blockchain_format.proof_of_space import (
    calculate_pos_challenge,
    calculate_prefix_bits,
    generate_plot_public_key,
    make_pos,
    passes_plot_filter,
)
from chia.wallet.derive_keys import master_sk_to_local_sk


class HarvesterAPI:
    if TYPE_CHECKING:
        from chia.server.api_protocol import ApiProtocol

        _protocol_check: ClassVar[ApiProtocol] = cast("HarvesterAPI", None)

    log: logging.Logger
    harvester: Harvester
    metadata: ClassVar[ApiMetadata] = ApiMetadata()

    def __init__(self, harvester: Harvester):
        self.log = logging.getLogger(__name__)
        self.harvester = harvester

    def ready(self) -> bool:
        return True

    @metadata.request(peer_required=True)
    async def harvester_handshake(
        self, harvester_handshake: harvester_protocol.HarvesterHandshake, peer: WSChiaConnection
    ) -> None:
        """
        Handshake between the harvester and farmer. The harvester receives the pool public keys,
        as well as the farmer pks, which must be put into the plots, before the plotting process begins.
        We cannot use any plots which have different keys in them.
        """
        self.harvester.plot_manager.set_public_keys(
            harvester_handshake.farmer_public_keys, harvester_handshake.pool_public_keys
        )
        self.harvester.plot_sync_sender.set_connection(peer)
        await self.harvester.plot_sync_sender.start()
        self.harvester.plot_manager.start_refreshing()

    @metadata.request(peer_required=True)
    async def new_signage_point_harvester(
        self, new_challenge: harvester_protocol.NewSignagePointHarvester, peer: WSChiaConnection
    ) -> None:
        """
        The harvester receives a new signage point from the farmer, this happens at the start of each slot.
        The harvester does a few things:
        1. The harvester applies the plot filter for each of the plots, to select the proportion which are eligible
        for this signage point and challenge.
        2. The harvester gets the qualities for each plot. This is approximately 7 reads per plot which qualifies.
        Note that each plot may have 0, 1, 2, etc qualities for that challenge: but on average it will have 1.
        3. Checks the required_iters for each quality and the given signage point, to see which are eligible for
        inclusion (required_iters < sp_interval_iters).
        4. Looks up the full proof of space in the plot for each quality, approximately 64 reads per quality
        5. Returns the proof of space to the farmer
        """
        if not self.harvester.plot_manager.public_keys_available():
            # This means that we have not received the handshake yet
            self.harvester.log.debug("new_signage_point_harvester received with no keys available")
            return None

        self.harvester.log.debug(
            f"new_signage_point_harvester lookup: challenge_hash: {new_challenge.challenge_hash}, "
            f"sp_hash: {new_challenge.sp_hash}, signage_point_index: {new_challenge.signage_point_index}"
        )

        start = time.monotonic()
        assert len(new_challenge.challenge_hash) == 32

        loop = asyncio.get_running_loop()

        def blocking_lookup_v2_qualities(filename: Path, plot_info: PlotInfo) -> Optional[V2Qualities]:
            # Uses the V2 Prover object to lookup qualities only. No full proofs generated.
            try:
                plot_id = plot_info.prover.get_id()
                sp_challenge_hash = calculate_pos_challenge(
                    plot_id,
                    new_challenge.challenge_hash,
                    new_challenge.sp_hash,
                )
                try:
                    quality_chains = plot_info.prover.get_quality_chains_for_challenge(sp_challenge_hash)
                except Exception as e:
                    self.harvester.log.error(f"Exception fetching quality chains for V2 plot {filename}. {e}")
                    return None

                if quality_chains is not None and len(quality_chains) > 0:
                    # Get the appropriate difficulty for this plot
                    difficulty = new_challenge.difficulty
                    if plot_info.pool_contract_puzzle_hash is not None:
                        # Check for pool-specific difficulty
                        for pool_difficulty in new_challenge.pool_difficulties:
                            if pool_difficulty.pool_contract_puzzle_hash == plot_info.pool_contract_puzzle_hash:
                                difficulty = pool_difficulty.difficulty
                                break

                    # Filter quality chains that pass the required_iters check

                    if len(quality_chains) > 0:
                        return V2Qualities(
                            new_challenge.challenge_hash,
                            new_challenge.sp_hash,
                            quality_chains[0].hex() + str(filename.resolve()),
                            quality_chains,
                            new_challenge.signage_point_index,
                            plot_info.prover.get_size(),
                            difficulty,
                            plot_info.pool_public_key,
                            plot_info.pool_contract_puzzle_hash,
                            plot_info.plot_public_key,
                        )
                return None
            except Exception as e:
                self.harvester.log.error(f"Unknown error in V2 quality lookup: {e}")
                return None

        def blocking_lookup(filename: Path, plot_info: PlotInfo) -> list[tuple[bytes32, ProofOfSpace]]:
            # Uses the Prover object to lookup qualities. This is a blocking call,
            # so it should be run in a thread pool.
            try:
                plot_id = plot_info.prover.get_id()
                sp_challenge_hash = calculate_pos_challenge(
                    plot_id,
                    new_challenge.challenge_hash,
                    new_challenge.sp_hash,
                )
                try:
                    quality_strings = plot_info.prover.get_qualities_for_challenge(sp_challenge_hash)
                except RuntimeError as e:
                    if str(e) == "Timeout waiting for context queue.":
                        self.harvester.log.warning(
                            f"No decompressor available. Cancelling qualities retrieving for {filename}"
                        )
                        self.harvester.log.warning(
                            f"File: {filename} Plot ID: {plot_id.hex()}, challenge: {sp_challenge_hash}, "
                            f"plot_info: {plot_info}"
                        )
                    else:
                        self.harvester.log.error(f"Exception fetching qualities for {filename}. {e}")
                        self.harvester.log.error(
                            f"File: {filename} Plot ID: {plot_id.hex()}, challenge: {sp_challenge_hash}, "
                            f"plot_info: {plot_info}"
                        )
                    return []
                except Exception as e:
                    self.harvester.log.error(f"Error using prover object {e}")
                    self.harvester.log.error(
                        f"File: {filename} Plot ID: {plot_id.hex()}, "
                        f"challenge: {sp_challenge_hash}, plot_info: {plot_info}"
                    )
                    return []

                responses: list[tuple[bytes32, ProofOfSpace]] = []
                if quality_strings is not None:
                    difficulty = new_challenge.difficulty
                    sub_slot_iters = new_challenge.sub_slot_iters
                    if plot_info.pool_contract_puzzle_hash is not None:
                        # If we are pooling, override the difficulty and sub slot iters with the pool threshold info.
                        # This will mean more proofs actually get found, but they are only submitted to the pool,
                        # not the blockchain
                        for pool_difficulty in new_challenge.pool_difficulties:
                            if pool_difficulty.pool_contract_puzzle_hash == plot_info.pool_contract_puzzle_hash:
                                difficulty = pool_difficulty.difficulty
                                sub_slot_iters = pool_difficulty.sub_slot_iters

                    # Found proofs of space (on average 1 is expected per plot)
                    for index, quality_str in enumerate(quality_strings):
                        required_iters: uint64 = calculate_iterations_quality(
                            self.harvester.constants,
                            quality_str,
                            plot_info.prover.get_size(),
                            difficulty,
                            new_challenge.sp_hash,
                            sub_slot_iters,
                            new_challenge.last_tx_height,
                        )
                        sp_interval_iters = calculate_sp_interval_iters(self.harvester.constants, sub_slot_iters)
                        if required_iters < sp_interval_iters:
                            # Found a very good proof of space! will fetch the whole proof from disk,
                            # then send to farmer
                            try:
                                proof_xs = plot_info.prover.get_full_proof(
                                    sp_challenge_hash, index, self.harvester.parallel_read
                                )
                            except RuntimeError as e:
                                if str(e) == "GRResult_NoProof received":
                                    self.harvester.log.info(
                                        f"Proof dropped due to line point compression for {filename}"
                                    )
                                    self.harvester.log.info(
                                        f"File: {filename} Plot ID: {plot_id.hex()}, challenge: {sp_challenge_hash}, "
                                        f"plot_info: {plot_info}"
                                    )
                                elif str(e) == "Timeout waiting for context queue.":
                                    self.harvester.log.warning(
                                        f"No decompressor available. Cancelling full proof retrieving for {filename}"
                                    )
                                    self.harvester.log.warning(
                                        f"File: {filename} Plot ID: {plot_id.hex()}, challenge: {sp_challenge_hash}, "
                                        f"plot_info: {plot_info}"
                                    )
                                else:
                                    self.harvester.log.error(f"Exception fetching full proof for {filename}. {e}")
                                    self.harvester.log.error(
                                        f"File: {filename} Plot ID: {plot_id.hex()}, challenge: {sp_challenge_hash}, "
                                        f"plot_info: {plot_info}"
                                    )
                                continue
                            except Exception as e:
                                self.harvester.log.error(f"Exception fetching full proof for {filename}. {e}")
                                self.harvester.log.error(
                                    f"File: {filename} Plot ID: {plot_id.hex()}, challenge: {sp_challenge_hash}, "
                                    f"plot_info: {plot_info}"
                                )
                                continue

                            responses.append(
                                (
                                    quality_str,
                                    make_pos(
                                        sp_challenge_hash,
                                        plot_info.pool_public_key,
                                        plot_info.pool_contract_puzzle_hash,
                                        plot_info.plot_public_key,
                                        plot_info.prover.get_size(),
                                        proof_xs,
                                    ),
                                )
                            )
                return responses
            except Exception as e:
                self.harvester.log.error(f"Unknown error: {e}")
                return []

        async def lookup_v2_qualities(filename: Path, plot_info: PlotInfo) -> tuple[Path, Optional[V2Qualities]]:
            # Executes V2 quality lookup in a thread pool
            if self.harvester._shut_down:
                return filename, None
            qualities: Optional[V2Qualities] = await loop.run_in_executor(
                self.harvester.executor, blocking_lookup_v2_qualities, filename, plot_info
            )
            return filename, qualities

        async def lookup_challenge(
            filename: Path, plot_info: PlotInfo
        ) -> tuple[Path, list[harvester_protocol.NewProofOfSpace]]:
            # Executes a ProverLookup in a thread pool, and returns responses
            all_responses: list[harvester_protocol.NewProofOfSpace] = []
            if self.harvester._shut_down:
                return filename, []
            proofs_of_space_and_q: list[tuple[bytes32, ProofOfSpace]] = await loop.run_in_executor(
                self.harvester.executor, blocking_lookup, filename, plot_info
            )
            for quality_str, proof_of_space in proofs_of_space_and_q:
                all_responses.append(
                    harvester_protocol.NewProofOfSpace(
                        new_challenge.challenge_hash,
                        new_challenge.sp_hash,
                        quality_str.hex() + str(filename.resolve()),
                        proof_of_space,
                        new_challenge.signage_point_index,
                        include_source_signature_data=False,
                        farmer_reward_address_override=None,
                        fee_info=None,
                    )
                )
            return filename, all_responses

        awaitables = []
        v2_awaitables = []
        passed = 0
        total = 0
        with self.harvester.plot_manager:
            self.harvester.log.debug("new_signage_point_harvester lock acquired")
            for try_plot_filename, try_plot_info in self.harvester.plot_manager.plots.items():
                # Passes the plot filter (does not check sp filter yet though, since we have not reached sp)
                # This is being executed at the beginning of the slot
                total += 1
<<<<<<< HEAD
                if try_plot_info.prover.get_version() == PlotVersion.V2:
                    # TODO: todo_v2_plots need to check v2 filter
                    v2_awaitables.append(lookup_v2_qualities(try_plot_filename, try_plot_info))
                    passed += 1
                else:
                    filter_prefix_bits = calculate_prefix_bits(
=======

                filter_prefix_bits = uint8(
                    calculate_prefix_bits(
>>>>>>> 35291ee6
                        self.harvester.constants,
                        new_challenge.peak_height,
                        try_plot_info.prover.get_size(),
                    )
                    if passes_plot_filter(
                        filter_prefix_bits,
                        try_plot_info.prover.get_id(),
                        new_challenge.challenge_hash,
                        new_challenge.sp_hash,
                    ):
                        passed += 1
                        awaitables.append(lookup_challenge(try_plot_filename, try_plot_info))
            self.harvester.log.debug(f"new_signage_point_harvester {passed} plots passed the plot filter")

        # Concurrently executes all lookups on disk, to take advantage of multiple disk parallelism
        time_taken = time.monotonic() - start
        total_proofs_found = 0
        total_v2_qualities_found = 0

        # Process V1 plot responses (existing flow)
        for filename_sublist_awaitable in asyncio.as_completed(awaitables):
            filename, sublist = await filename_sublist_awaitable
            time_taken = time.monotonic() - start
            if time_taken > 8:
                self.harvester.log.warning(
                    f"Looking up qualities on {filename} took: {time_taken}. This should be below 8 seconds"
                    f" to minimize risk of losing rewards."
                )
            else:
                pass
                # self.harvester.log.info(f"Looking up qualities on {filename} took: {time_taken}")
            for response in sublist:
                total_proofs_found += 1
                msg = make_msg(ProtocolMessageTypes.new_proof_of_space, response)
                await peer.send_message(msg)

        # Process V2 plot quality collections (new flow)
        for filename_quality_awaitable in asyncio.as_completed(v2_awaitables):
            filename, v2_qualities = await filename_quality_awaitable
            time_taken = time.monotonic() - start
            if time_taken > 8:
                self.harvester.log.warning(
                    f"Looking up V2 qualities on {filename} took: {time_taken}. This should be below 8 seconds"
                    f" to minimize risk of losing rewards."
                )
            if v2_qualities is not None:
                total_v2_qualities_found += len(v2_qualities.quality_chains)
                msg = make_msg(ProtocolMessageTypes.v2_qualities, v2_qualities)
                await peer.send_message(msg)

        now = uint64(int(time.time()))

        farming_info = FarmingInfo(
            new_challenge.challenge_hash,
            new_challenge.sp_hash,
            now,
            uint32(passed),
            uint32(total_proofs_found),
            uint32(total),
            uint64(time_taken * 1_000_000),  # microseconds
        )
        pass_msg = make_msg(ProtocolMessageTypes.farming_info, farming_info)
        await peer.send_message(pass_msg)

        self.harvester.log.info(
            f"challenge_hash: {new_challenge.challenge_hash.hex()[:10]} ..."
            f"{len(awaitables) + len(v2_awaitables)} plots were eligible for farming challenge"
            f"Found {total_proofs_found} V1 proofs and {total_v2_qualities_found} V2 qualities."
            f" Time: {time_taken:.5f} s. Total {self.harvester.plot_manager.plot_count()} plots"
        )
        self.harvester.state_changed(
            "farming_info",
            {
                "challenge_hash": new_challenge.challenge_hash.hex(),
                "total_plots": self.harvester.plot_manager.plot_count(),
                "found_proofs": total_proofs_found,
                "found_v2_qualities": total_v2_qualities_found,
                "eligible_plots": len(awaitables) + len(v2_awaitables),
                "time": time_taken,
            },
        )

    # def _derive_quality_string_from_chain(self, quality_chain: bytes) -> bytes32:
    #     """Derive 32-byte quality string from quality chain (16 * k bits blob)."""
    #     # TODO: todo_v2_plots implement actual quality string derivation algorithm
    #     # For now, hash the quality chain to get a 32-byte result
    #     from chia.util.hash import std_hash

    #     return std_hash(quality_chain)

    @metadata.request(reply_types=[ProtocolMessageTypes.respond_signatures])
    async def request_signatures(self, request: harvester_protocol.RequestSignatures) -> Optional[Message]:
        """
        The farmer requests a signature on the header hash, for one of the proofs that we found.
        A signature is created on the header hash using the harvester private key. This can also
        be used for pooling.
        """
        plot_filename = Path(request.plot_identifier[64:]).resolve()
        with self.harvester.plot_manager:
            try:
                plot_info = self.harvester.plot_manager.plots[plot_filename]
            except KeyError:
                self.harvester.log.warning(f"KeyError plot {plot_filename} does not exist.")
                return None

            # Look up local_sk from plot to save locked memory
            (
                pool_public_key_or_puzzle_hash,
                farmer_public_key,
                local_master_sk,
            ) = parse_plot_info(plot_info.prover.get_memo())
            local_sk = master_sk_to_local_sk(local_master_sk)

        if isinstance(pool_public_key_or_puzzle_hash, G1Element):
            include_taproot = False
        else:
            assert isinstance(pool_public_key_or_puzzle_hash, bytes32)
            include_taproot = True

        agg_pk = generate_plot_public_key(local_sk.get_g1(), farmer_public_key, include_taproot)

        # This is only a partial signature. When combined with the farmer's half, it will
        # form a complete PrependSignature.
        message_signatures: list[tuple[bytes32, G2Element]] = []
        for message in request.messages:
            signature: G2Element = AugSchemeMPL.sign(local_sk, message, agg_pk)
            message_signatures.append((message, signature))

        response: harvester_protocol.RespondSignatures = harvester_protocol.RespondSignatures(
            request.plot_identifier,
            request.challenge_hash,
            request.sp_hash,
            local_sk.get_g1(),
            farmer_public_key,
            message_signatures,
            False,
            None,
        )

        return make_msg(ProtocolMessageTypes.respond_signatures, response)

    @metadata.request()
    async def request_plots(self, _: harvester_protocol.RequestPlots) -> Message:
        plots_response = []
        plots, failed_to_open_filenames, no_key_filenames = self.harvester.get_plots()
        for plot in plots:
            plots_response.append(
                Plot(
                    plot["filename"],
                    plot["size"],
                    plot["plot_id"],
                    plot["pool_public_key"],
                    plot["pool_contract_puzzle_hash"],
                    plot["plot_public_key"],
                    plot["file_size"],
                    plot["time_modified"],
                    plot["compression_level"],
                )
            )

        response = harvester_protocol.RespondPlots(plots_response, failed_to_open_filenames, no_key_filenames)
        return make_msg(ProtocolMessageTypes.respond_plots, response)

    @metadata.request()
    async def plot_sync_response(self, response: PlotSyncResponse) -> None:
        self.harvester.plot_sync_sender.set_response(response)<|MERGE_RESOLUTION|>--- conflicted
+++ resolved
@@ -8,7 +8,7 @@
 
 from chia_rs import AugSchemeMPL, G1Element, G2Element, ProofOfSpace
 from chia_rs.sized_bytes import bytes32
-from chia_rs.sized_ints import uint8, uint32, uint64
+from chia_rs.sized_ints import uint32, uint64
 
 from chia.consensus.pot_iterations import (
     calculate_iterations_quality,
@@ -126,13 +126,15 @@
                     # Filter quality chains that pass the required_iters check
 
                     if len(quality_chains) > 0:
+                        size = plot_info.prover.get_size().size_v2
+                        assert size is not None
                         return V2Qualities(
                             new_challenge.challenge_hash,
                             new_challenge.sp_hash,
                             quality_chains[0].hex() + str(filename.resolve()),
                             quality_chains,
                             new_challenge.signage_point_index,
-                            plot_info.prover.get_size(),
+                            size,
                             difficulty,
                             plot_info.pool_public_key,
                             plot_info.pool_contract_puzzle_hash,
@@ -305,18 +307,12 @@
                 # Passes the plot filter (does not check sp filter yet though, since we have not reached sp)
                 # This is being executed at the beginning of the slot
                 total += 1
-<<<<<<< HEAD
                 if try_plot_info.prover.get_version() == PlotVersion.V2:
                     # TODO: todo_v2_plots need to check v2 filter
                     v2_awaitables.append(lookup_v2_qualities(try_plot_filename, try_plot_info))
                     passed += 1
                 else:
                     filter_prefix_bits = calculate_prefix_bits(
-=======
-
-                filter_prefix_bits = uint8(
-                    calculate_prefix_bits(
->>>>>>> 35291ee6
                         self.harvester.constants,
                         new_challenge.peak_height,
                         try_plot_info.prover.get_size(),
