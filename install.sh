--- conflicted
+++ resolved
@@ -28,11 +28,7 @@
   #LINUX=1
   if type apt-get; then
     # Debian/Ubuntu
-<<<<<<< HEAD
-    sudo apt-get install -y nodejs
-=======
     sudo apt-get install -y npm nodejs
->>>>>>> 3cff5b4b
   elif type yum && [ ! -f "/etc/redhat-release" ] && [ ! -f "/etc/centos-release" ]; then
     # AMZN 2
     echo "Installing on Amazon Linux 2"
