#!/bin/bash
set -e

USAGE_TEXT="\
Usage: $0 [-d]

  -a                          automated install, no questions
  -d                          install development dependencies
  -h                          display this help and exit
"

usage() {
  echo "${USAGE_TEXT}"
}

PACMAN_AUTOMATED=
EXTRAS=

while getopts adh flag
do
  case "${flag}" in
    # automated
    a) PACMAN_AUTOMATED=--noconfirm;;
    # development
    d) EXTRAS=${EXTRAS}dev,;;
    h) usage; exit 0;;
    *) echo; usage; exit 1;;
  esac
done

UBUNTU=false
DEBIAN=false
if [ "$(uname)" = "Linux" ]; then
  #LINUX=1
  if command -v apt-get >/dev/null; then
    OS_ID=$(lsb_release -is)
    if [ "$OS_ID" = "Debian" ]; then
      DEBIAN=true
    else
      UBUNTU=true
    fi
  fi
fi

# Check for non 64 bit ARM64/Raspberry Pi installs
if [ "$(uname -m)" = "armv7l" ]; then
  echo ""
  echo "WARNING:"
  echo "The Chia Blockchain requires a 64 bit OS and this is 32 bit armv7l"
  echo "For more information, see"
  echo "https://github.com/Chia-Network/chia-blockchain/wiki/Raspberry-Pi"
  echo "Exiting."
  exit 1
fi
# Get submodules
git submodule update --init mozilla-ca

UBUNTU_PRE_2004=false
if $UBUNTU; then
  LSB_RELEASE=$(lsb_release -rs)
  # In case Ubuntu minimal does not come with bc
  if ! command -v bc > /dev/null 2>&1; then
    sudo apt install bc -y
  fi
  # Mint 20.04 responds with 20 here so 20 instead of 20.04
  UBUNTU_PRE_2004=$(echo "$LSB_RELEASE<20" | bc)
  UBUNTU_2100=$(echo "$LSB_RELEASE>=21" | bc)
fi

install_python3_and_sqlite3_from_source_with_yum() {
  CURRENT_WD=$(pwd)
  TMP_PATH=/tmp

  # Preparing installing Python
  echo 'yum groupinstall -y "Development Tools"'
  sudo yum groupinstall -y "Development Tools"
  echo "sudo yum install -y openssl-devel libffi-devel bzip2-devel wget"
  sudo yum install -y openssl-devel libffi-devel bzip2-devel wget

  echo "cd $TMP_PATH"
  cd "$TMP_PATH"
  # Install sqlite>=3.37
  # yum install sqlite-devel brings sqlite3.7 which is not compatible with chia
  echo "wget https://www.sqlite.org/2022/sqlite-autoconf-3370200.tar.gz"
  wget https://www.sqlite.org/2022/sqlite-autoconf-3370200.tar.gz
  tar xf sqlite-autoconf-3370200.tar.gz
  echo "cd sqlite-autoconf-3370200"
  cd sqlite-autoconf-3370200
  echo "./configure --prefix=/usr/local"
  # '| stdbuf ...' seems weird but this makes command outputs stay in single line.
  ./configure --prefix=/usr/local | stdbuf -o0 cut -b1-"$(tput cols)" | sed -u 'i\\o033[2K' | stdbuf -o0 tr '\n' '\r'; echo
  echo "make -j$(nproc)"
  make -j"$(nproc)" | stdbuf -o0 cut -b1-"$(tput cols)" | sed -u 'i\\o033[2K' | stdbuf -o0 tr '\n' '\r'; echo
  echo "sudo make install"
  sudo make install | stdbuf -o0 cut -b1-"$(tput cols)" | sed -u 'i\\o033[2K' | stdbuf -o0 tr '\n' '\r'; echo
  # yum install python3 brings Python3.6 which is not supported by chia
  cd ..
  echo "wget https://www.python.org/ftp/python/3.9.9/Python-3.9.9.tgz"
  wget https://www.python.org/ftp/python/3.9.9/Python-3.9.9.tgz
  tar xf Python-3.9.9.tgz
  echo "cd Python-3.9.9"
  cd Python-3.9.9
  echo "LD_RUN_PATH=/usr/local/lib ./configure --prefix=/usr/local"
  # '| stdbuf ...' seems weird but this makes command outputs stay in single line.
  LD_RUN_PATH=/usr/local/lib ./configure --prefix=/usr/local | stdbuf -o0 cut -b1-"$(tput cols)" | sed -u 'i\\o033[2K' | stdbuf -o0 tr '\n' '\r'; echo
  echo "LD_RUN_PATH=/usr/local/lib make -j$(nproc)"
  LD_RUN_PATH=/usr/local/lib make -j"$(nproc)" | stdbuf -o0 cut -b1-"$(tput cols)" | sed -u 'i\\o033[2K' | stdbuf -o0 tr '\n' '\r'; echo
  echo "LD_RUN_PATH=/usr/local/lib sudo make altinstall"
  LD_RUN_PATH=/usr/local/lib sudo make altinstall | stdbuf -o0 cut -b1-"$(tput cols)" | sed -u 'i\\o033[2K' | stdbuf -o0 tr '\n' '\r'; echo
  cd "$CURRENT_WD"
}


# Manage npm and other install requirements on an OS specific basis
if [ "$(uname)" = "Linux" ]; then
<<<<<<< HEAD
	#LINUX=1
	if [ "$UBUNTU" = "true" ] && [ "$UBUNTU_PRE_2004" = "1" ]; then
		# Ubuntu
		echo "Installing on Ubuntu pre 20.04 LTS."
		sudo apt-get update
		sudo apt-get install -y python3.7-venv python3.7-distutils
	elif [ "$UBUNTU" = "true" ] && [ "$UBUNTU_PRE_2004" = "0" ] && [ "$UBUNTU_2100" = "0" ]; then
		echo "Installing on Ubuntu 20.04 LTS."
		sudo apt-get update
		sudo apt-get install -y python3.8-venv python3-distutils
	elif [ "$UBUNTU" = "true" ] && [ "$UBUNTU_2100" = "1" ]; then
		echo "Installing on Ubuntu 21.04 or newer."
		sudo apt-get update
		sudo apt-get install -y python3.9-venv python3-distutils
	elif [ "$DEBIAN" = "true" ]; then
		echo "Installing on Debian."
		sudo apt-get update
		sudo apt-get install -y python3-venv
	elif type pacman && [ -f "/etc/arch-release" ]; then
		# Arch Linux
		echo "Installing on Arch Linux."
		echo "Python <= 3.9.9 is required. Installing python-3.9.9-1"
		case $(uname -m) in
			x86_64)
				sudo pacman ${PACMAN_AUTOMATED} -U --needed https://archive.archlinux.org/packages/p/python/python-3.9.9-1-x86_64.pkg.tar.zst
				;;
			aarch64)
				sudo pacman ${PACMAN_AUTOMATED} -U --needed http://tardis.tiny-vps.com/aarm/packages/p/python/python-3.9.9-1-aarch64.pkg.tar.xz
				;;
			*)
				echo "Incompatible CPU architecture. Must be x86_64 or aarch64."
				exit 1
				;;
			esac
		sudo pacman ${PACMAN_AUTOMATED} -S --needed git
	elif type yum && [ ! -f "/etc/redhat-release" ] && [ ! -f "/etc/centos-release" ] && [ ! -f "/etc/fedora-release" ]; then
		# AMZN 2
		echo "Installing on Amazon Linux 2."
		AMZN2_PY_LATEST=$(yum --showduplicates list python3 | expand | grep -P '(?!.*3.10.*)x86_64|(?!.*3.10.*)aarch64' | tail -n 1 | awk '{print $2}')
		AMZN2_ARCH=$(uname -m)
		sudo yum install -y python3-"$AMZN2_PY_LATEST"."$AMZN2_ARCH" git
	elif type yum && [ -f "/etc/redhat-release" ] && grep Rocky /etc/redhat-release; then
		echo "Installing on Rocky."
		# TODO: make this smarter about getting the latest version
		sudo yum install --assumeyes python39
	elif type yum && [ -f "/etc/redhat-release" ] || [ -f "/etc/centos-release" ] || [ -f "/etc/fedora-release" ]; then
		# CentOS or Redhat or Fedora
		echo "Installing on CentOS/Redhat/Fedora."
	fi
=======
  #LINUX=1
  if [ "$UBUNTU" = "true" ] && [ "$UBUNTU_PRE_2004" = "1" ]; then
    # Ubuntu
    echo "Installing on Ubuntu pre 20.04 LTS."
    sudo apt-get update
    sudo apt-get install -y python3.7-venv python3.7-distutils
  elif [ "$UBUNTU" = "true" ] && [ "$UBUNTU_PRE_2004" = "0" ] && [ "$UBUNTU_2100" = "0" ]; then
    echo "Installing on Ubuntu 20.04 LTS."
    sudo apt-get update
    sudo apt-get install -y python3.8-venv python3-distutils
  elif [ "$UBUNTU" = "true" ] && [ "$UBUNTU_2100" = "1" ]; then
    echo "Installing on Ubuntu 21.04 or newer."
    sudo apt-get update
    sudo apt-get install -y python3.9-venv python3-distutils
  elif [ "$DEBIAN" = "true" ]; then
    echo "Installing on Debian."
    sudo apt-get update
    sudo apt-get install -y python3-venv
  elif type pacman >/dev/null 2>&1 && [ -f "/etc/arch-release" ]; then
    # Arch Linux
    echo "Installing on Arch Linux."
    echo "Python <= 3.9.9 is required. Installing python-3.9.9-1"
    case $(uname -m) in
      x86_64)
        sudo pacman ${PACMAN_AUTOMATED} -U --needed https://archive.archlinux.org/packages/p/python/python-3.9.9-1-x86_64.pkg.tar.zst
        ;;
      aarch64)
        sudo pacman ${PACMAN_AUTOMATED} -U --needed http://tardis.tiny-vps.com/aarm/packages/p/python/python-3.9.9-1-aarch64.pkg.tar.xz
        ;;
      *)
        echo "Incompatible CPU architecture. Must be x86_64 or aarch64."
        exit 1
        ;;
      esac
    sudo pacman ${PACMAN_AUTOMATED} -S --needed git
  elif type yum >/dev/null 2>&1 && [ ! -f "/etc/redhat-release" ] && [ ! -f "/etc/centos-release" ] && [ ! -f "/etc/fedora-release" ]; then
    # AMZN 2
    echo "Installing on Amazon Linux 2."
    if ! command -v python3.9 >/dev/null 2>&1; then
      install_python3_and_sqlite3_from_source_with_yum
    fi
  elif type yum >/dev/null 2>&1 && [ -f "/etc/centos-release" ]; then
    # CentOS
    echo "Install on CentOS."
    if ! command -v python3.9 >/dev/null 2>&1; then
      install_python3_and_sqlite3_from_source_with_yum
    fi
  elif type yum >/dev/null 2>&1 && [ -f "/etc/redhat-release" ] || [ -f "/etc/fedora-release" ]; then
    # Redhat or Fedora
    echo "Installing on Redhat/Fedora."
    if ! command -v python3.9 >/dev/null 2>&1; then
      sudo yum install -y python39
    fi
  fi
>>>>>>> cc63c701
elif [ "$(uname)" = "Darwin" ] && ! type brew >/dev/null 2>&1; then
  echo "Installation currently requires brew on MacOS - https://brew.sh/"
elif [ "$(uname)" = "OpenBSD" ]; then
  export MAKE=${MAKE:-gmake}
  export BUILD_VDF_CLIENT=${BUILD_VDF_CLIENT:-N}
elif [ "$(uname)" = "FreeBSD" ]; then
  export MAKE=${MAKE:-gmake}
  export BUILD_VDF_CLIENT=${BUILD_VDF_CLIENT:-N}
fi

find_python() {
  set +e
  unset BEST_VERSION
  for V in 39 3.9 38 3.8 37 3.7 3; do
    if command -v python$V >/dev/null; then
      if [ "$BEST_VERSION" = "" ]; then
        BEST_VERSION=$V
        if [ "$BEST_VERSION" = "3" ]; then
          PY3_VERSION=$(python$BEST_VERSION --version | cut -d ' ' -f2)
          if [[ "$PY3_VERSION" =~ 3.10.* ]]; then
            echo "Chia requires Python version <= 3.9.9"
            echo "Current Python version = $PY3_VERSION"
            exit 1
          fi
        fi
      fi
    fi
  done
  echo $BEST_VERSION
  set -e
}

if [ "$INSTALL_PYTHON_VERSION" = "" ]; then
  INSTALL_PYTHON_VERSION=$(find_python)
fi

# This fancy syntax sets INSTALL_PYTHON_PATH to "python3.7", unless
# INSTALL_PYTHON_VERSION is defined.
# If INSTALL_PYTHON_VERSION equals 3.8, then INSTALL_PYTHON_PATH becomes python3.8

INSTALL_PYTHON_PATH=python${INSTALL_PYTHON_VERSION:-3.7}

if ! command -v "$INSTALL_PYTHON_PATH" >/dev/null; then
  echo "${INSTALL_PYTHON_PATH} was not found"
  exit 1
fi

echo "Python version is $INSTALL_PYTHON_VERSION"

# Check sqlite3 version bound to python
SQLITE_VERSION=$($INSTALL_PYTHON_PATH -c 'import sqlite3; print(sqlite3.sqlite_version)')
SQLITE_MAJOR_VER=$(echo "$SQLITE_VERSION" | cut -d'.' -f1)
SQLITE_MINOR_VER=$(echo "$SQLITE_VERSION" | cut -d'.' -f2)
echo "SQLite version of the Python is ${SQLITE_VERSION}"
if [ "$SQLITE_MAJOR_VER" -lt "3" ] || [ "$SQLITE_MAJOR_VER" = "3" ] && [ "$SQLITE_MINOR_VER" -lt "8" ]; then
  echo "Only sqlite>=3.8 is supported"
  exit 1
fi

# If version of `python` and "$INSTALL_PYTHON_VERSION" does not match, clear old version
VENV_CLEAR=""
if [ -e venv/bin/python ]; then
  VENV_PYTHON_VER=$(venv/bin/python -V)
  TARGET_PYTHON_VER=$($INSTALL_PYTHON_PATH -V)
  if [ "$VENV_PYTHON_VER" != "$TARGET_PYTHON_VER" ]; then
    echo "existing python version in venv is $VENV_PYTHON_VER while target python version is $TARGET_PYTHON_VER"
    echo "Refreshing venv modules..."
    VENV_CLEAR="--clear"
  fi
fi

$INSTALL_PYTHON_PATH -m venv venv $VENV_CLEAR
if [ ! -f "activate" ]; then
  ln -s venv/bin/activate .
fi

EXTRAS=${EXTRAS%,}
if [ -n "${EXTRAS}" ]; then
  EXTRAS=[${EXTRAS}]
fi

# shellcheck disable=SC1091
. ./activate
# pip 20.x+ supports Linux binary wheels
python -m pip install --upgrade pip
python -m pip install wheel
#if [ "$INSTALL_PYTHON_VERSION" = "3.8" ]; then
# This remains in case there is a diversion of binary wheels
python -m pip install --extra-index-url https://pypi.chia.net/simple/ miniupnpc==2.2.2
python -m pip install -e ."${EXTRAS}" --extra-index-url https://pypi.chia.net/simple/

echo ""
echo "Chia blockchain install.sh complete."
echo "For assistance join us on Keybase in the #support chat channel:"
echo "https://keybase.io/team/chia_network.public"
echo ""
echo "Try the Quick Start Guide to running chia-blockchain:"
echo "https://github.com/Chia-Network/chia-blockchain/wiki/Quick-Start-Guide"
echo ""
echo "To install the GUI type 'sh install-gui.sh' after '. ./activate'."
echo ""
echo "Type '. ./activate' and then 'chia init' to begin."<|MERGE_RESOLUTION|>--- conflicted
+++ resolved
@@ -113,57 +113,6 @@
 
 # Manage npm and other install requirements on an OS specific basis
 if [ "$(uname)" = "Linux" ]; then
-<<<<<<< HEAD
-	#LINUX=1
-	if [ "$UBUNTU" = "true" ] && [ "$UBUNTU_PRE_2004" = "1" ]; then
-		# Ubuntu
-		echo "Installing on Ubuntu pre 20.04 LTS."
-		sudo apt-get update
-		sudo apt-get install -y python3.7-venv python3.7-distutils
-	elif [ "$UBUNTU" = "true" ] && [ "$UBUNTU_PRE_2004" = "0" ] && [ "$UBUNTU_2100" = "0" ]; then
-		echo "Installing on Ubuntu 20.04 LTS."
-		sudo apt-get update
-		sudo apt-get install -y python3.8-venv python3-distutils
-	elif [ "$UBUNTU" = "true" ] && [ "$UBUNTU_2100" = "1" ]; then
-		echo "Installing on Ubuntu 21.04 or newer."
-		sudo apt-get update
-		sudo apt-get install -y python3.9-venv python3-distutils
-	elif [ "$DEBIAN" = "true" ]; then
-		echo "Installing on Debian."
-		sudo apt-get update
-		sudo apt-get install -y python3-venv
-	elif type pacman && [ -f "/etc/arch-release" ]; then
-		# Arch Linux
-		echo "Installing on Arch Linux."
-		echo "Python <= 3.9.9 is required. Installing python-3.9.9-1"
-		case $(uname -m) in
-			x86_64)
-				sudo pacman ${PACMAN_AUTOMATED} -U --needed https://archive.archlinux.org/packages/p/python/python-3.9.9-1-x86_64.pkg.tar.zst
-				;;
-			aarch64)
-				sudo pacman ${PACMAN_AUTOMATED} -U --needed http://tardis.tiny-vps.com/aarm/packages/p/python/python-3.9.9-1-aarch64.pkg.tar.xz
-				;;
-			*)
-				echo "Incompatible CPU architecture. Must be x86_64 or aarch64."
-				exit 1
-				;;
-			esac
-		sudo pacman ${PACMAN_AUTOMATED} -S --needed git
-	elif type yum && [ ! -f "/etc/redhat-release" ] && [ ! -f "/etc/centos-release" ] && [ ! -f "/etc/fedora-release" ]; then
-		# AMZN 2
-		echo "Installing on Amazon Linux 2."
-		AMZN2_PY_LATEST=$(yum --showduplicates list python3 | expand | grep -P '(?!.*3.10.*)x86_64|(?!.*3.10.*)aarch64' | tail -n 1 | awk '{print $2}')
-		AMZN2_ARCH=$(uname -m)
-		sudo yum install -y python3-"$AMZN2_PY_LATEST"."$AMZN2_ARCH" git
-	elif type yum && [ -f "/etc/redhat-release" ] && grep Rocky /etc/redhat-release; then
-		echo "Installing on Rocky."
-		# TODO: make this smarter about getting the latest version
-		sudo yum install --assumeyes python39
-	elif type yum && [ -f "/etc/redhat-release" ] || [ -f "/etc/centos-release" ] || [ -f "/etc/fedora-release" ]; then
-		# CentOS or Redhat or Fedora
-		echo "Installing on CentOS/Redhat/Fedora."
-	fi
-=======
   #LINUX=1
   if [ "$UBUNTU" = "true" ] && [ "$UBUNTU_PRE_2004" = "1" ]; then
     # Ubuntu
@@ -211,14 +160,17 @@
     if ! command -v python3.9 >/dev/null 2>&1; then
       install_python3_and_sqlite3_from_source_with_yum
     fi
-  elif type yum >/dev/null 2>&1 && [ -f "/etc/redhat-release" ] || [ -f "/etc/fedora-release" ]; then
+  elif type yum >/dev/null 2>&1 && [ -f "/etc/redhat-release" ] && grep Rocky /etc/redhat-release; then
+		echo "Installing on Rocky."
+		# TODO: make this smarter about getting the latest version
+		sudo yum install --assumeyes python39
+	elif type yum && [ -f "/etc/redhat-release" ] || [ -f "/etc/fedora-release" ]; then
     # Redhat or Fedora
     echo "Installing on Redhat/Fedora."
     if ! command -v python3.9 >/dev/null 2>&1; then
       sudo yum install -y python39
     fi
   fi
->>>>>>> cc63c701
 elif [ "$(uname)" = "Darwin" ] && ! type brew >/dev/null 2>&1; then
   echo "Installation currently requires brew on MacOS - https://brew.sh/"
 elif [ "$(uname)" = "OpenBSD" ]; then
