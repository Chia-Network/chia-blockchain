#!/bin/bash

set -o errexit

USAGE_TEXT="\
Usage: $0 [-d]

  -a                          automated install, no questions
  -d                          install development dependencies
  -h                          display this help and exit
"

usage() {
  echo "${USAGE_TEXT}"
}

PACMAN_AUTOMATED=
EXTRAS=

while getopts adh flag
do
  case "${flag}" in
    # automated
    a) PACMAN_AUTOMATED=--noconfirm;;
    # development
    d) EXTRAS=${EXTRAS}dev,;;
    h) usage; exit 0;;
    *) echo; usage; exit 1;;
  esac
done

UBUNTU=false
DEBIAN=false
if [ "$(uname)" = "Linux" ]; then
  #LINUX=1
  if command -v apt-get >/dev/null; then
    OS_ID=$(lsb_release -is)
    if [ "$OS_ID" = "Debian" ]; then
      DEBIAN=true
    else
      UBUNTU=true
    fi
  fi
fi

# Check for non 64 bit ARM64/Raspberry Pi installs
if [ "$(uname -m)" = "armv7l" ]; then
  echo ""
  echo "WARNING:"
  echo "The Chia Blockchain requires a 64 bit OS and this is 32 bit armv7l"
  echo "For more information, see"
  echo "https://github.com/Chia-Network/chia-blockchain/wiki/Raspberry-Pi"
  echo "Exiting."
  exit 1
fi
# Get submodules
git submodule update --init mozilla-ca

UBUNTU_PRE_2004=false
if $UBUNTU; then
  LSB_RELEASE=$(lsb_release -rs)
  # In case Ubuntu minimal does not come with bc
  if ! command -v bc > /dev/null 2>&1; then
    sudo apt install bc -y
  fi
  # Mint 20.04 responds with 20 here so 20 instead of 20.04
  UBUNTU_PRE_2004=$(echo "$LSB_RELEASE<20" | bc)
  UBUNTU_2100=$(echo "$LSB_RELEASE>=21" | bc)
fi

install_python3_and_sqlite3_from_source_with_yum() {
  CURRENT_WD=$(pwd)
  TMP_PATH=/tmp

  # Preparing installing Python
  echo 'yum groupinstall -y "Development Tools"'
  sudo yum groupinstall -y "Development Tools"
  echo "sudo yum install -y openssl-devel openssl libffi-devel bzip2-devel wget"
  sudo yum install -y openssl-devel openssl libffi-devel bzip2-devel wget

  echo "cd $TMP_PATH"
  cd "$TMP_PATH"
  # Install sqlite>=3.37
  # yum install sqlite-devel brings sqlite3.7 which is not compatible with chia
  echo "wget https://www.sqlite.org/2022/sqlite-autoconf-3370200.tar.gz"
  wget https://www.sqlite.org/2022/sqlite-autoconf-3370200.tar.gz
  tar xf sqlite-autoconf-3370200.tar.gz
  echo "cd sqlite-autoconf-3370200"
  cd sqlite-autoconf-3370200
  echo "./configure --prefix=/usr/local"
  # '| stdbuf ...' seems weird but this makes command outputs stay in single line.
  ./configure --prefix=/usr/local | stdbuf -o0 cut -b1-"$(tput cols)" | sed -u 'i\\o033[2K' | stdbuf -o0 tr '\n' '\r'; echo
  echo "make -j$(nproc)"
  make -j"$(nproc)" | stdbuf -o0 cut -b1-"$(tput cols)" | sed -u 'i\\o033[2K' | stdbuf -o0 tr '\n' '\r'; echo
  echo "sudo make install"
  sudo make install | stdbuf -o0 cut -b1-"$(tput cols)" | sed -u 'i\\o033[2K' | stdbuf -o0 tr '\n' '\r'; echo
  # yum install python3 brings Python3.6 which is not supported by chia
  cd ..
  echo "wget https://www.python.org/ftp/python/3.9.11/Python-3.9.11.tgz"
  wget https://www.python.org/ftp/python/3.9.11/Python-3.9.11.tgz
  tar xf Python-3.9.11.tgz
  echo "cd Python-3.9.11"
  cd Python-3.9.11
  echo "LD_RUN_PATH=/usr/local/lib ./configure --prefix=/usr/local"
  # '| stdbuf ...' seems weird but this makes command outputs stay in single line.
  LD_RUN_PATH=/usr/local/lib ./configure --prefix=/usr/local | stdbuf -o0 cut -b1-"$(tput cols)" | sed -u 'i\\o033[2K' | stdbuf -o0 tr '\n' '\r'; echo
  echo "LD_RUN_PATH=/usr/local/lib make -j$(nproc)"
  LD_RUN_PATH=/usr/local/lib make -j"$(nproc)" | stdbuf -o0 cut -b1-"$(tput cols)" | sed -u 'i\\o033[2K' | stdbuf -o0 tr '\n' '\r'; echo
  echo "LD_RUN_PATH=/usr/local/lib sudo make altinstall"
  LD_RUN_PATH=/usr/local/lib sudo make altinstall | stdbuf -o0 cut -b1-"$(tput cols)" | sed -u 'i\\o033[2K' | stdbuf -o0 tr '\n' '\r'; echo
  cd "$CURRENT_WD"
}

# Manage npm and other install requirements on an OS specific basis
if [ "$(uname)" = "Linux" ]; then
  #LINUX=1
  if [ "$UBUNTU" = "true" ] && [ "$UBUNTU_PRE_2004" = "1" ]; then
    # Ubuntu
    echo "Installing on Ubuntu pre 20.04 LTS."
    sudo apt-get update
    sudo apt-get install -y python3.7-venv python3.7-distutils openssl
  elif [ "$UBUNTU" = "true" ] && [ "$UBUNTU_PRE_2004" = "0" ] && [ "$UBUNTU_2100" = "0" ]; then
    echo "Installing on Ubuntu 20.04 LTS."
    sudo apt-get update
    sudo apt-get install -y python3.8-venv python3-distutils openssl
  elif [ "$UBUNTU" = "true" ] && [ "$UBUNTU_2100" = "1" ]; then
    echo "Installing on Ubuntu 21.04 or newer."
    sudo apt-get update
    sudo apt-get install -y python3.9-venv python3-distutils openssl
  elif [ "$DEBIAN" = "true" ]; then
    echo "Installing on Debian."
    sudo apt-get update
    sudo apt-get install -y python3-venv openssl
  elif type pacman >/dev/null 2>&1 && [ -f "/etc/arch-release" ]; then
    # Arch Linux
    # Arch provides latest python version. User will need to manually install python 3.9 if it is not present
    echo "Installing on Arch Linux."
    case $(uname -m) in
      x86_64|aarch64)
        sudo pacman ${PACMAN_AUTOMATED} -S --needed git openssl
        ;;
      *)
        echo "Incompatible CPU architecture. Must be x86_64 or aarch64."
        exit 1
        ;;
    esac
  elif type yum >/dev/null 2>&1 && [ ! -f "/etc/redhat-release" ] && [ ! -f "/etc/centos-release" ] && [ ! -f "/etc/fedora-release" ]; then
    # AMZN 2
    echo "Installing on Amazon Linux 2."
    if ! command -v python3.9 >/dev/null 2>&1; then
      install_python3_and_sqlite3_from_source_with_yum
    fi
  elif type yum >/dev/null 2>&1 && [ -f "/etc/centos-release" ]; then
    # CentOS
    echo "Install on CentOS."
    if ! command -v python3.9 >/dev/null 2>&1; then
      install_python3_and_sqlite3_from_source_with_yum
    fi
  elif type yum >/dev/null 2>&1 && [ -f "/etc/redhat-release" ] && grep Rocky /etc/redhat-release; then
    echo "Installing on Rocky."
    # TODO: make this smarter about getting the latest version
    sudo yum install --assumeyes python39 openssl
  elif type yum >/dev/null 2>&1 && [ -f "/etc/redhat-release" ] || [ -f "/etc/fedora-release" ]; then
    # Redhat or Fedora
    echo "Installing on Redhat/Fedora."
    if ! command -v python3.9 >/dev/null 2>&1; then
      sudo yum install -y python39 openssl
    fi
  fi
elif [ "$(uname)" = "Darwin" ]; then
  echo "Installing on macOS."
  if ! type brew >/dev/null 2>&1; then
    echo "Installation currently requires brew on macOS - https://brew.sh/"
    exit 1
  fi
  echo "Installing OpenSSL"
  brew install openssl
elif [ "$(uname)" = "OpenBSD" ]; then
  export MAKE=${MAKE:-gmake}
  export BUILD_VDF_CLIENT=${BUILD_VDF_CLIENT:-N}
elif [ "$(uname)" = "FreeBSD" ]; then
  export MAKE=${MAKE:-gmake}
  export BUILD_VDF_CLIENT=${BUILD_VDF_CLIENT:-N}
fi

find_python() {
  set +e
  unset BEST_VERSION
  for V in 310 3.10 39 3.9 38 3.8 37 3.7 3; do
    if command -v python$V >/dev/null; then
      if [ "$BEST_VERSION" = "" ]; then
        BEST_VERSION=$V
        if [ "$BEST_VERSION" = "3" ]; then
          PY3_VERSION=$(python$BEST_VERSION --version | cut -d ' ' -f2)
<<<<<<< HEAD
          if [[ "$PY3_VERSION" =~ 3.11.* ]]; then
            echo "Chia requires Python version < 3.11.0"
=======
          if [[ "$PY3_VERSION" =~ 3.10.* ]]; then
            echo "Chia requires Python version <= 3.9.10"
>>>>>>> d87b8ac0
            echo "Current Python version = $PY3_VERSION"
            # If Arch, direct to Arch Wiki
            if type pacman >/dev/null 2>&1 && [ -f "/etc/arch-release" ]; then
              echo "Please see https://wiki.archlinux.org/title/python#Old_versions for support."
            fi
            exit 1
          fi
        fi
      fi
    fi
  done
  echo $BEST_VERSION
  set -e
}

if [ "$INSTALL_PYTHON_VERSION" = "" ]; then
  INSTALL_PYTHON_VERSION=$(find_python)
fi

# This fancy syntax sets INSTALL_PYTHON_PATH to "python3.7", unless
# INSTALL_PYTHON_VERSION is defined.
# If INSTALL_PYTHON_VERSION equals 3.8, then INSTALL_PYTHON_PATH becomes python3.8

INSTALL_PYTHON_PATH=python${INSTALL_PYTHON_VERSION:-3.7}

if ! command -v "$INSTALL_PYTHON_PATH" >/dev/null; then
  echo "${INSTALL_PYTHON_PATH} was not found"
  exit 1
fi

echo "Python version is $INSTALL_PYTHON_VERSION"

# Check sqlite3 version bound to python
SQLITE_VERSION=$($INSTALL_PYTHON_PATH -c 'import sqlite3; print(sqlite3.sqlite_version)')
SQLITE_MAJOR_VER=$(echo "$SQLITE_VERSION" | cut -d'.' -f1)
SQLITE_MINOR_VER=$(echo "$SQLITE_VERSION" | cut -d'.' -f2)
echo "SQLite version for Python is ${SQLITE_VERSION}"
if [ "$SQLITE_MAJOR_VER" -lt "3" ] || [ "$SQLITE_MAJOR_VER" = "3" ] && [ "$SQLITE_MINOR_VER" -lt "8" ]; then
  echo "Only sqlite>=3.8 is supported"
  exit 1
fi

# Check openssl version python will use
OPENSSL_VERSION_STRING=$($INSTALL_PYTHON_PATH -c 'import ssl; print(ssl.OPENSSL_VERSION)')
OPENSSL_VERSION_INT=$($INSTALL_PYTHON_PATH -c 'import ssl; print(ssl.OPENSSL_VERSION_NUMBER)')
# There is also ssl.OPENSSL_VERSION_INFO returning a tuple
# 1.1.1n corresponds to 269488367 as an integer
echo "OpenSSL version for Python is ${OPENSSL_VERSION_STRING}"
if [ "$OPENSSL_VERSION_INT" -lt "269488367" ]; then
  echo "WARNING: OpenSSL versions before 3.0.2, 1.1.1n, or 1.0.2zd are vulnerable to CVE-2022-0778"
  echo "Your OS may have patched OpenSSL and not updated the version to 1.1.1n"
fi

# If version of `python` and "$INSTALL_PYTHON_VERSION" does not match, clear old version
VENV_CLEAR=""
if [ -e venv/bin/python ]; then
  VENV_PYTHON_VER=$(venv/bin/python -V)
  TARGET_PYTHON_VER=$($INSTALL_PYTHON_PATH -V)
  if [ "$VENV_PYTHON_VER" != "$TARGET_PYTHON_VER" ]; then
    echo "existing python version in venv is $VENV_PYTHON_VER while target python version is $TARGET_PYTHON_VER"
    echo "Refreshing venv modules..."
    VENV_CLEAR="--clear"
  fi
fi

$INSTALL_PYTHON_PATH -m venv venv $VENV_CLEAR
if [ ! -f "activate" ]; then
  ln -s venv/bin/activate .
fi

EXTRAS=${EXTRAS%,}
if [ -n "${EXTRAS}" ]; then
  EXTRAS=[${EXTRAS}]
fi

# shellcheck disable=SC1091
. ./activate
# pip 20.x+ supports Linux binary wheels
python -m pip install --upgrade pip
python -m pip install wheel
#if [ "$INSTALL_PYTHON_VERSION" = "3.8" ]; then
# This remains in case there is a diversion of binary wheels
python -m pip install --extra-index-url https://pypi.chia.net/simple/ miniupnpc==2.2.2
python -m pip install -e ."${EXTRAS}" --extra-index-url https://pypi.chia.net/simple/

echo ""
echo "Chia blockchain install.sh complete."
echo "For assistance join us on Keybase in the #support chat channel:"
echo "https://keybase.io/team/chia_network.public"
echo ""
echo "Try the Quick Start Guide to running chia-blockchain:"
echo "https://github.com/Chia-Network/chia-blockchain/wiki/Quick-Start-Guide"
echo ""
echo "To install the GUI type 'sh install-gui.sh' after '. ./activate'."
echo ""
echo "Type '. ./activate' and then 'chia init' to begin."<|MERGE_RESOLUTION|>--- conflicted
+++ resolved
@@ -192,13 +192,8 @@
         BEST_VERSION=$V
         if [ "$BEST_VERSION" = "3" ]; then
           PY3_VERSION=$(python$BEST_VERSION --version | cut -d ' ' -f2)
-<<<<<<< HEAD
           if [[ "$PY3_VERSION" =~ 3.11.* ]]; then
             echo "Chia requires Python version < 3.11.0"
-=======
-          if [[ "$PY3_VERSION" =~ 3.10.* ]]; then
-            echo "Chia requires Python version <= 3.9.10"
->>>>>>> d87b8ac0
             echo "Current Python version = $PY3_VERSION"
             # If Arch, direct to Arch Wiki
             if type pacman >/dev/null 2>&1 && [ -f "/etc/arch-release" ]; then
