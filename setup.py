--- conflicted
+++ resolved
@@ -7,21 +7,12 @@
 dependencies = [
     "aiofiles==22.1.0",  # Async IO for files
     "blspy==1.0.16",  # Signature library
-<<<<<<< HEAD
     "chiavdf==1.0.8",  # timelord and vdf verification
     "chiabip158==1.2",  # bip158-style wallet filters
     "chiapos==1.0.11",  # proof of space
     "clvm==0.9.7",
     "clvm_tools==0.4.5",  # Currying, Program.to, other conveniences
     "chia_rs==0.1.13",
-=======
-    "chiavdf==1.0.7",  # timelord and vdf verification
-    "chiabip158==1.1",  # bip158-style wallet filters
-    "chiapos==1.0.11",  # proof of space
-    "clvm==0.9.7",
-    "clvm_tools==0.4.5",  # Currying, Program.to, other conveniences
-    "chia_rs==0.1.10",
->>>>>>> 8ab0975b
     "clvm-tools-rs==0.1.24",  # Rust implementation of clvm_tools' compiler
     "aiohttp==3.8.3",  # HTTP server for full node rpc
     "aiosqlite==0.17.0",  # asyncio wrapper for sqlite, to store blocks
