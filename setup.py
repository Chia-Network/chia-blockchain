--- conflicted
+++ resolved
@@ -3,20 +3,12 @@
 
 dependencies = [
     "aiter==0.13.20191203",  # Used for async generator tools
-<<<<<<< HEAD
-    "blspy==0.3.3",  # Signature library
-    "chiavdf==0.13.3",  # timelord and vdf verification
-    "chiabip158==0.18",  # bip158-style wallet filters
-    "chiapos==0.12.42b2",  # proof of space
-    "clvm==0.7",
-=======
     "blspy==0.3.4",  # Signature library
     "chiavdf==0.13.3",  # timelord and vdf verification
     "chiabip158==0.18",  # bip158-style wallet filters
     "chiapos==0.12.42b2",  # proof of space
     "clvm>=0.7.1",
     "clvm_rs>=0.1.0",
->>>>>>> e2b3b650
     "clvm_tools==0.2.0",
     "aiohttp==3.7.3",  # HTTP server for full node rpc
     "aiosqlite@git+https://github.com/mariano54/aiosqlite.git@47c7b21dd04adb1d41073ee9911a9d4b9c4b370f#egg=aiosqlite",
