from __future__ import annotations

import os
import sys

from setuptools import find_packages, setup

dependencies = [
    "aiofiles==23.2.1",  # Async IO for files
    "anyio==4.3.0",
    "boto3==1.34.46",  # AWS S3 for DL s3 plugin
    "chiavdf==1.1.4",  # timelord and vdf verification
    "chiabip158==1.4",  # bip158-style wallet filters
    "chiapos==2.0.4",  # proof of space
    "clvm==0.9.9",
    "clvm_tools==0.4.9",  # Currying, Program.to, other conveniences
    "chia_rs==0.5.2",
    "clvm-tools-rs==0.1.40",  # Rust implementation of clvm_tools' compiler
<<<<<<< HEAD
    "aiohttp==3.9.2",  # HTTP server for full node rpc
    "aiosqlite==0.19.0",  # asyncio wrapper for sqlite, to store blocks
=======
    "aiohttp==3.9.1",  # HTTP server for full node rpc
    "aiosqlite==0.20.0",  # asyncio wrapper for sqlite, to store blocks
>>>>>>> 6238fda8
    "bitstring==4.1.4",  # Binary data management library
    "colorama==0.4.6",  # Colorizes terminal output
    "colorlog==6.8.2",  # Adds color to logs
    "concurrent-log-handler==0.9.25",  # Concurrently log and rotate logs
    "cryptography==42.0.5",  # Python cryptography library for TLS - keyring conflict
    "filelock==3.13.1",  # For reading and writing config multiprocess and multithread safely  (non-reentrant locks)
    "keyring==24.3.1",  # Store keys in MacOS Keychain, Windows Credential Locker
    "PyYAML==6.0.1",  # Used for config file format
    "setproctitle==1.3.3",  # Gives the chia processes readable names
    "sortedcontainers==2.4.0",  # For maintaining sorted mempools
    "click==8.1.3",  # For the CLI
    "dnspython==2.5.0",  # Query DNS seeds
    "watchdog==4.0.0",  # Filesystem event watching - watches keyring.yaml
    "dnslib==0.9.24",  # dns lib
    "typing-extensions==4.10.0",  # typing backports like Protocol and TypedDict
    "zstd==1.5.5.1",
    "packaging==23.2",
    "psutil==5.9.4",
]

upnp_dependencies = [
    "miniupnpc==2.2.2",  # Allows users to open ports on their router
]

dev_dependencies = [
    "build==1.0.3",
    "coverage==7.4.3",
    "diff-cover==8.0.3",
    "pre-commit==3.5.0; python_version < '3.9'",
    "pre-commit==3.6.2; python_version >= '3.9'",
    "py3createtorrent==1.2.0",
    "pylint==3.0.3",
    "pytest==8.0.2",
    "pytest-cov==4.1.0",
    "pytest-mock==3.12.0",
    "pytest-xdist==3.5.0",
    "pyupgrade==3.15.0",
    "twine==5.0.0",
    "isort==5.13.2",
    "flake8==7.0.0",
    "mypy==1.8.0",
    "black==24.2.0",
    "lxml==5.1.0",
    "aiohttp_cors==0.7.0",  # For blackd
    "pyinstaller==6.5.0",
    "types-aiofiles==23.2.0.20240311",
    "types-cryptography==3.3.23.2",
    "types-pyyaml==6.0.12.12",
    "types-setuptools==69.1.0.20240310",
]

legacy_keyring_dependencies = [
    "keyrings.cryptfile==1.3.9",
]

kwargs = dict(
    name="chia-blockchain",
    author="Mariano Sorgente",
    author_email="mariano@chia.net",
    description="Chia blockchain full node, farmer, timelord, and wallet.",
    url="https://chia.net/",
    license="Apache License",
    python_requires=">=3.8.1, <4",
    keywords="chia blockchain node",
    install_requires=dependencies,
    extras_require=dict(
        dev=dev_dependencies,
        upnp=upnp_dependencies,
        legacy_keyring=legacy_keyring_dependencies,
    ),
    packages=find_packages(include=["build_scripts", "chia", "chia.*", "mozilla-ca"]),
    entry_points={
        "console_scripts": [
            "chia = chia.cmds.chia:main",
            "chia_daemon = chia.daemon.server:main",
            "chia_wallet = chia.server.start_wallet:main",
            "chia_full_node = chia.server.start_full_node:main",
            "chia_harvester = chia.server.start_harvester:main",
            "chia_farmer = chia.server.start_farmer:main",
            "chia_introducer = chia.server.start_introducer:main",
            "chia_crawler = chia.seeder.start_crawler:main",
            "chia_seeder = chia.seeder.dns_server:main",
            "chia_timelord = chia.server.start_timelord:main",
            "chia_timelord_launcher = chia.timelord.timelord_launcher:main",
            "chia_full_node_simulator = chia.simulator.start_simulator:main",
            "chia_data_layer = chia.server.start_data_layer:main",
            "chia_data_layer_http = chia.data_layer.data_layer_server:main",
            "chia_data_layer_s3_plugin = chia.data_layer.s3_plugin_service:run_server",
        ]
    },
    package_data={
        "": ["*.clsp", "*.clsp.hex", "*.clvm", "*.clib", "py.typed"],
        "chia._tests.cmds.wallet": ["test_offer.toffer"],
        "chia._tests.farmer_harvester": ["*.json"],
        "chia._tests.tools": ["*.json", "test-blockchain-db.sqlite"],
        "chia._tests.util": ["bip39_test_vectors.json", "clvm_generator.bin", "protocol_messages_bytes-v*"],
        "chia.util": ["initial-*.yaml", "english.txt"],
        "chia.ssl": ["chia_ca.crt", "chia_ca.key", "dst_root_ca.pem"],
        "mozilla-ca": ["cacert.pem"],
    },
    long_description=open("README.md").read(),
    long_description_content_type="text/markdown",
    zip_safe=False,
    project_urls={
        "Source": "https://github.com/Chia-Network/chia-blockchain/",
        "Changelog": "https://github.com/Chia-Network/chia-blockchain/blob/main/CHANGELOG.md",
    },
)

if "setup_file" in sys.modules:
    # include dev deps in regular deps when run in snyk
    dependencies.extend(dev_dependencies)

if len(os.environ.get("CHIA_SKIP_SETUP", "")) < 1:
    setup(**kwargs)  # type: ignore<|MERGE_RESOLUTION|>--- conflicted
+++ resolved
@@ -16,13 +16,8 @@
     "clvm_tools==0.4.9",  # Currying, Program.to, other conveniences
     "chia_rs==0.5.2",
     "clvm-tools-rs==0.1.40",  # Rust implementation of clvm_tools' compiler
-<<<<<<< HEAD
     "aiohttp==3.9.2",  # HTTP server for full node rpc
-    "aiosqlite==0.19.0",  # asyncio wrapper for sqlite, to store blocks
-=======
-    "aiohttp==3.9.1",  # HTTP server for full node rpc
     "aiosqlite==0.20.0",  # asyncio wrapper for sqlite, to store blocks
->>>>>>> 6238fda8
     "bitstring==4.1.4",  # Binary data management library
     "colorama==0.4.6",  # Colorizes terminal output
     "colorlog==6.8.2",  # Adds color to logs
