from __future__ import annotations

import os
import sys

from setuptools import setup

dependencies = [
<<<<<<< HEAD
    "aiofiles==22.1.0",  # Async IO for files
    "anyio==3.6.2",
=======
    "aiofiles==23.1.0",  # Async IO for files
>>>>>>> f29eb44f
    "blspy==1.0.16",  # Signature library
    "chiavdf==1.0.8",  # timelord and vdf verification
    "chiabip158==1.2",  # bip158-style wallet filters
    "chiapos==1.0.11",  # proof of space
    "clvm==0.9.7",
    "clvm_tools==0.4.6",  # Currying, Program.to, other conveniences
    "chia_rs==0.2.2",
    "clvm-tools-rs==0.1.30",  # Rust implementation of clvm_tools' compiler
    "aiohttp==3.8.4",  # HTTP server for full node rpc
    "aiosqlite==0.17.0",  # asyncio wrapper for sqlite, to store blocks
    "bitstring==4.0.1",  # Binary data management library
    "colorama==0.4.6",  # Colorizes terminal output
    "colorlog==6.7.0",  # Adds color to logs
    "concurrent-log-handler==0.9.20",  # Concurrently log and rotate logs
    "cryptography==39.0.1",  # Python cryptography library for TLS - keyring conflict
    "filelock==3.9.0",  # For reading and writing config multiprocess and multithread safely  (non-reentrant locks)
    "keyring==23.13.1",  # Store keys in MacOS Keychain, Windows Credential Locker
    "PyYAML==6.0",  # Used for config file format
    "setproctitle==1.3.2",  # Gives the chia processes readable names
    "sortedcontainers==2.4.0",  # For maintaining sorted mempools
    "click==8.1.3",  # For the CLI
    "dnspython==2.2.1",  # Query DNS seeds
    "watchdog==2.2.0",  # Filesystem event watching - watches keyring.yaml
    "dnslib==0.9.23",  # dns lib
    "typing-extensions==4.4.0",  # typing backports like Protocol and TypedDict
    "zstd==1.5.4.0",
    "packaging==23.0",
    "psutil==5.9.4",
]

upnp_dependencies = [
    "miniupnpc==2.2.2",  # Allows users to open ports on their router
]

dev_dependencies = [
    "build",
    "coverage",
    "diff-cover",
    "pre-commit",
    "py3createtorrent",
    "pylint",
    "pytest",
    "pytest-asyncio>=0.18.1",  # require attribute 'fixture'
    "pytest-cov",
    "pytest-monitor; sys_platform == 'linux'",
    "pytest-xdist",
    "twine",
    "isort",
    "flake8",
    "mypy",
    "black==22.10.0",
    "aiohttp_cors",  # For blackd
    "ipython",  # For asyncio debugging
    "pyinstaller==5.6.2",
    "types-aiofiles",
    "types-cryptography",
    "types-pkg_resources",
    "types-pyyaml",
    "types-setuptools",
]

legacy_keyring_dependencies = [
    "keyrings.cryptfile==1.3.9",
]

kwargs = dict(
    name="chia-blockchain",
    author="Mariano Sorgente",
    author_email="mariano@chia.net",
    description="Chia blockchain full node, farmer, timelord, and wallet.",
    url="https://chia.net/",
    license="Apache License",
    python_requires=">=3.7, <4",
    keywords="chia blockchain node",
    install_requires=dependencies,
    extras_require=dict(
        dev=dev_dependencies,
        upnp=upnp_dependencies,
        legacy_keyring=legacy_keyring_dependencies,
    ),
    packages=[
        "build_scripts",
        "chia",
        "chia.cmds",
        "chia.clvm",
        "chia.consensus",
        "chia.daemon",
        "chia.data_layer",
        "chia.full_node",
        "chia.timelord",
        "chia.farmer",
        "chia.harvester",
        "chia.introducer",
        "chia.plot_sync",
        "chia.plotters",
        "chia.plotting",
        "chia.pools",
        "chia.protocols",
        "chia.rpc",
        "chia.seeder",
        "chia.server",
        "chia.simulator",
        "chia.types.blockchain_format",
        "chia.types",
        "chia.util",
        "chia.wallet",
        "chia.wallet.db_wallet",
        "chia.wallet.puzzles",
        "chia.wallet.cat_wallet",
        "chia.wallet.did_wallet",
        "chia.wallet.nft_wallet",
        "chia.wallet.settings",
        "chia.wallet.trading",
        "chia.wallet.util",
        "chia.ssl",
        "mozilla-ca",
    ],
    entry_points={
        "console_scripts": [
            "chia = chia.cmds.chia:main",
            "chia_daemon = chia.daemon.server:main",
            "chia_wallet = chia.server.start_wallet:main",
            "chia_full_node = chia.server.start_full_node:main",
            "chia_harvester = chia.server.start_harvester:main",
            "chia_farmer = chia.server.start_farmer:main",
            "chia_introducer = chia.server.start_introducer:main",
            "chia_crawler = chia.seeder.start_crawler:main",
            "chia_seeder = chia.seeder.dns_server:main",
            "chia_timelord = chia.server.start_timelord:main",
            "chia_timelord_launcher = chia.timelord.timelord_launcher:main",
            "chia_full_node_simulator = chia.simulator.start_simulator:main",
            "chia_data_layer = chia.server.start_data_layer:main",
            "chia_data_layer_http = chia.data_layer.data_layer_server:main",
        ]
    },
    package_data={
        "chia": ["pyinstaller.spec"],
        "": ["*.clvm", "*.clvm.hex", "*.clib", "*.clinc", "*.clsp", "py.typed"],
        "chia.util": ["initial-*.yaml", "english.txt"],
        "chia.ssl": ["chia_ca.crt", "chia_ca.key", "dst_root_ca.pem"],
        "mozilla-ca": ["cacert.pem"],
    },
    long_description=open("README.md").read(),
    long_description_content_type="text/markdown",
    zip_safe=False,
    project_urls={
        "Source": "https://github.com/Chia-Network/chia-blockchain/",
        "Changelog": "https://github.com/Chia-Network/chia-blockchain/blob/main/CHANGELOG.md",
    },
)

if "setup_file" in sys.modules:
    # include dev deps in regular deps when run in snyk
    dependencies.extend(dev_dependencies)

if len(os.environ.get("CHIA_SKIP_SETUP", "")) < 1:
    setup(**kwargs)  # type: ignore<|MERGE_RESOLUTION|>--- conflicted
+++ resolved
@@ -6,12 +6,8 @@
 from setuptools import setup
 
 dependencies = [
-<<<<<<< HEAD
-    "aiofiles==22.1.0",  # Async IO for files
+    "aiofiles==23.1.0",  # Async IO for files
     "anyio==3.6.2",
-=======
-    "aiofiles==23.1.0",  # Async IO for files
->>>>>>> f29eb44f
     "blspy==1.0.16",  # Signature library
     "chiavdf==1.0.8",  # timelord and vdf verification
     "chiabip158==1.2",  # bip158-style wallet filters
