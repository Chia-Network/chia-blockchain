--- conflicted
+++ resolved
@@ -27,10 +27,6 @@
     "PyYAML==5.4.1",  # Used for config file format
     "setproctitle==1.2.2",  # Gives the chia processes readable names
     "sortedcontainers==2.4.0",  # For maintaining sorted mempools
-<<<<<<< HEAD
-    "websockets==10.1",  # For use in wallet RPC and electron UI
-=======
->>>>>>> a2fa8dda
     # TODO: when moving to click 8 remove the pinning of black noted below
     "click==7.1.2",  # For the CLI
     "dnspythonchia==2.2.0",  # Query DNS seeds
