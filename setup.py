from __future__ import annotations

import os
import sys

from setuptools import setup

dependencies = [
    "aiofiles==23.1.0",  # Async IO for files
<<<<<<< HEAD
    "anyio==3.6.2",
    "blspy==2.0.0",  # Signature library
=======
    "anyio==3.7.0",
>>>>>>> 6c3e1b22
    "boto3==1.26.148",  # AWS S3 for DL s3 plugin
    "chiavdf==1.0.8",  # timelord and vdf verification
    "chiabip158==1.2",  # bip158-style wallet filters
    "chiapos==1.0.11",  # proof of space
    "clvm==0.9.7",
    "clvm_tools==0.4.6",  # Currying, Program.to, other conveniences
    "chia_rs==0.2.7",
    "clvm-tools-rs==0.1.34",  # Rust implementation of clvm_tools' compiler
    "aiohttp==3.8.4",  # HTTP server for full node rpc
    "aiosqlite==0.19.0",  # asyncio wrapper for sqlite, to store blocks
    "bitstring==4.0.2",  # Binary data management library
    "colorama==0.4.6",  # Colorizes terminal output
    "colorlog==6.7.0",  # Adds color to logs
    "concurrent-log-handler==0.9.24",  # Concurrently log and rotate logs
    "cryptography==41.0.0",  # Python cryptography library for TLS - keyring conflict
    "filelock==3.12.2",  # For reading and writing config multiprocess and multithread safely  (non-reentrant locks)
    "keyring==23.13.1",  # Store keys in MacOS Keychain, Windows Credential Locker
    "PyYAML==6.0",  # Used for config file format
    "setproctitle==1.3.2",  # Gives the chia processes readable names
    "sortedcontainers==2.4.0",  # For maintaining sorted mempools
    "click==8.1.3",  # For the CLI
    "dnspython==2.3.0",  # Query DNS seeds
    "watchdog==2.2.0",  # Filesystem event watching - watches keyring.yaml
    "dnslib==0.9.23",  # dns lib
    "typing-extensions==4.6.3",  # typing backports like Protocol and TypedDict
    "zstd==1.5.5.1",
    "packaging==23.1",
    "psutil==5.9.4",
]

upnp_dependencies = [
    "miniupnpc==2.2.2",  # Allows users to open ports on their router
]

dev_dependencies = [
    "build",
    # >=7.2.4 for https://github.com/nedbat/coveragepy/issues/1604
    "coverage>=7.2.4",
    "diff-cover",
    "pre-commit",
    "py3createtorrent",
    "pylint",
    "pytest",
    "pytest-asyncio>=0.18.1",  # require attribute 'fixture'
    "pytest-cov",
    "pytest-monitor; sys_platform == 'linux'",
    "pytest-xdist",
    "twine",
    "isort",
    "flake8",
    "mypy",
    "black==23.3.0",
    "aiohttp_cors",  # For blackd
    "ipython",  # For asyncio debugging
    "pyinstaller==5.11.0",
    "types-aiofiles",
    "types-cryptography",
    "types-pkg_resources",
    "types-pyyaml",
    "types-setuptools",
]

legacy_keyring_dependencies = [
    "keyrings.cryptfile==1.3.9",
]

kwargs = dict(
    name="chia-blockchain",
    author="Mariano Sorgente",
    author_email="mariano@chia.net",
    description="Chia blockchain full node, farmer, timelord, and wallet.",
    url="https://chia.net/",
    license="Apache License",
    python_requires=">=3.7, <4",
    keywords="chia blockchain node",
    install_requires=dependencies,
    extras_require=dict(
        dev=dev_dependencies,
        upnp=upnp_dependencies,
        legacy_keyring=legacy_keyring_dependencies,
    ),
    packages=[
        "build_scripts",
        "chia",
        "chia.cmds",
        "chia.clvm",
        "chia.consensus",
        "chia.daemon",
        "chia.data_layer",
        "chia.full_node",
        "chia.timelord",
        "chia.farmer",
        "chia.harvester",
        "chia.introducer",
        "chia.plot_sync",
        "chia.plotters",
        "chia.plotting",
        "chia.pools",
        "chia.protocols",
        "chia.rpc",
        "chia.seeder",
        "chia.server",
        "chia.simulator",
        "chia.types.blockchain_format",
        "chia.types",
        "chia.util",
        "chia.wallet",
        "chia.wallet.db_wallet",
        "chia.wallet.puzzles",
        "chia.wallet.puzzles.clawback",
        "chia.wallet.puzzles.prefarm",
        "chia.wallet.cat_wallet",
        "chia.wallet.did_wallet",
        "chia.wallet.nft_wallet",
        "chia.wallet.trading",
        "chia.wallet.util",
        "chia.wallet.vc_wallet",
        "chia.wallet.vc_wallet.vc_puzzles",
        "chia.wallet.vc_wallet.cr_puzzles",
        "chia.ssl",
        "mozilla-ca",
    ],
    entry_points={
        "console_scripts": [
            "chia = chia.cmds.chia:main",
            "chia_daemon = chia.daemon.server:main",
            "chia_wallet = chia.server.start_wallet:main",
            "chia_full_node = chia.server.start_full_node:main",
            "chia_harvester = chia.server.start_harvester:main",
            "chia_farmer = chia.server.start_farmer:main",
            "chia_introducer = chia.server.start_introducer:main",
            "chia_crawler = chia.seeder.start_crawler:main",
            "chia_seeder = chia.seeder.dns_server:main",
            "chia_timelord = chia.server.start_timelord:main",
            "chia_timelord_launcher = chia.timelord.timelord_launcher:main",
            "chia_full_node_simulator = chia.simulator.start_simulator:main",
            "chia_data_layer = chia.server.start_data_layer:main",
            "chia_data_layer_http = chia.data_layer.data_layer_server:main",
            "chia_data_layer_s3_plugin = chia.data_layer.s3_plugin_service:run_server",
        ]
    },
    package_data={
        "chia": ["pyinstaller.spec"],
        "": ["*.clsp", "*.clsp.hex", "*.clvm", "*.clib", "py.typed"],
        "chia.util": ["initial-*.yaml", "english.txt"],
        "chia.ssl": ["chia_ca.crt", "chia_ca.key", "dst_root_ca.pem"],
        "mozilla-ca": ["cacert.pem"],
    },
    long_description=open("README.md").read(),
    long_description_content_type="text/markdown",
    zip_safe=False,
    project_urls={
        "Source": "https://github.com/Chia-Network/chia-blockchain/",
        "Changelog": "https://github.com/Chia-Network/chia-blockchain/blob/main/CHANGELOG.md",
    },
)

if "setup_file" in sys.modules:
    # include dev deps in regular deps when run in snyk
    dependencies.extend(dev_dependencies)

if len(os.environ.get("CHIA_SKIP_SETUP", "")) < 1:
    setup(**kwargs)  # type: ignore<|MERGE_RESOLUTION|>--- conflicted
+++ resolved
@@ -7,12 +7,8 @@
 
 dependencies = [
     "aiofiles==23.1.0",  # Async IO for files
-<<<<<<< HEAD
-    "anyio==3.6.2",
     "blspy==2.0.0",  # Signature library
-=======
     "anyio==3.7.0",
->>>>>>> 6c3e1b22
     "boto3==1.26.148",  # AWS S3 for DL s3 plugin
     "chiavdf==1.0.8",  # timelord and vdf verification
     "chiabip158==1.2",  # bip158-style wallet filters
