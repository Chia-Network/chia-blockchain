from __future__ import annotations

import os
import sys

from setuptools import setup

dependencies = [
    "aiofiles==22.1.0",  # Async IO for files
    "blspy==1.0.16",  # Signature library
    "chiavdf==1.0.8",  # timelord and vdf verification
    "chiabip158==1.2",  # bip158-style wallet filters
    "chiapos==1.0.11",  # proof of space
    "clvm==0.9.7",
    "clvm_tools==0.4.6",  # Currying, Program.to, other conveniences
    "chia_rs==0.2.0",
    "clvm-tools-rs==0.1.30",  # Rust implementation of clvm_tools' compiler
    "aiohttp==3.8.3",  # HTTP server for full node rpc
    "aiosqlite==0.17.0",  # asyncio wrapper for sqlite, to store blocks
    "bitstring==4.0.1",  # Binary data management library
    "colorama==0.4.5",  # Colorizes terminal output
    "colorlog==6.7.0",  # Adds color to logs
    "concurrent-log-handler==0.9.20",  # Concurrently log and rotate logs
    "cryptography==39.0.1",  # Python cryptography library for TLS - keyring conflict
    "filelock==3.8.0",  # For reading and writing config multiprocess and multithread safely  (non-reentrant locks)
    "keyring==23.13.1",  # Store keys in MacOS Keychain, Windows Credential Locker
    "PyYAML==6.0",  # Used for config file format
    "setproctitle==1.2.3",  # Gives the chia processes readable names
    "sortedcontainers==2.4.0",  # For maintaining sorted mempools
    "click==8.1.3",  # For the CLI
    "dnspython==2.2.1",  # Query DNS seeds
    "watchdog==2.2.0",  # Filesystem event watching - watches keyring.yaml
    "dnslib==0.9.23",  # dns lib
    "typing-extensions==4.4.0",  # typing backports like Protocol and TypedDict
    "zstd==1.5.2.6",
    "packaging==23.0",
    "psutil==5.9.4",
]

upnp_dependencies = [
    "miniupnpc==2.2.2",  # Allows users to open ports on their router
]

dev_dependencies = [
    "anyio",
    "build",
    "coverage",
    "diff-cover",
    "pre-commit",
    "py3createtorrent",
    "pylint",
    "pytest",
    "pytest-asyncio>=0.18.1",  # require attribute 'fixture'
    "pytest-cov",
    "pytest-monitor; sys_platform == 'linux'",
    "pytest-xdist",
    "twine",
    "isort",
    "flake8",
<<<<<<< HEAD
    # TODO: remove this pin after fixing the new complaints
    "mypy<1",
    "black",
=======
    "mypy",
    "black==22.10.0",
>>>>>>> dca51223
    "aiohttp_cors",  # For blackd
    "ipython",  # For asyncio debugging
    "pyinstaller==5.6.2",
    "types-aiofiles",
    "types-cryptography",
    "types-pkg_resources",
    "types-pyyaml",
    "types-setuptools",
]

legacy_keyring_dependencies = [
    "keyrings.cryptfile==1.3.9",
]

kwargs = dict(
    name="chia-blockchain",
    author="Mariano Sorgente",
    author_email="mariano@chia.net",
    description="Chia blockchain full node, farmer, timelord, and wallet.",
    url="https://chia.net/",
    license="Apache License",
    python_requires=">=3.7, <4",
    keywords="chia blockchain node",
    install_requires=dependencies,
    extras_require=dict(
        dev=dev_dependencies,
        upnp=upnp_dependencies,
        legacy_keyring=legacy_keyring_dependencies,
    ),
    packages=[
        "build_scripts",
        "chia",
        "chia.cmds",
        "chia.clvm",
        "chia.consensus",
        "chia.daemon",
        "chia.data_layer",
        "chia.full_node",
        "chia.timelord",
        "chia.farmer",
        "chia.harvester",
        "chia.introducer",
        "chia.plot_sync",
        "chia.plotters",
        "chia.plotting",
        "chia.pools",
        "chia.protocols",
        "chia.rpc",
        "chia.seeder",
        "chia.server",
        "chia.simulator",
        "chia.types.blockchain_format",
        "chia.types",
        "chia.util",
        "chia.wallet",
        "chia.wallet.db_wallet",
        "chia.wallet.puzzles",
        "chia.wallet.cat_wallet",
        "chia.wallet.did_wallet",
        "chia.wallet.nft_wallet",
        "chia.wallet.settings",
        "chia.wallet.trading",
        "chia.wallet.util",
        "chia.ssl",
        "mozilla-ca",
    ],
    entry_points={
        "console_scripts": [
            "chia = chia.cmds.chia:main",
            "chia_daemon = chia.daemon.server:main",
            "chia_wallet = chia.server.start_wallet:main",
            "chia_full_node = chia.server.start_full_node:main",
            "chia_harvester = chia.server.start_harvester:main",
            "chia_farmer = chia.server.start_farmer:main",
            "chia_introducer = chia.server.start_introducer:main",
            "chia_crawler = chia.seeder.start_crawler:main",
            "chia_seeder = chia.seeder.dns_server:main",
            "chia_timelord = chia.server.start_timelord:main",
            "chia_timelord_launcher = chia.timelord.timelord_launcher:main",
            "chia_full_node_simulator = chia.simulator.start_simulator:main",
            "chia_data_layer = chia.server.start_data_layer:main",
            "chia_data_layer_http = chia.data_layer.data_layer_server:main",
        ]
    },
    package_data={
        "chia": ["pyinstaller.spec"],
        "": ["*.clvm", "*.clvm.hex", "*.clib", "*.clinc", "*.clsp", "py.typed"],
        "chia.util": ["initial-*.yaml", "english.txt"],
        "chia.ssl": ["chia_ca.crt", "chia_ca.key", "dst_root_ca.pem"],
        "mozilla-ca": ["cacert.pem"],
    },
    long_description=open("README.md").read(),
    long_description_content_type="text/markdown",
    zip_safe=False,
    project_urls={
        "Source": "https://github.com/Chia-Network/chia-blockchain/",
        "Changelog": "https://github.com/Chia-Network/chia-blockchain/blob/main/CHANGELOG.md",
    },
)

if "setup_file" in sys.modules:
    # include dev deps in regular deps when run in snyk
    dependencies.extend(dev_dependencies)

if len(os.environ.get("CHIA_SKIP_SETUP", "")) < 1:
    setup(**kwargs)  # type: ignore<|MERGE_RESOLUTION|>--- conflicted
+++ resolved
@@ -57,14 +57,8 @@
     "twine",
     "isort",
     "flake8",
-<<<<<<< HEAD
-    # TODO: remove this pin after fixing the new complaints
-    "mypy<1",
+    "mypy",
     "black",
-=======
-    "mypy",
-    "black==22.10.0",
->>>>>>> dca51223
     "aiohttp_cors",  # For blackd
     "ipython",  # For asyncio debugging
     "pyinstaller==5.6.2",
