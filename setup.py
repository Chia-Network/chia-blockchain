--- conflicted
+++ resolved
@@ -12,13 +12,8 @@
     "boto3==1.28.25",  # AWS S3 for DL s3 plugin
     "chiavdf==1.0.11",  # timelord and vdf verification
     "chiabip158==1.3",  # bip158-style wallet filters
-<<<<<<< HEAD
-    "chiapos==2.0.2",  # proof of space
+    "chiapos==2.0.3",  # proof of space
     "clvm==0.9.8",
-=======
-    "chiapos==2.0.3",  # proof of space
-    "clvm==0.9.7",
->>>>>>> 4ba74c96
     "clvm_tools==0.4.6",  # Currying, Program.to, other conveniences
     "chia_rs==0.2.11",
     "clvm-tools-rs==0.1.34",  # Rust implementation of clvm_tools' compiler
