--- conflicted
+++ resolved
@@ -1,11 +1,5 @@
-<<<<<<< HEAD
 import os
 import sys
-=======
-from __future__ import annotations
-
-import os
->>>>>>> 1a6967a9
 
 from setuptools import setup
 
