from setuptools import setup

dependencies = [
    "blspy==1.0.6",  # Signature library
    "chiavdf==1.0.3",  # timelord and vdf verification
    "chiabip158==1.0",  # bip158-style wallet filters
    "chiapos==1.0.4",  # proof of space
    "clvm==0.9.7",
    "clvm_rs==0.1.15",
    "clvm_tools==0.4.3",
    "aiohttp==3.7.4",  # HTTP server for full node rpc
    "aiosqlite==0.17.0",  # asyncio wrapper for sqlite, to store blocks
    "bitstring==3.1.9",  # Binary data management library
    "colorama==0.4.4",  # Colorizes terminal output
    "colorlog==5.0.1",  # Adds color to logs
    "concurrent-log-handler==0.9.19",  # Concurrently log and rotate logs
    "cryptography==3.4.7",  # Python cryptography library for TLS - keyring conflict
    "fasteners==0.16.3",  # For interprocess file locking
    "keyring==23.0.1",  # Store keys in MacOS Keychain, Windows Credential Locker
    "keyrings.cryptfile==1.3.4",  # Secure storage for keys on Linux (Will be replaced)
    #  "keyrings.cryptfile==1.3.8",  # Secure storage for keys on Linux (Will be replaced)
    #  See https://github.com/frispete/keyrings.cryptfile/issues/15
    "PyYAML==5.4.1",  # Used for config file format
    "setproctitle==1.2.2",  # Gives the chia processes readable names
    "sortedcontainers==2.4.0",  # For maintaining sorted mempools
    "websockets==8.1.0",  # For use in wallet RPC and electron UI
    "click==7.1.2",  # For the CLI
    "dnspython==2.1.0",  # Query DNS seeds
<<<<<<< HEAD
    "watchdog==2.1.6",  # Filesystem event watching - watches keyring.yaml
=======
    "watchdog==2.1.3",  # Filesystem event watching - watches keyring.yaml
    "pytz==2021.1",
    "dnslib==0.9.14",  # dns lib
>>>>>>> 2f4177ed
]

upnp_dependencies = [
    "miniupnpc==2.2.2",  # Allows users to open ports on their router
]

dev_dependencies = [
    "pytest",
    "pytest-asyncio",
    "flake8",
    "mypy",
    "black",
    "aiohttp_cors",  # For blackd
    "ipython",  # For asyncio debugging
    "types-setuptools",
]

kwargs = dict(
    name="chia-blockchain",
    author="Mariano Sorgente",
    author_email="mariano@chia.net",
    description="Chia blockchain full node, farmer, timelord, and wallet.",
    url="https://chia.net/",
    license="Apache License",
    python_requires=">=3.7, <4",
    keywords="chia blockchain node",
    install_requires=dependencies,
    setup_requires=["setuptools_scm"],
    extras_require=dict(
        uvloop=["uvloop"],
        dev=dev_dependencies,
        upnp=upnp_dependencies,
    ),
    packages=[
        "build_scripts",
        "chia",
        "chia.cmds",
        "chia.clvm",
        "chia.consensus",
        "chia.daemon",
        "chia.full_node",
        "chia.timelord",
        "chia.farmer",
        "chia.harvester",
        "chia.introducer",
        "chia.plotting",
        "chia.pools",
        "chia.protocols",
        "chia.rpc",
        "chia.server",
        "chia.simulator",
        "chia.types.blockchain_format",
        "chia.types",
        "chia.util",
        "chia.wallet",
        "chia.wallet.puzzles",
        "chia.wallet.rl_wallet",
        "chia.wallet.cc_wallet",
        "chia.wallet.did_wallet",
        "chia.wallet.settings",
        "chia.wallet.trading",
        "chia.wallet.util",
        "chia.ssl",
        "mozilla-ca",
    ],
    entry_points={
        "console_scripts": [
            "chia = chia.cmds.chia:main",
            "chia_wallet = chia.server.start_wallet:main",
            "chia_full_node = chia.server.start_full_node:main",
            "chia_harvester = chia.server.start_harvester:main",
            "chia_farmer = chia.server.start_farmer:main",
            "chia_introducer = chia.server.start_introducer:main",
            "chia_timelord = chia.server.start_timelord:main",
            "chia_timelord_launcher = chia.timelord.timelord_launcher:main",
            "chia_full_node_simulator = chia.simulator.start_simulator:main",
        ]
    },
    package_data={
        "chia": ["pyinstaller.spec"],
        "": ["*.clvm", "*.clvm.hex", "*.clib", "*.clinc", "*.clsp", "py.typed"],
        "chia.util": ["initial-*.yaml", "english.txt"],
        "chia.ssl": ["chia_ca.crt", "chia_ca.key", "dst_root_ca.pem"],
        "mozilla-ca": ["cacert.pem"],
    },
    use_scm_version={"fallback_version": "unknown-no-.git-directory"},
    long_description=open("README.md").read(),
    long_description_content_type="text/markdown",
    zip_safe=False,
)


if __name__ == "__main__":
    setup(**kwargs)  # type: ignore<|MERGE_RESOLUTION|>--- conflicted
+++ resolved
@@ -26,13 +26,9 @@
     "websockets==8.1.0",  # For use in wallet RPC and electron UI
     "click==7.1.2",  # For the CLI
     "dnspython==2.1.0",  # Query DNS seeds
-<<<<<<< HEAD
     "watchdog==2.1.6",  # Filesystem event watching - watches keyring.yaml
-=======
-    "watchdog==2.1.3",  # Filesystem event watching - watches keyring.yaml
     "pytz==2021.1",
     "dnslib==0.9.14",  # dns lib
->>>>>>> 2f4177ed
 ]
 
 upnp_dependencies = [
