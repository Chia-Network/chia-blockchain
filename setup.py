from setuptools import setup

dependencies = [
    "blspy==1.0.1",  # Signature library
    "chiavdf==1.0.1",  # timelord and vdf verification
    "chiabip158==1.0",  # bip158-style wallet filters
<<<<<<< HEAD
    # "chiapos==1.0.0",  # proof of space
=======
    "chiapos==1.0.1",  # proof of space
>>>>>>> 181f2fef
    "clvm==0.9.5",
    "clvm_rs==0.1.5",
    "clvm_tools==0.4.3",
    "aiohttp==3.7.4",  # HTTP server for full node rpc
    "aiosqlite==0.17.0",  # asyncio wrapper for sqlite, to store blocks
    "bitstring==3.1.7",  # Binary data management library
    "colorlog==4.8.0",  # Adds color to logs
    "concurrent-log-handler==0.9.19",  # Concurrently log and rotate logs
    "cryptography==3.4.7",  # Python cryptography library for TLS - keyring conflict
    "keyring==23.0.1",  # Store keys in MacOS Keychain, Windows Credential Locker
    "keyrings.cryptfile==1.3.4",  # Secure storage for keys on Linux (Will be replaced)
    #  "keyrings.cryptfile==1.3.8",  # Secure storage for keys on Linux (Will be replaced)
    #  See https://github.com/frispete/keyrings.cryptfile/issues/15
    "PyYAML==5.4.1",  # Used for config file format
    "setproctitle==1.2.2",  # Gives the chia processes readable names
    "sortedcontainers==2.3.0",  # For maintaining sorted mempools
    "websockets==8.1.0",  # For use in wallet RPC and electron UI
    "click==7.1.2",  # For the CLI
]

upnp_dependencies = [
    "miniupnpc==2.1",  # Allows users to open ports on their router
]
dev_dependencies = [
    "pytest",
    "pytest-asyncio",
    "flake8",
    "mypy",
    "black",
    "aiotthp_cors",  # For blackd
    "ipython",  # For asyncio debugging
]

kwargs = dict(
    name="chia-blockchain",
    author="Mariano Sorgente",
    author_email="mariano@chia.net",
    description="Chia blockchain full node, farmer, timelord, and wallet.",
    url="https://chia.net/",
    license="Apache License",
    python_requires=">=3.7, <4",
    keywords="chia blockchain node",
    install_requires=dependencies,
    setup_requires=["setuptools_scm"],
    extras_require=dict(
        uvloop=["uvloop"],
        dev=dev_dependencies,
        upnp=upnp_dependencies,
    ),
    packages=[
        "build_scripts",
        "chia",
        "chia.cmds",
        "chia.consensus",
        "chia.daemon",
        "chia.full_node",
        "chia.timelord",
        "chia.farmer",
        "chia.harvester",
        "chia.introducer",
        "chia.plotting",
        "chia.protocols",
        "chia.rpc",
        "chia.server",
        "chia.simulator",
        "chia.types.blockchain_format",
        "chia.types",
        "chia.util",
        "chia.wallet",
        "chia.wallet.puzzles",
        "chia.wallet.rl_wallet",
        "chia.wallet.cc_wallet",
        "chia.wallet.did_wallet",
        "chia.wallet.settings",
        "chia.wallet.trading",
        "chia.wallet.util",
        "chia.ssl",
        "mozilla-ca",
    ],
    entry_points={
        "console_scripts": [
            "chia = chia.cmds.chia:main",
            "chia_wallet = chia.server.start_wallet:main",
            "chia_full_node = chia.server.start_full_node:main",
            "chia_harvester = chia.server.start_harvester:main",
            "chia_farmer = chia.server.start_farmer:main",
            "chia_introducer = chia.server.start_introducer:main",
            "chia_timelord = chia.server.start_timelord:main",
            "chia_timelord_launcher = chia.timelord.timelord_launcher:main",
            "chia_full_node_simulator = chia.simulator.start_simulator:main",
        ]
    },
    package_data={
        "chia": ["pyinstaller.spec"],
        "chia.wallet.puzzles": ["*.clvm", "*.clvm.hex"],
        "chia.util": ["initial-*.yaml", "english.txt"],
        "chia.ssl": ["chia_ca.crt", "chia_ca.key", "dst_root_ca.pem"],
        "mozilla-ca": ["cacert.pem"],
    },
    use_scm_version={"fallback_version": "unknown-no-.git-directory"},
    long_description=open("README.md").read(),
    long_description_content_type="text/markdown",
    zip_safe=False,
)


if __name__ == "__main__":
    setup(**kwargs)<|MERGE_RESOLUTION|>--- conflicted
+++ resolved
@@ -4,11 +4,7 @@
     "blspy==1.0.1",  # Signature library
     "chiavdf==1.0.1",  # timelord and vdf verification
     "chiabip158==1.0",  # bip158-style wallet filters
-<<<<<<< HEAD
-    # "chiapos==1.0.0",  # proof of space
-=======
     "chiapos==1.0.1",  # proof of space
->>>>>>> 181f2fef
     "clvm==0.9.5",
     "clvm_rs==0.1.5",
     "clvm_tools==0.4.3",
