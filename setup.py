from __future__ import annotations

import os
import sys

from setuptools import find_packages, setup

dependencies = [
    "aiofiles==23.1.0",  # Async IO for files
    "anyio==3.7.0",
<<<<<<< HEAD
    "blspy==2.0.2",  # Signature library
    "boto3==1.26.148",  # AWS S3 for DL s3 plugin
=======
    "boto3==1.26.161",  # AWS S3 for DL s3 plugin
>>>>>>> 35540012
    "chiavdf==1.0.8",  # timelord and vdf verification
    "chiabip158==1.2",  # bip158-style wallet filters
    "chiapos==1.0.11",  # proof of space
    "clvm==0.9.7",
    "clvm_tools==0.4.6",  # Currying, Program.to, other conveniences
    "chia_rs==0.2.8",
    "clvm-tools-rs==0.1.34",  # Rust implementation of clvm_tools' compiler
    "aiohttp==3.8.4",  # HTTP server for full node rpc
    "aiosqlite==0.19.0",  # asyncio wrapper for sqlite, to store blocks
    "bitstring==4.0.2",  # Binary data management library
    "colorama==0.4.6",  # Colorizes terminal output
    "colorlog==6.7.0",  # Adds color to logs
    "concurrent-log-handler==0.9.24",  # Concurrently log and rotate logs
    "cryptography==41.0.1",  # Python cryptography library for TLS - keyring conflict
    "filelock==3.12.2",  # For reading and writing config multiprocess and multithread safely  (non-reentrant locks)
    "keyring==23.13.1",  # Store keys in MacOS Keychain, Windows Credential Locker
    "PyYAML==6.0",  # Used for config file format
    "setproctitle==1.3.2",  # Gives the chia processes readable names
    "sortedcontainers==2.4.0",  # For maintaining sorted mempools
    "click==8.1.3",  # For the CLI
    "dnspython==2.3.0",  # Query DNS seeds
    "watchdog==2.2.0",  # Filesystem event watching - watches keyring.yaml
    "dnslib==0.9.23",  # dns lib
    "typing-extensions==4.6.3",  # typing backports like Protocol and TypedDict
    "zstd==1.5.5.1",
    "packaging==23.1",
    "psutil==5.9.4",
]

upnp_dependencies = [
    "miniupnpc==2.2.2",  # Allows users to open ports on their router
]

dev_dependencies = [
    "build",
    # >=7.2.4 for https://github.com/nedbat/coveragepy/issues/1604
    "coverage>=7.2.4",
    "diff-cover",
    "pre-commit",
    "py3createtorrent",
    "pylint",
    "pytest",
    "pytest-asyncio>=0.18.1",  # require attribute 'fixture'
    "pytest-cov",
    "pytest-monitor; sys_platform == 'linux'",
    "pytest-xdist",
    "twine",
    "isort",
    "flake8",
    "mypy",
    "black==23.3.0",
    "aiohttp_cors",  # For blackd
    "ipython",  # For asyncio debugging
    "pyinstaller==5.13.0",
    "types-aiofiles",
    "types-cryptography",
    "types-pkg_resources",
    "types-pyyaml",
    "types-setuptools",
]

legacy_keyring_dependencies = [
    "keyrings.cryptfile==1.3.9",
]

kwargs = dict(
    name="chia-blockchain",
    author="Mariano Sorgente",
    author_email="mariano@chia.net",
    description="Chia blockchain full node, farmer, timelord, and wallet.",
    url="https://chia.net/",
    license="Apache License",
    python_requires=">=3.7, <4",
    keywords="chia blockchain node",
    install_requires=dependencies,
    extras_require=dict(
        dev=dev_dependencies,
        upnp=upnp_dependencies,
        legacy_keyring=legacy_keyring_dependencies,
    ),
    packages=find_packages(include=["build_scripts", "chia", "chia.*", "mozilla-ca"]),
    entry_points={
        "console_scripts": [
            "chia = chia.cmds.chia:main",
            "chia_daemon = chia.daemon.server:main",
            "chia_wallet = chia.server.start_wallet:main",
            "chia_full_node = chia.server.start_full_node:main",
            "chia_harvester = chia.server.start_harvester:main",
            "chia_farmer = chia.server.start_farmer:main",
            "chia_introducer = chia.server.start_introducer:main",
            "chia_crawler = chia.seeder.start_crawler:main",
            "chia_seeder = chia.seeder.dns_server:main",
            "chia_timelord = chia.server.start_timelord:main",
            "chia_timelord_launcher = chia.timelord.timelord_launcher:main",
            "chia_full_node_simulator = chia.simulator.start_simulator:main",
            "chia_data_layer = chia.server.start_data_layer:main",
            "chia_data_layer_http = chia.data_layer.data_layer_server:main",
            "chia_data_layer_s3_plugin = chia.data_layer.s3_plugin_service:run_server",
        ]
    },
    package_data={
        "chia": ["pyinstaller.spec"],
        "": ["*.clsp", "*.clsp.hex", "*.clvm", "*.clib", "py.typed"],
        "chia.util": ["initial-*.yaml", "english.txt"],
        "chia.ssl": ["chia_ca.crt", "chia_ca.key", "dst_root_ca.pem"],
        "mozilla-ca": ["cacert.pem"],
    },
    long_description=open("README.md").read(),
    long_description_content_type="text/markdown",
    zip_safe=False,
    project_urls={
        "Source": "https://github.com/Chia-Network/chia-blockchain/",
        "Changelog": "https://github.com/Chia-Network/chia-blockchain/blob/main/CHANGELOG.md",
    },
)

if "setup_file" in sys.modules:
    # include dev deps in regular deps when run in snyk
    dependencies.extend(dev_dependencies)

if len(os.environ.get("CHIA_SKIP_SETUP", "")) < 1:
    setup(**kwargs)  # type: ignore<|MERGE_RESOLUTION|>--- conflicted
+++ resolved
@@ -8,12 +8,8 @@
 dependencies = [
     "aiofiles==23.1.0",  # Async IO for files
     "anyio==3.7.0",
-<<<<<<< HEAD
     "blspy==2.0.2",  # Signature library
-    "boto3==1.26.148",  # AWS S3 for DL s3 plugin
-=======
     "boto3==1.26.161",  # AWS S3 for DL s3 plugin
->>>>>>> 35540012
     "chiavdf==1.0.8",  # timelord and vdf verification
     "chiabip158==1.2",  # bip158-style wallet filters
     "chiapos==1.0.11",  # proof of space
