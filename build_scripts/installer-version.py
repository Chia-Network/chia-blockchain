<<<<<<< HEAD
from __future__ import annotations

import sys

=======
>>>>>>> 199d9893
from setuptools_scm import get_version


# example: 1.0b5.dev225
def main():

    scm_full_version = get_version(root="..", relative_to=__file__)
    # scm_full_version = "1.0.5.dev22"

    left_full_version = scm_full_version.split("+")
    version = left_full_version[0].split(".")
    scm_major_version = version[0]
    scm_minor_version = version[1]

    if len(version) == 3:  # If the length of the version array is more than 2
        patch_release_number = version[2]
        smc_patch_version = patch_release_number
        dev_release_number = ""
    elif len(version) == 4:
        smc_patch_version = version[2]
        dev_release_number = "-" + version[3]
    else:
        smc_patch_version = ""
        dev_release_number = ""

    major_release_number = scm_major_version
    minor_release_number = scm_minor_version

    # If this is a beta dev release, get which beta it is
    if "0b" in scm_minor_version:
        orignial_minor_ver_list = scm_minor_version.split("0b")
        major_release_number = str(1 - int(scm_major_version))  # decrement the major release for beta
        minor_release_number = scm_major_version
        patch_release_number = orignial_minor_ver_list[1]
        if smc_patch_version and "dev" in smc_patch_version:
            dev_release_number = "." + smc_patch_version
    elif "0rc" in version[1]:
        original_minor_ver_list = scm_minor_version.split("0rc")
        major_release_number = str(1 - int(scm_major_version))  # decrement the major release for release candidate
        minor_release_number = str(int(scm_major_version) + 1)  # RC is 0.2.1 for RC 1
        patch_release_number = original_minor_ver_list[1]
        if smc_patch_version and "dev" in smc_patch_version:
            dev_release_number = "." + smc_patch_version
    elif len(version) == 2:
        patch_release_number = "0"
    elif len(version) == 4:  # for 1.0.5.dev2
        patch_release_number = smc_patch_version
    else:
        major_release_number = scm_major_version
        minor_release_number = scm_minor_version
        patch_release_number = smc_patch_version
        dev_release_number = ""

    install_release_number = major_release_number + "." + minor_release_number
    if len(patch_release_number) > 0:
        install_release_number += "." + patch_release_number
    if len(dev_release_number) > 0:
        install_release_number += dev_release_number

    print(str(install_release_number))


if __name__ == "__main__":
    main()<|MERGE_RESOLUTION|>--- conflicted
+++ resolved
@@ -1,10 +1,5 @@
-<<<<<<< HEAD
 from __future__ import annotations
 
-import sys
-
-=======
->>>>>>> 199d9893
 from setuptools_scm import get_version
 
 
