--- conflicted
+++ resolved
@@ -2,50 +2,10 @@
 
 $ErrorActionPreference = "Stop"
 
-<<<<<<< HEAD
 mkdir build_scripts\win_build -ErrorAction SilentlyContinue
-Set-Location -Path ".\build_scripts\win_build" -PassThru
 
 git status
 
-Write-Output "   ---"
-Write-Output "curl miniupnpc"
-Write-Output "   ---"
-# download.chia.net is the CDN url behind all the files that are actually on pypi.chia.net/simple now
-Invoke-WebRequest -Uri "https://download.chia.net/simple/miniupnpc/miniupnpc-2.2.2-cp39-cp39-win_amd64.whl" -OutFile "miniupnpc-2.2.2-cp39-cp39-win_amd64.whl"
-Write-Output "Using win_amd64 python 3.9 wheel from https://github.com/miniupnp/miniupnp/pull/475 (2.2.0-RC1)"
-Write-Output "Actual build from https://github.com/miniupnp/miniupnp/commit/7783ac1545f70e3341da5866069bde88244dd848"
-If ($LastExitCode -gt 0){
-    Throw "Failed to download miniupnpc!"
-}
-else
-{
-    Set-Location ../../ -PassThru
-    Write-Output "miniupnpc download successful."
-}
-
-Write-Output "   ---"
-Write-Output "Create venv - python3.9 is required in PATH"
-Write-Output "   ---"
-python -m venv venv
-. .\venv\Scripts\Activate.ps1
-python -m pip install --upgrade pip
-pip install wheel pep517
-pip install pywin32
-pip install pyinstaller==4.9
-pip install setuptools_scm
-
-Write-Output "   ---"
-Write-Output "Get CHIA_INSTALLER_VERSION"
-# The environment variable CHIA_INSTALLER_VERSION needs to be defined
-$env:CHIA_INSTALLER_VERSION = python .\build_scripts\installer-version.py -win
-
-=======
-mkdir build_scripts\win_build
-
-git status
-
->>>>>>> 795f1995
 if (-not (Test-Path env:CHIA_INSTALLER_VERSION)) {
   $env:CHIA_INSTALLER_VERSION = '0.0.0'
   Write-Output "WARNING: No environment variable CHIA_INSTALLER_VERSION set. Using 0.0.0"
