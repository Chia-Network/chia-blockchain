--- conflicted
+++ resolved
@@ -9,28 +9,16 @@
 
 $ErrorActionPreference = "Stop"
 
-<<<<<<< HEAD
-$extras = @("upnp")
-$blspy = $False
-=======
 $extras = @()
->>>>>>> 4f0fc830
 if ($d)
 {
     $extras += "dev"
 }
 
-<<<<<<< HEAD
-$editable = $True
-if ($i)
-{
-    $editable = $False
-=======
 $pip_parameters = @()
 if (-not $i)
 {
     $pip_parameters += "--editable"
->>>>>>> 4f0fc830
 }
 
 if ([Environment]::Is64BitOperatingSystem -eq $false)
@@ -115,13 +103,8 @@
 $extras_cli = @()
 foreach ($extra in $extras)
 {
-<<<<<<< HEAD
     $extras_cli += "--extras"
     $extras_cli += $extra
-=======
-    $extras_cli = $extras -join ","
-    $pip_parameters += ".[$extras_cli]"
->>>>>>> 4f0fc830
 }
 
 ./Setup-poetry.ps1 -pythonVersion "$pythonVersion"
@@ -130,7 +113,6 @@
 
 if (-not $editable)
 {
-<<<<<<< HEAD
     .venv/Scripts/python -m pip install --no-deps .
 }
 
@@ -139,16 +121,6 @@
 {
     venv\scripts\pip install $editable_cli .\blspy-stubs
 }
-=======
-    $pip_parameters += "."
-}
-
-py -$pythonVersion -m venv venv
-
-venv\scripts\python -m pip install --upgrade pip setuptools wheel
-venv\scripts\pip install --extra-index-url https://pypi.chia.net/simple/ miniupnpc==2.2.2
-& venv\scripts\pip install @pip_parameters --extra-index-url https://pypi.chia.net/simple/
->>>>>>> 4f0fc830
 
 if ($p)
 {
