--- conflicted
+++ resolved
@@ -50,12 +50,7 @@
 from chia.types.blockchain_format.coin import Coin
 from chia.types.condition_opcodes import ConditionOpcode
 from chia.types.condition_with_args import ConditionWithArgs
-<<<<<<< HEAD
-from chia.types.generator_types import BlockGenerator, GeneratorArg
-=======
-from chia.types.full_block import FullBlock
 from chia.types.generator_types import BlockGenerator
->>>>>>> 5b7f46fc
 from chia.types.name_puzzle_condition import NPC
 from chia.util.config import load_config
 from chia.util.default_root import DEFAULT_ROOT_PATH
@@ -172,11 +167,7 @@
     return cat_list
 
 
-<<<<<<< HEAD
-def ref_list_to_args(ref_list: List[uint32], root_path: Path):
-=======
-def ref_list_to_args(ref_list: List[uint32]) -> List[SerializedProgram]:
->>>>>>> 5b7f46fc
+def ref_list_to_args(ref_list: List[uint32], root_path: Path) -> List[SerializedProgram]:
     args = []
     for height in ref_list:
         with open(root_path / f"{height}.json", "rb") as f:
@@ -185,19 +176,6 @@
     return args
 
 
-<<<<<<< HEAD
-=======
-def run_full_block(block: FullBlock, constants: ConsensusConstants) -> List[CAT]:
-    generator_args = ref_list_to_args(block.transactions_generator_ref_list)
-    if block.transactions_generator is None or block.transactions_info is None:
-        raise RuntimeError("transactions_generator of FullBlock is null")
-    block_generator = BlockGenerator(block.transactions_generator, generator_args, [])
-    return run_generator(
-        block_generator, constants, min(constants.MAX_BLOCK_COST_CLVM, block.transactions_info.cost), block.height
-    )
-
-
->>>>>>> 5b7f46fc
 def run_generator_with_args(
     generator_program_hex: str,
     generator_args: List[SerializedProgram],
