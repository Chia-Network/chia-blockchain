#!/usr/bin/env python

"""
run_block: Convert an encoded FullBlock from the Chia blockchain into a list of transactions

As input, takes a file containing a [FullBlock](../chia/types/full_block.py) in json format

```
curl --insecure --cert $config_root/config/ssl/full_node/private_full_node.crt \
     --key $config_root/config/ssl/full_node/private_full_node.key \
     -d '{ "header_hash": "'$hash'" }' -H "Content-Type: application/json" \
     -X POST https://localhost:$port/get_block

$ca_root is the directory containing your current Chia config files
$hash is the header_hash of the [BlockRecord](../chia/consensus/block_record.py)
$port is the Full Node RPC API port
```

The `transactions_generator` and `transactions_generator_ref_list` fields of a `FullBlock`
contain the information necessary to produce transaction record details.

`transactions_generator` is CLVM bytecode
`transactions_generator_ref_list` is a list of block heights as `uint32`

When this CLVM code is run in the correct environment, it produces information that can
then be verified by the consensus rules, or used to view some aspects of transaction history.

The information for each spend is an "NPC" (Name, Puzzle, Condition):
        "coin_name": a unique 32 byte identifier
        "conditions": a list of condition expressions, as in [condition_opcodes.py](../chia/types/condition_opcodes.py)
        "puzzle_hash": the sha256 of the CLVM bytecode that controls spending this coin

Condition Opcodes, such as AGG_SIG_ME, or CREATE_COIN are created by running the "puzzle", i.e. the CLVM bytecode
associated with the coin being spent. Condition Opcodes are verified by every client on the network for every spend,
and in this way they control whether a spend is valid or not.

"""
import json
from dataclasses import dataclass
from pathlib import Path
from typing import List, Tuple, Dict

import click

from clvm_rs import COND_CANON_INTS, NO_NEG_DIV

from chia.consensus.constants import ConsensusConstants
from chia.consensus.default_constants import DEFAULT_CONSTANTS
from chia.types.blockchain_format.program import SerializedProgram
from chia.types.blockchain_format.coin import Coin
from chia.types.condition_opcodes import ConditionOpcode
from chia.types.condition_with_args import ConditionWithArgs
from chia.types.full_block import FullBlock
from chia.types.generator_types import BlockGenerator, GeneratorArg
from chia.types.name_puzzle_condition import NPC
from chia.util.config import load_config
from chia.util.default_root import DEFAULT_ROOT_PATH
from chia.util.ints import uint32, uint64
from chia.wallet.cat_wallet.cat_utils import match_cat_puzzle
from clvm.casts import int_from_bytes


@dataclass
class CAT:
    asset_id: str
    memo: str
    npc: NPC

    def cat_to_dict(self):
        return {"asset_id": self.asset_id, "memo": self.memo, "npc": npc_to_dict(self.npc)}


def condition_with_args_to_dict(condition_with_args: ConditionWithArgs):
    return {
        "condition_opcode": condition_with_args.opcode.name,
        "arguments": [arg.hex() for arg in condition_with_args.vars],
    }


def condition_list_to_dict(condition_list: Tuple[ConditionOpcode, List[ConditionWithArgs]]):
    assert all([condition_list[0] == cwa.opcode for cwa in condition_list[1]])
    return [condition_with_args_to_dict(cwa) for cwa in condition_list[1]]


def npc_to_dict(npc: NPC):
    return {
        "coin_name": npc.coin_name.hex(),
        "conditions": [{"condition_type": c[0].name, "conditions": condition_list_to_dict(c)} for c in npc.conditions],
        "puzzle_hash": npc.puzzle_hash.hex(),
    }


def run_generator(
    block_generator: BlockGenerator, constants: ConsensusConstants, max_cost: int, height: uint32
) -> List[CAT]:

    if height >= DEFAULT_CONSTANTS.SOFT_FORK_HEIGHT:
        # conditions must use integers in canonical encoding (i.e. no redundant
        # leading zeros)
        # the division operator may not be used with negative operands
        flags = COND_CANON_INTS | NO_NEG_DIV
    else:
        flags = 0

    _, result = block_generator.program.run_with_cost(max_cost, flags, block_generator.generator_refs())

    coin_spends = result.first()

    cat_list: List[CAT] = []
    for spend in coin_spends.as_iter():

        parent, puzzle, amount, solution = spend.as_iter()

        matched, curried_args = match_cat_puzzle(puzzle)

        if not matched:
            continue

        _, asset_id, _ = curried_args
        memo = ""

        result = puzzle.run(solution)

        conds: Dict[ConditionOpcode, List[ConditionWithArgs]] = {}

        for condition in result.as_python():
            op = ConditionOpcode(condition[0])

            if op not in conds:
                conds[op] = []

            if condition[0] != ConditionOpcode.CREATE_COIN or len(condition) < 4:
                conds[op].append(ConditionWithArgs(op, [i for i in condition[1:3]]))
                continue

            # If only 3 elements (opcode + 2 args), there is no memo, this is ph, amount
            if type(condition[3]) != list:
                # If it's not a list, it's not the correct format
                conds[op].append(ConditionWithArgs(op, [i for i in condition[1:3]]))
                continue

            conds[op].append(ConditionWithArgs(op, [i for i in condition[1:3]] + [condition[3][0]]))

            # special retirement address
            if condition[3][0].hex() != "0000000000000000000000000000000000000000000000000000000000000000":
                continue

            if len(condition[3]) >= 2:
                try:
                    memo = condition[3][1].decode("utf-8", errors="strict")
                except UnicodeError:
                    pass  # ignore this error which should leave memo as empty string

            # technically there could be more such create_coin ops in the list but our wallet does not
            # so leaving it for the future
            break

        puzzle_hash = puzzle.get_tree_hash()
        coin = Coin(parent.atom, puzzle_hash, int_from_bytes(amount.atom))
        cat_list.append(
            CAT(
                asset_id=bytes(asset_id).hex()[2:],
                memo=memo,
                npc=NPC(coin.name(), puzzle_hash, [(op, cond) for op, cond in conds.items()]),
            )
        )

    return cat_list


def ref_list_to_args(ref_list: List[uint32], root_path: Path):
    args = []
    for height in ref_list:
        with open(root_path / f"{height}.json", "rb") as f:
            program_str = json.load(f)["block"]["transactions_generator"]
            arg = GeneratorArg(height, SerializedProgram.fromhex(program_str))
            args.append(arg)
    return args


<<<<<<< HEAD
=======
def run_full_block(block: FullBlock, constants: ConsensusConstants) -> List[CAT]:
    generator_args = ref_list_to_args(block.transactions_generator_ref_list)
    if block.transactions_generator is None or block.transactions_info is None:
        raise RuntimeError("transactions_generator of FullBlock is null")
    block_generator = BlockGenerator(block.transactions_generator, generator_args)
    return run_generator(
        block_generator, constants, min(constants.MAX_BLOCK_COST_CLVM, block.transactions_info.cost), block.height
    )


>>>>>>> b8ada1ce
def run_generator_with_args(
    generator_program_hex: str,
    generator_args: List[GeneratorArg],
    constants: ConsensusConstants,
    cost: uint64,
    height: uint32,
) -> List[CAT]:
    if not generator_program_hex:
        return []
    generator_program = SerializedProgram.fromhex(generator_program_hex)
    block_generator = BlockGenerator(generator_program, generator_args)
    return run_generator(block_generator, constants, min(constants.MAX_BLOCK_COST_CLVM, cost), height)


@click.command()
@click.argument("filename", type=click.Path(exists=True), default="testnet10.396963.json")
def cmd_run_json_block_file(filename):
    """`file` is a file containing a FullBlock in JSON format"""
    return run_json_block_file(Path(filename))


def run_json_block(full_block, parent: Path, constants: ConsensusConstants) -> List[CAT]:
    ref_list = full_block["block"]["transactions_generator_ref_list"]
    tx_info: dict = full_block["block"]["transactions_info"]
    generator_program_hex: str = full_block["block"]["transactions_generator"]
    height = full_block["block"]["reward_chain_block"]["height"]
    cat_list: List[CAT] = []
    if tx_info and generator_program_hex:
        cost = tx_info["cost"]
<<<<<<< HEAD
        args = ref_list_to_args(ref_list, parent)
        cat_list = run_generator_with_args(generator_program_hex, args, constants, cost)
=======
        args = ref_list_to_args(ref_list)
        cat_list = run_generator_with_args(generator_program_hex, args, constants, cost, height)
>>>>>>> b8ada1ce

    return cat_list


def run_json_block_file(filename: Path):
    full_block = json.load(filename.open('rb'))
    # pull in current constants from config.yaml
    _, constants = get_config_and_constants()

    cat_list = run_json_block(full_block, filename.parent.absolute(), constants)

    cat_list_json = json.dumps([cat.cat_to_dict() for cat in cat_list])
    print(cat_list_json)


def get_config_and_constants():
    config = load_config(DEFAULT_ROOT_PATH, "config.yaml")
    network = config["selected_network"]
    overrides = config["network_overrides"]["constants"][network]
    updated_constants = DEFAULT_CONSTANTS.replace_str_to_bytes(**overrides)
    return config, updated_constants


if __name__ == "__main__":
    cmd_run_json_block_file()  # pylint: disable=no-value-for-parameter<|MERGE_RESOLUTION|>--- conflicted
+++ resolved
@@ -178,19 +178,6 @@
     return args
 
 
-<<<<<<< HEAD
-=======
-def run_full_block(block: FullBlock, constants: ConsensusConstants) -> List[CAT]:
-    generator_args = ref_list_to_args(block.transactions_generator_ref_list)
-    if block.transactions_generator is None or block.transactions_info is None:
-        raise RuntimeError("transactions_generator of FullBlock is null")
-    block_generator = BlockGenerator(block.transactions_generator, generator_args)
-    return run_generator(
-        block_generator, constants, min(constants.MAX_BLOCK_COST_CLVM, block.transactions_info.cost), block.height
-    )
-
-
->>>>>>> b8ada1ce
 def run_generator_with_args(
     generator_program_hex: str,
     generator_args: List[GeneratorArg],
@@ -220,15 +207,17 @@
     cat_list: List[CAT] = []
     if tx_info and generator_program_hex:
         cost = tx_info["cost"]
-<<<<<<< HEAD
-        args = ref_list_to_args(ref_list, parent)
-        cat_list = run_generator_with_args(generator_program_hex, args, constants, cost)
-=======
-        args = ref_list_to_args(ref_list)
-        cat_list = run_generator_with_args(generator_program_hex, args, constants, cost, height)
->>>>>>> b8ada1ce
-
-    return cat_list
+
+
+<< << << < HEAD
+args = ref_list_to_args(ref_list, parent)
+cat_list = run_generator_with_args(generator_program_hex, args, constants, cost)
+== == == =
+args = ref_list_to_args(ref_list)
+cat_list = run_generator_with_args(generator_program_hex, args, constants, cost, height)
+>>>>>> > main
+
+return cat_list
 
 
 def run_json_block_file(filename: Path):
