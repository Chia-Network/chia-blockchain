--- conflicted
+++ resolved
@@ -98,12 +98,7 @@
             generator = generator_from_block(zstd.decompress(ref.fetchone()[0]))
             assert generator is not None
             block_program_args += b"\xff"
-<<<<<<< HEAD
-            assert ref_block.transactions_generator is not None
-            block_program_args += Program.to(bytes(ref_block.transactions_generator)).as_bin()
-=======
             block_program_args += Program.to(bytes(generator)).as_bin()
->>>>>>> 8ef4c980
             num_refs += 1
             ref.close()
         ref_lookup_time = time() - start_time
