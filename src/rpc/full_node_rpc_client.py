--- conflicted
+++ resolved
@@ -48,12 +48,6 @@
                 "get_header", {"header_hash": header_hash.hex()}
             )
             if response["header"] is None:
-<<<<<<< HEAD
-                return None
-        except aiohttp.client_exceptions.ClientResponseError as e:
-            if e.message == "Not Found":
-=======
->>>>>>> af6ecd4f
                 return None
         except Exception:
             return None
