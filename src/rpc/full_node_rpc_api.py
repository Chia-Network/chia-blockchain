--- conflicted
+++ resolved
@@ -102,21 +102,15 @@
         else:
             space = {"space": uint128(0)}
 
-<<<<<<< HEAD
-        synced = await self.service.synced()
         if self.service.mempool_manager is not None:
             mempool_size = len(self.service.mempool_manager.mempool.spends)
-=======
+        else:
+            mempool_size = 0
         if self.service.server is not None:
             is_connected = len(self.service.server.get_full_node_connections()) > 0
         else:
             is_connected = False
         synced = await self.service.synced() and is_connected
-        if self.full_node.mempool_manager is not None:
-            mempool_size = len(self.full_node.mempool_manager.mempool.spends)
->>>>>>> 70e5cf2a
-        else:
-            mempool_size = 0
 
         assert space is not None
         response: Dict = {
