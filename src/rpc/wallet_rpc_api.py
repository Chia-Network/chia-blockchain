import asyncio
import logging
import time
from pathlib import Path

from typing import List, Optional, Tuple, Dict, Callable

from blspy import PrivateKey

from src.util.byte_types import hexstr_to_bytes
from src.util.chech32 import encode_puzzle_hash, decode_puzzle_hash
from src.util.keychain import (
    generate_mnemonic,
    bytes_to_mnemonic,
)
from src.util.path import path_from_root
from src.util.ws_message import create_payload

from src.cmds.init import check_keys
from src.server.outbound_message import NodeType, OutboundMessage, Message, Delivery
from src.simulator.simulator_protocol import FarmNewBlockProtocol
from src.util.ints import uint64, uint32
from src.wallet.trade_record import TradeRecord
from src.wallet.util.backup_utils import get_backup_info
from src.wallet.util.cc_utils import trade_record_to_dict
from src.wallet.util.wallet_types import WalletType
from src.wallet.rl_wallet.rl_wallet import RLWallet
from src.wallet.cc_wallet.cc_wallet import CCWallet
from src.wallet.did_wallet.did_wallet import DIDWallet
from src.wallet.wallet_info import WalletInfo
from src.wallet.wallet_node import WalletNode
from src.types.spend_bundle import SpendBundle
from src.types.mempool_inclusion_status import MempoolInclusionStatus

# Timeout for response from wallet/full node for sending a transaction
TIMEOUT = 30

log = logging.getLogger(__name__)


class WalletRpcApi:
    def __init__(self, wallet_node: WalletNode):
        self.service = wallet_node
        self.service_name = "chia_wallet"

    def get_routes(self) -> Dict[str, Callable]:
        return {
            "/get_wallet_balance": self.get_wallet_balance,
            "/send_transaction": self.send_transaction,
            "/get_next_puzzle_hash": self.get_next_puzzle_hash,
            "/get_transactions": self.get_transactions,
            "/farm_block": self.farm_block,
            "/get_sync_status": self.get_sync_status,
            "/get_height_info": self.get_height_info,
            "/create_new_wallet": self.create_new_wallet,
            "/get_wallets": self.get_wallets,
            "/cc_set_name": self.cc_set_name,
            "/cc_get_name": self.cc_get_name,
            "/cc_spend": self.cc_spend,
            "/cc_get_colour": self.cc_get_colour,
            "did_update_recovery_ids": self.did_update_recovery_ids,
            "did_spend": self.did_spend,
            "did_get_id": self.did_get_id,
            "did_recovery_spend": self.did_recovery_spend,
            "did_create_attest": self.did_create_attest,
            "/create_offer_for_ids": self.create_offer_for_ids,
            "/get_discrepancies_for_offer": self.get_discrepancies_for_offer,
            "/respond_to_offer": self.respond_to_offer,
            "/get_wallet_summaries": self.get_wallet_summaries,
            "/get_public_keys": self.get_public_keys,
            "/generate_mnemonic": self.generate_mnemonic,
            "/log_in": self.log_in,
            "/add_key": self.add_key,
            "/delete_key": self.delete_key,
            "/delete_all_keys": self.delete_all_keys,
            "/get_private_key": self.get_private_key,
            "/get_trade": self.get_trade,
            "/get_all_trades": self.get_all_trades,
            "/cancel_trade": self.cancel_trade,
            "/create_backup": self.create_backup,
            "/rl_set_user_info": self.rl_set_user_info,
            "/send_clawback_transaction:": self.send_clawback_transaction,
        }

    async def rl_set_user_info(self, request):
        wallet_id = uint32(int(request["wallet_id"]))
        rl_user = self.service.wallet_state_manager.wallets[wallet_id]
        origin = request["origin"]
        try:
            success = await rl_user.set_user_info(
                uint64(request["interval"]),
                uint64(request["limit"]),
                origin["parent_coin_info"],
                origin["puzzle_hash"],
                origin["amount"],
                request["admin_pubkey"],
            )
            return {"success": success}
        except Exception as e:
            data = {
                "success": False,
                "reason": str(e),
            }
            return data

    async def get_trade(self, request: Dict):
        if self.service is None:
            return {"success": False}
        if self.service.wallet_state_manager is None:
            return {"success": False}

        trade_mgr = self.service.wallet_state_manager.trade_manager

        trade_id = request["trade_id"]
        trade: Optional[TradeRecord] = await trade_mgr.get_trade_by_id(trade_id)
        if trade is None:
            response = {
                "success": False,
                "error": f"No trade with trade id: {trade_id}",
            }
            return response

        result = trade_record_to_dict(trade)
        response = {"success": True, "trade": result}
        return response

    async def get_all_trades(self, request: Dict):
        if self.service is None:
            return {"success": False}
        if self.service.wallet_state_manager is None:
            return {"success": False}

        trade_mgr = self.service.wallet_state_manager.trade_manager

        all_trades = await trade_mgr.get_all_trades()
        result = []
        for trade in all_trades:
            result.append(trade_record_to_dict(trade))

        response = {"success": True, "trades": result}
        return response

    async def cancel_trade(self, request: Dict):
        if self.service is None:
            return {"success": False}
        if self.service.wallet_state_manager is None:
            return {"success": False}

        wsm = self.service.wallet_state_manager
        secure = request["secure"]
        trade_id = hexstr_to_bytes(request["trade_id"])

        if secure:
            await wsm.trade_manager.cancel_pending_offer_safely(trade_id)
        else:
            await wsm.trade_manager.cancel_pending_offer(trade_id)

        response = {"success": True}
        return response

    async def _state_changed(self, *args) -> List[str]:
        if len(args) < 2:
            return []

        change = args[0]
        wallet_id = args[1]
        data = {
            "state": change,
        }
        if wallet_id is not None:
            data["wallet_id"] = wallet_id
        return [create_payload("state_changed", data, "chia_wallet", "wallet_ui")]

    async def get_next_puzzle_hash(self, request: Dict) -> Dict:
        """
        Returns a new puzzlehash
        """
        if self.service is None:
            return {"success": False}

        wallet_id = uint32(int(request["wallet_id"]))
        if self.service.wallet_state_manager is None:
            return {"success": False}
        wallet = self.service.wallet_state_manager.wallets[wallet_id]

        if wallet.wallet_info.type == WalletType.STANDARD_WALLET.value:
            raw_puzzle_hash = await wallet.get_new_puzzlehash()
            puzzle_hash = encode_puzzle_hash(raw_puzzle_hash)
        elif wallet.wallet_info.type == WalletType.COLOURED_COIN.value:
            raw_puzzle_hash = await wallet.get_new_inner_hash()
            puzzle_hash = encode_puzzle_hash(raw_puzzle_hash)
        else:
            return {
                "success": False,
                "reason": "Wallet type cannnot create puzzle hashes",
            }

        response = {
            "success": True,
            "wallet_id": wallet_id,
            "puzzle_hash": puzzle_hash,
        }

        return response

    async def send_transaction(self, request):
        log.debug("rpc_api request: " + str(request))
        wallet_id = int(request["wallet_id"])
        wallet = self.service.wallet_state_manager.wallets[wallet_id]
        try:
            tx = await wallet.generate_signed_transaction_dict(request)
        except Exception as e:
            data = {
                "status": "FAILED",
                "reason": f"Failed to generate signed transaction. Error: {e}",
                "id": wallet_id,
            }
            return data
        if tx is None:
            data = {
                "status": "FAILED",
                "reason": "Failed to generate signed transaction",
                "id": wallet_id,
            }
            return data
        try:
            await wallet.push_transaction(tx)
        except Exception as e:
            data = {
                "status": "FAILED",
                "reason": f"Failed to push transaction {e}",
                "id": wallet_id,
            }
            return data
        sent = False
        start = time.time()
        while time.time() - start < TIMEOUT:
            sent_to: List[
                Tuple[str, MempoolInclusionStatus, Optional[str]]
            ] = await self.service.wallet_state_manager.get_transaction_status(
                tx.name()
            )

            if len(sent_to) == 0:
                await asyncio.sleep(1)
                continue
            status, err = sent_to[0][1], sent_to[0][2]
            if status == MempoolInclusionStatus.SUCCESS:
                data = {"status": "SUCCESS", "id": wallet_id}
                sent = True
                break
            elif status == MempoolInclusionStatus.PENDING:
                assert err is not None
                data = {"status": "PENDING", "reason": err, "id": wallet_id}
                sent = True
                break
            elif status == MempoolInclusionStatus.FAILED:
                assert err is not None
                data = {"status": "FAILED", "reason": err, "id": wallet_id}
                sent = True
                break
        if not sent:
            data = {
                "status": "FAILED",
                "reason": "Timed out. Transaction may or may not have been sent.",
                "id": wallet_id,
            }

        return data

    async def get_transactions(self, request):
        wallet_id = int(request["wallet_id"])
        transactions = await self.service.wallet_state_manager.get_all_transactions(
            wallet_id
        )
        formatted_transactions = []

        for tx in transactions:
            formatted = tx.to_json_dict()
            formatted["to_puzzle_hash"] = encode_puzzle_hash(tx.to_puzzle_hash)
            formatted_transactions.append(formatted)

        response = {
            "success": True,
            "txs": formatted_transactions,
            "wallet_id": wallet_id,
        }
        return response

    async def farm_block(self, request):
        puzzle_hash = request["puzzle_hash"]
        raw_puzzle_hash = decode_puzzle_hash(puzzle_hash)
        request = FarmNewBlockProtocol(raw_puzzle_hash)
        msg = OutboundMessage(
            NodeType.FULL_NODE, Message("farm_new_block", request), Delivery.BROADCAST,
        )

        self.service.server.push_message(msg)
        return {"success": True}

    async def get_wallet_balance(self, request: Dict):
        if self.service.wallet_state_manager is None:
            return {"success": False}
        wallet_id = uint32(int(request["wallet_id"]))
        wallet = self.service.wallet_state_manager.wallets[wallet_id]
        balance = await wallet.get_confirmed_balance()
        pending_balance = await wallet.get_unconfirmed_balance()
        spendable_balance = await wallet.get_spendable_balance()
        pending_change = await wallet.get_pending_change_balance()
        if wallet.wallet_info.type == WalletType.COLOURED_COIN.value:
            frozen_balance = 0
        else:
            frozen_balance = await wallet.get_frozen_amount()

        wallet_balance = {
            "wallet_id": wallet_id,
            "confirmed_wallet_balance": balance,
            "unconfirmed_wallet_balance": pending_balance,
            "spendable_balance": spendable_balance,
            "frozen_balance": frozen_balance,
            "pending_change": pending_change,
        }

        return {"success": True, "wallet_balance": wallet_balance}

    async def get_sync_status(self, request: Dict):
        if self.service.wallet_state_manager is None:
            return {"success": False}
        syncing = self.service.wallet_state_manager.sync_mode

        return {"success": True, "syncing": syncing}

    async def get_height_info(self, request: Dict):
        if self.service.wallet_state_manager is None:
            return {"success": False}
        lca = self.service.wallet_state_manager.lca
        height = self.service.wallet_state_manager.block_records[lca].height

        response = {"success": True, "height": height}

        return response

    async def create_new_wallet(self, request):
        config, wallet_state_manager, main_wallet = self.get_wallet_config()

        if request["wallet_type"] == "cc_wallet":
            if request["mode"] == "new":
                try:
                    cc_wallet: CCWallet = await CCWallet.create_new_cc(
                        wallet_state_manager, main_wallet, request["amount"]
                    )
                    colour = cc_wallet.get_colour()
                    return {
                        "success": True,
                        "type": cc_wallet.wallet_info.type,
                        "colour": colour,
                        "wallet_id": cc_wallet.wallet_info.id,
                    }
                except Exception as e:
                    log.error("FAILED {e}")
                    return {"success": False, "reason": str(e)}
            elif request["mode"] == "existing":
                try:
                    cc_wallet = await CCWallet.create_wallet_for_cc(
                        wallet_state_manager, main_wallet, request["colour"]
                    )
                    return {"success": True, "type": cc_wallet.wallet_info.type}
                except Exception as e:
                    log.error("FAILED2 {e}")
                    return {"success": False, "reason": str(e)}
<<<<<<< HEAD
        elif request["wallet_type"] == "did_wallet":
            did_wallet = await DIDWallet.create_new_did_wallet(
                wallet_state_manager,
                main_wallet,
                request["amount"],
                request["backup_ids"],
            )
            return {"success": True, "type": did_wallet.wallet_info.type.name}
=======
        if request["wallet_type"] == "rl_wallet":
            if request["rl_type"] == "admin":
                log.info("Create rl admin wallet")
                try:
                    rl_admin: RLWallet = await RLWallet.create_rl_admin(
                        wallet_state_manager
                    )
                    success = await rl_admin.admin_create_coin(
                        uint64(int(request["interval"])),
                        uint64(int(request["limit"])),
                        request["pubkey"],
                        uint64(int(request["amount"])),
                    )
                    return {
                        "success": success,
                        "id": rl_admin.wallet_info.id,
                        "type": rl_admin.wallet_info.type,
                        "origin": rl_admin.rl_info.rl_origin,
                        "pubkey": rl_admin.rl_info.admin_pubkey.hex(),
                    }
                except Exception as e:
                    log.error("FAILED {e}")
                    return {"success": False, "reason": str(e)}
            elif request["rl_type"] == "user":
                log.info("Create rl user wallet")
                try:
                    rl_user: RLWallet = await RLWallet.create_rl_user(
                        wallet_state_manager
                    )

                    return {
                        "success": True,
                        "id": rl_user.wallet_info.id,
                        "type": rl_user.wallet_info.type,
                        "pubkey": rl_user.rl_info.user_pubkey.hex(),
                    }
                except Exception as e:
                    log.error("FAILED {e}")
                    return {"success": False, "reason": str(e)}
>>>>>>> 7ead7a15

    def get_wallet_config(self):
        return (
            self.service.config,
            self.service.wallet_state_manager,
            self.service.wallet_state_manager.main_wallet,
        )

    async def get_wallets(self, request: Dict):
        if self.service.wallet_state_manager is None:
            return {"success": False}
        wallets: List[
            WalletInfo
        ] = await self.service.wallet_state_manager.get_all_wallets()

        response = {"wallets": wallets, "success": True}

        return response

<<<<<<< HEAD
    async def rl_set_admin_info(self, request):
        wallet_id = int(request["wallet_id"])
        wallet: RLWallet = self.service.wallet_state_manager.wallets[wallet_id]
        user_pubkey = request["user_pubkey"]
        limit = uint64(int(request["limit"]))
        interval = uint64(int(request["interval"]))
        amount = uint64(int(request["amount"]))

        success = await wallet.admin_create_coin(interval, limit, user_pubkey, amount)

        response = {"success": success}

        return response

    async def rl_set_user_info(self, request):
        wallet_id = int(request["wallet_id"])
        wallet: RLWallet = self.service.wallet_state_manager.wallets[wallet_id]
        admin_pubkey = request["admin_pubkey"]
        limit = uint64(int(request["limit"]))
        interval = uint64(int(request["interval"]))
        origin_id = request["origin_id"]

        success = await wallet.set_user_info(interval, limit, origin_id, admin_pubkey)

        response = {"success": success}

        return response

    async def did_update_recovery_ids(self, request):
        wallet_id = int(request["wallet_id"])
        wallet: DIDWallet = self.wallet_node.wallet_state_manager.wallets[wallet_id]
        recovery_list = request["new_list"]
        await wallet.update_recovery_list(recovery_list)
        # Update coin with new ID info
        updated_puz = await wallet.get_new_puzzle()
        spend_bundle = await wallet.create_spend(updated_puz.get_tree_hash())
        if spend_bundle is not None:
            return {"success": True}
        return {"success": False}

    async def did_spend(self, request):
        wallet_id = int(request["wallet_id"])
        wallet: DIDWallet = self.wallet_node.wallet_state_manager.wallets[wallet_id]
        spend_bundle = await wallet.create_spend(request["puzzlehash"])
        if spend_bundle is not None:
            return {"success": True}
        return {"success": False}

    async def did_get_id(self, request):
        wallet_id = int(request["wallet_id"])
        wallet: DIDWallet = self.wallet_node.wallet_state_manager.wallets[wallet_id]
        id = wallet.get_my_ID()
        try:
            coins = wallet.select_coins(1)
            coin = coins.pop()
            return {"success": True, "id": id, "coin_id": coin.name()}
        except Exception:
            return {"success": False}

    async def did_get_recovery_list(self, request):
        wallet_id = int(request["wallet_id"])
        wallet: DIDWallet = self.wallet_node.wallet_state_manager.wallets[wallet_id]
        recovery_list = wallet.did_info.backup_ids
        return {"success": True, "recover_list": recovery_list}

    async def did_recovery_spend(self, request):
        wallet_id = int(request["wallet_id"])
        wallet: DIDWallet = self.wallet_node.wallet_state_manager.wallets[wallet_id]
        spend_bundle_list = []
        # INFO LIST MUST BE SAME ORDER AS RECOVERY LIST
        # info_dict {0xidentity: "(0xparent_info 0xinnerpuz amount)"}
        for i in request["spend_bundles"]:
            spend_bundle_list.append(SpendBundle.from_bytes(bytes.fromhex(i)))

        info = wallet.format_info_list_json(request["info_dict"])
        message_spend_bundle = spend_bundle_list.aggregate(spend_bundle_list)
        success = await wallet.recovery_spend(
            request["coin_name"], request["puzhash"], info, message_spend_bundle
        )
        return {"success": success}

    async def did_create_attest(self, request):
        wallet_id = int(request["wallet_id"])
        wallet: DIDWallet = self.wallet_node.wallet_state_manager.wallets[wallet_id]
        info = await wallet.get_info_for_recovery()
        spend_bundle = await wallet.create_attestment(
            request["coin_name"], request["puzhash"]
        )
        return {"success": True, "message_spend_bundle": bytes(spend_bundle).hex(), "info": info}

=======
>>>>>>> 7ead7a15
    async def cc_set_name(self, request):
        wallet_id = int(request["wallet_id"])
        wallet: CCWallet = self.service.wallet_state_manager.wallets[wallet_id]
        await wallet.set_name(str(request["name"]))
        response = {"wallet_id": wallet_id, "success": True}
        return response

    async def cc_get_name(self, request):
        wallet_id = int(request["wallet_id"])
        wallet: CCWallet = self.service.wallet_state_manager.wallets[wallet_id]
        name: str = await wallet.get_name()
        response = {"wallet_id": wallet_id, "name": name}
        return response

    async def cc_spend(self, request):
        wallet_id = int(request["wallet_id"])
        wallet: CCWallet = self.service.wallet_state_manager.wallets[wallet_id]
        encoded_puzzle_hash = request["innerpuzhash"]
        puzzle_hash = decode_puzzle_hash(encoded_puzzle_hash)

        try:
            tx = await wallet.generate_signed_transaction(
                request["amount"], puzzle_hash
            )
        except Exception as e:
            data = {"status": "FAILED", "reason": f"{e}", "id": wallet_id}
            return data

        if tx is None:
            data = {
                "status": "FAILED",
                "reason": "Failed to generate signed transaction",
                "id": wallet_id,
            }
            return data
        try:
            await wallet.wallet_state_manager.add_pending_transaction(tx)
        except Exception as e:
            data = {
                "status": "FAILED",
                "reason": f"Failed to push transaction {e}",
            }
            return data

        sent = False
        start = time.time()
        while time.time() - start < TIMEOUT:
            sent_to: List[
                Tuple[str, MempoolInclusionStatus, Optional[str]]
            ] = await self.service.wallet_state_manager.get_transaction_status(
                tx.name()
            )

            if len(sent_to) == 0:
                await asyncio.sleep(0.1)
                continue
            status, err = sent_to[0][1], sent_to[0][2]
            if status == MempoolInclusionStatus.SUCCESS:
                data = {"status": "SUCCESS", "id": wallet_id}
                sent = True
                break
            elif status == MempoolInclusionStatus.PENDING:
                assert err is not None
                data = {"status": "PENDING", "reason": err, "id": wallet_id}
                sent = True
                break
            elif status == MempoolInclusionStatus.FAILED:
                assert err is not None
                data = {"status": "FAILED", "reason": err, "id": wallet_id}
                sent = True
                break
        if not sent:
            data = {
                "status": "FAILED",
                "reason": "Timed out. Transaction may or may not have been sent.",
                "id": wallet_id,
            }

        return data

    async def cc_get_colour(self, request):
        wallet_id = int(request["wallet_id"])
        wallet: CCWallet = self.service.wallet_state_manager.wallets[wallet_id]
        colour: str = wallet.get_colour()
        response = {"colour": colour, "wallet_id": wallet_id}
        return response

    async def get_wallet_summaries(self, request: Dict):
        if self.service.wallet_state_manager is None:
            return {"success": False}
        wallet_summaries = {}
        for wallet_id in self.service.wallet_state_manager.wallets:
            wallet = self.service.wallet_state_manager.wallets[wallet_id]
            balance = await wallet.get_confirmed_balance()
            type = wallet.wallet_info.type
            if type == WalletType.COLOURED_COIN.value:
                name = wallet.cc_info.my_colour_name
                colour = wallet.get_colour()
                wallet_summaries[wallet_id] = {
                    "type": type,
                    "balance": balance,
                    "name": name,
                    "colour": colour,
                }
            else:
                wallet_summaries[wallet_id] = {"type": type, "balance": balance}
        return {"success": True, "wallet_summaries": wallet_summaries}

    async def get_discrepancies_for_offer(self, request):
        file_name = request["filename"]
        file_path = Path(file_name)
        (
            success,
            discrepancies,
            error,
        ) = await self.service.wallet_state_manager.trade_manager.get_discrepancies_for_offer(
            file_path
        )

        if success:
            response = {"success": True, "discrepancies": discrepancies}
        else:
            response = {"success": False, "error": error}

        return response

    async def create_offer_for_ids(self, request):
        offer = request["ids"]
        file_name = request["filename"]
        (
            success,
            spend_bundle,
            error,
        ) = await self.service.wallet_state_manager.trade_manager.create_offer_for_ids(
            offer, file_name
        )
        if success:
            self.service.wallet_state_manager.trade_manager.write_offer_to_disk(
                Path(file_name), spend_bundle
            )
            response = {"success": success}
        else:
            response = {"success": success, "reason": error}

        return response

    async def create_backup(self, request):
        file_path = Path(request["file_path"])
        await self.service.wallet_state_manager.create_wallet_backup(file_path)
        response = {"success": True}
        return response

    async def get_backup_info(self, request: Dict):
        file_path = Path(request["file_path"])
        sk = None
        if "words" in request:
            mnemonic = request["words"]
            passphrase = ""
            try:
                sk = self.service.keychain.add_private_key(
                    " ".join(mnemonic), passphrase
                )
            except KeyError as e:
                return {
                    "success": False,
                    "error": f"The word '{e.args[0]}' is incorrect.'",
                    "word": e.args[0],
                }
            except ValueError as e:
                return {
                    "success": False,
                    "error": e.args[0],
                }
        elif "fingerprint" in request:
            sk, seed = await self._get_private_key(request["fingerprint"])

        if sk is None:
            return {
                "success": False,
                "error": "Unable to decrypt the backup file.",
            }
        backup_info = get_backup_info(file_path, sk)
        response = {"success": True, "backup_info": backup_info}
        return response

    async def respond_to_offer(self, request):
        file_path = Path(request["filename"])
        (
            success,
            trade_record,
            reason,
        ) = await self.service.wallet_state_manager.trade_manager.respond_to_offer(
            file_path
        )
        if success:
            response = {"success": success}
        else:
            response = {"success": success, "reason": reason}
        return response

    async def get_public_keys(self, request: Dict):
        fingerprints = [
            (sk.get_g1().get_fingerprint(), seed is not None)
            for (sk, seed) in self.service.keychain.get_all_private_keys()
        ]
        response = {"success": True, "public_key_fingerprints": fingerprints}
        return response

    async def _get_private_key(
        self, fingerprint
    ) -> Tuple[Optional[PrivateKey], Optional[bytes]]:
        for sk, seed in self.service.keychain.get_all_private_keys():
            if sk.get_g1().get_fingerprint() == fingerprint:
                return sk, seed
        return None, None

    async def get_private_key(self, request):
        fingerprint = request["fingerprint"]
        sk, seed = await self._get_private_key(fingerprint)
        if sk is not None:
            s = bytes_to_mnemonic(seed) if seed is not None else None
            return {
                "success": True,
                "private_key": {
                    "fingerprint": fingerprint,
                    "sk": bytes(sk).hex(),
                    "pk": bytes(sk.get_g1()).hex(),
                    "seed": s,
                },
            }
        return {"success": False, "private_key": {"fingerprint": fingerprint}}

    async def log_in(self, request):
        await self.stop_wallet()
        fingerprint = request["fingerprint"]
        type = request["type"]

        if type == "skip":
            started = await self.service._start(
                fingerprint=fingerprint, skip_backup_import=True
            )
        elif type == "restore_backup":
            file_path = Path(request["file_path"])
            started = await self.service._start(
                fingerprint=fingerprint, backup_file=file_path
            )
        else:
            started = await self.service._start(fingerprint)

        if started is True:
            return {"success": True}
        else:
            if self.service.backup_initialized is False:
                return {"success": False, "error": "not_initialized"}

        return {"success": False, "error": "Unknown Error"}

    async def add_key(self, request):
        if "mnemonic" in request:
            # Adding a key from 24 word mnemonic
            mnemonic = request["mnemonic"]
            passphrase = ""
            try:
                sk = self.service.keychain.add_private_key(
                    " ".join(mnemonic), passphrase
                )
            except KeyError as e:
                return {
                    "success": False,
                    "error": f"The word '{e.args[0]}' is incorrect.'",
                    "word": e.args[0],
                }
            except ValueError as e:
                return {
                    "success": False,
                    "error": e.args[0],
                }

        else:
            return {"success": False}

        fingerprint = sk.get_g1().get_fingerprint()
        await self.stop_wallet()

        # Makes sure the new key is added to config properly
        started = False
        check_keys(self.service.root_path)
        type = request["type"]
        if type == "new_wallet":
            started = await self.service._start(
                fingerprint=fingerprint, new_wallet=True
            )
        elif type == "skip":
            started = await self.service._start(
                fingerprint=fingerprint, skip_backup_import=True
            )
        elif type == "restore_backup":
            file_path = Path(request["file_path"])
            started = await self.service._start(
                fingerprint=fingerprint, backup_file=file_path
            )

        if started is True:
            return {"success": True}
        else:
            return {"success": False}

    async def delete_key(self, request):
        await self.stop_wallet()
        fingerprint = request["fingerprint"]
        self.service.keychain.delete_key_by_fingerprint(fingerprint)
        path = path_from_root(
            self.service.root_path,
            f"{self.service.config['database_path']}-{fingerprint}",
        )
        if path.exists():
            path.unlink()
        return {"success": True}

    async def clean_all_state(self):
        self.service.keychain.delete_all_keys()
        path = path_from_root(
            self.service.root_path, self.service.config["database_path"]
        )
        if path.exists():
            path.unlink()

    async def stop_wallet(self):
        if self.service is not None:
            self.service._close()
            await self.service._await_closed()

    async def delete_all_keys(self, request: Dict):
        await self.stop_wallet()
        await self.clean_all_state()
        response = {"success": True}
        return response

    async def generate_mnemonic(self, request: Dict):
        mnemonic = generate_mnemonic()
        response = {"success": True, "mnemonic": mnemonic}
        return response

    async def send_clawback_transaction(self, request):
        wallet_id = int(request["wallet_id"])
        wallet: RLWallet = self.service.wallet_state_manager.wallets[wallet_id]
        try:
            tx = await wallet.clawback_rl_coin_transaction()
        except Exception as e:
            data = {
                "status": "FAILED",
                "reason": f"Failed to generate signed transaction {e}",
            }
            return data
        if tx is None:
            data = {
                "status": "FAILED",
                "reason": "Failed to generate signed transaction",
            }
            return data
        try:
            await wallet.push_transaction(tx)
        except Exception as e:
            data = {
                "status": "FAILED",
                "reason": f"Failed to push transaction {e}",
            }
            return data
        sent = False
        start = time.time()
        while time.time() - start < TIMEOUT:
            sent_to: List[
                Tuple[str, MempoolInclusionStatus, Optional[str]]
            ] = await self.service.wallet_state_manager.get_transaction_status(
                tx.name()
            )

            if len(sent_to) == 0:
                await asyncio.sleep(1)
                continue
            status, err = sent_to[0][1], sent_to[0][2]
            if status == MempoolInclusionStatus.SUCCESS:
                data = {"status": "SUCCESS"}
                sent = True
                break
            elif status == MempoolInclusionStatus.PENDING:
                assert err is not None
                data = {"status": "PENDING", "reason": err}
                sent = True
                break
            elif status == MempoolInclusionStatus.FAILED:
                assert err is not None
                data = {"status": "FAILED", "reason": err}
                sent = True
                break
        if not sent:
            data = {
                "status": "FAILED",
                "reason": "Timed out. Transaction may or may not have been sent.",
            }

        return data<|MERGE_RESOLUTION|>--- conflicted
+++ resolved
@@ -368,16 +368,6 @@
                 except Exception as e:
                     log.error("FAILED2 {e}")
                     return {"success": False, "reason": str(e)}
-<<<<<<< HEAD
-        elif request["wallet_type"] == "did_wallet":
-            did_wallet = await DIDWallet.create_new_did_wallet(
-                wallet_state_manager,
-                main_wallet,
-                request["amount"],
-                request["backup_ids"],
-            )
-            return {"success": True, "type": did_wallet.wallet_info.type.name}
-=======
         if request["wallet_type"] == "rl_wallet":
             if request["rl_type"] == "admin":
                 log.info("Create rl admin wallet")
@@ -417,7 +407,14 @@
                 except Exception as e:
                     log.error("FAILED {e}")
                     return {"success": False, "reason": str(e)}
->>>>>>> 7ead7a15
+        if request["wallet_type"] == "did_wallet":
+            did_wallet = await DIDWallet.create_new_did_wallet(
+                wallet_state_manager,
+                main_wallet,
+                request["amount"],
+                request["backup_ids"],
+            )
+            return {"success": True, "type": did_wallet.wallet_info.type.name}
 
     def get_wallet_config(self):
         return (
@@ -437,7 +434,6 @@
 
         return response
 
-<<<<<<< HEAD
     async def rl_set_admin_info(self, request):
         wallet_id = int(request["wallet_id"])
         wallet: RLWallet = self.service.wallet_state_manager.wallets[wallet_id]
@@ -528,8 +524,6 @@
         )
         return {"success": True, "message_spend_bundle": bytes(spend_bundle).hex(), "info": info}
 
-=======
->>>>>>> 7ead7a15
     async def cc_set_name(self, request):
         wallet_id = int(request["wallet_id"])
         wallet: CCWallet = self.service.wallet_state_manager.wallets[wallet_id]
