import asyncio
import logging
import ssl
import time
from ipaddress import ip_address, IPv6Address
from pathlib import Path
from typing import Any, List, Dict, Callable, Optional, Set, Tuple

from aiohttp.web_app import Application
from aiohttp.web_runner import TCPSite
from aiohttp import web, ClientTimeout, client_exceptions, ClientSession
from cryptography import x509
from cryptography.hazmat.backends import default_backend
from cryptography.hazmat.primitives import hashes, serialization

from src.server.introducer_peers import IntroducerPeers
from src.server.outbound_message import NodeType, Message, Payload
from src.server.ssl_context import private_ssl_paths, public_ssl_paths
from src.server.ws_connection import WSChiaConnection
from src.types.peer_info import PeerInfo
from src.types.sized_bytes import bytes32
from src.util.errors import ProtocolError, Err
from src.util.ints import uint16
from src.protocols.shared_protocol import protocol_version
import traceback


def ssl_context_for_server(
    ca_cert: Path, ca_key: Path, private_cert_path: Path, private_key_path: Path
) -> Optional[ssl.SSLContext]:
    ssl_context = ssl._create_unverified_context(purpose=ssl.Purpose.SERVER_AUTH, cafile=str(ca_cert))
    ssl_context.check_hostname = False
    ssl_context.load_cert_chain(certfile=str(private_cert_path), keyfile=str(private_key_path))
    ssl_context.verify_mode = ssl.CERT_REQUIRED
    return ssl_context


def ssl_context_for_client(
    ca_cert: Path,
    ca_key: Path,
    private_cert_path: Path,
    private_key_path: Path,
) -> Optional[ssl.SSLContext]:
    ssl_context = ssl._create_unverified_context(purpose=ssl.Purpose.SERVER_AUTH, cafile=str(ca_cert))
    ssl_context.check_hostname = False
    ssl_context.load_cert_chain(certfile=str(private_cert_path), keyfile=str(private_key_path))
    ssl_context.verify_mode = ssl.CERT_REQUIRED
    return ssl_context


class ChiaServer:
    def __init__(
        self,
        port: int,
        node: Any,
        api: Any,
        local_type: NodeType,
        ping_interval: int,
        network_id: str,
        root_path: Path,
        config: Dict,
        private_ca_crt_key: Tuple[Path, Path],
        chia_ca_crt_key: Tuple[Path, Path],
        name: str = None,
    ):
        # Keeps track of all connections to and from this node.
        logging.basicConfig(level=logging.DEBUG)
        self.all_connections: Dict[bytes32, WSChiaConnection] = {}
        self.tasks: Set[asyncio.Task] = set()

        self.connection_by_type: Dict[NodeType, Dict[bytes32, WSChiaConnection]] = {
            NodeType.FULL_NODE: {},
            NodeType.WALLET: {},
            NodeType.HARVESTER: {},
            NodeType.FARMER: {},
            NodeType.TIMELORD: {},
            NodeType.INTRODUCER: {},
        }

        self._port = port  # TCP port to identify our node
        self._local_type: NodeType = local_type

        self._ping_interval = ping_interval
        self._network_id = network_id

        # Taks list to keep references to tasks, so they don't get GCd
        self._tasks: List[asyncio.Task] = []

        if name:
            self.log = logging.getLogger(name)
        else:
            self.log = logging.getLogger(__name__)

        # Our unique random node id that we will send to other peers, regenerated on launch
        self.api = api
        self.node = node
        self.root_path = root_path
        self.config = config
        self.on_connect: Optional[Callable] = None
        self.incoming_messages: asyncio.Queue = asyncio.Queue()
        self.shut_down_event = asyncio.Event()

        if self._local_type is NodeType.INTRODUCER:
            self.introducer_peers = IntroducerPeers()

        if self._local_type is not NodeType.INTRODUCER:
            self._private_cert_path, self._private_key_path = private_ssl_paths(root_path, config)
        if self._local_type is not NodeType.HARVESTER:
            self.p2p_crt_path, self.p2p_key_path = public_ssl_paths(root_path, config)
        else:
            self.p2p_crt_path, self.p2p_key_path = None, None
        self.ca_private_crt_path, self.ca_private_key_path = private_ca_crt_key
        self.chia_ca_crt_path, self.chia_ca_key_path = chia_ca_crt_key
        self.node_id = self.my_id()

<<<<<<< HEAD
        self.incoming_task: asyncio.Task = asyncio.create_task(self.incoming_api_task())
=======
        self.incoming_task = asyncio.create_task(self.incoming_api_task())
>>>>>>> e2b3b650
        self.gc_task: asyncio.Task = asyncio.create_task(self.garbage_collect_connections_task())
        self.app: Optional[Application] = None
        self.runner: Optional[web.AppRunner] = None
        self.site: Optional[TCPSite] = None

        self.connection_close_task: Optional[asyncio.Task] = None
        self.site_shutdown_task: Optional[asyncio.Task] = None
        self.app_shut_down_task: Optional[asyncio.Task] = None
        self.received_message_callback: Optional[Callable] = None

    def my_id(self):
        """ If node has public cert use that one for id, if not use private."""
        if self.p2p_crt_path is not None:
            pem_cert = x509.load_pem_x509_certificate(self.p2p_crt_path.read_bytes(), default_backend())
        else:
            pem_cert = x509.load_pem_x509_certificate(self._private_cert_path.read_bytes(), default_backend())
        der_cert_bytes = pem_cert.public_bytes(encoding=serialization.Encoding.DER)
        der_cert = x509.load_der_x509_certificate(der_cert_bytes, default_backend())
        return bytes32(der_cert.fingerprint(hashes.SHA256()))

    def set_received_message_callback(self, callback: Callable):
        self.received_message_callback = callback

    async def garbage_collect_connections_task(self):
        """
        Periodically checks for connections with no activity (have not sent us any data), and removes them,
        to allow room for other peers.
        """
        while True:
            await asyncio.sleep(600)
            to_remove: List[WSChiaConnection] = []
            for connection in self.all_connections.values():
                if self._local_type == NodeType.FULL_NODE and connection.connection_type == NodeType.FULL_NODE:
                    if time.time() - connection.last_message_time > 1 * 3600:
                        to_remove.append(connection)
            for connection in to_remove:
                self.log.debug(f"Garbage collecting connection {connection.peer_host} due to inactivity")
                await connection.close()

    async def start_server(self, on_connect: Callable = None):
        if self._local_type in [NodeType.WALLET, NodeType.HARVESTER, NodeType.TIMELORD]:
            return

        self.app = web.Application()
        self.on_connect = on_connect
        routes = [
            web.get("/ws", self.incoming_connection),
        ]
        self.app.add_routes(routes)
        self.runner = web.AppRunner(self.app, access_log=None, logger=self.log)
        await self.runner.setup()
        authenticate = self._local_type not in (NodeType.FULL_NODE, NodeType.INTRODUCER)
        if authenticate:
            ssl_context = ssl_context_for_server(
                self.ca_private_crt_path, self.ca_private_key_path, self._private_cert_path, self._private_key_path
            )
        else:
            self.p2p_crt_path, self.p2p_key_path = public_ssl_paths(self.root_path, self.config)
            ssl_context = ssl_context_for_server(
                self.chia_ca_crt_path, self.chia_ca_key_path, self.p2p_crt_path, self.p2p_key_path
            )

        self.site = web.TCPSite(
            self.runner,
            port=self._port,
            shutdown_timeout=3,
            ssl_context=ssl_context,
        )
        await self.site.start()
        self.log.info(f"Started listening on port: {self._port}")

    async def incoming_connection(self, request):
        ws = web.WebSocketResponse(max_msg_size=50 * 1024 * 1024)
        await ws.prepare(request)
        close_event = asyncio.Event()
        cert_bytes = request.transport._ssl_protocol._extra["ssl_object"].getpeercert(True)
        der_cert = x509.load_der_x509_certificate(cert_bytes)
        peer_id = bytes32(der_cert.fingerprint(hashes.SHA256()))
        if peer_id == self.node_id:
            return ws

        try:
            connection = WSChiaConnection(
                self._local_type,
                ws,
                self._port,
                self.log,
                False,
                False,
                request.remote,
                self.incoming_messages,
                self.connection_closed,
                peer_id,
                close_event,
            )
            handshake = await connection.perform_handshake(
                self._network_id,
                protocol_version,
                self._port,
                self._local_type,
            )

            assert handshake is True
            # Limit inbound connections to config's specifications.
            if not self.accept_inbound_connections(connection.connection_type):
                self.log.info(f"Not accepting inbound connection: {connection.get_peer_info()}.Inbound limit reached.")
                await connection.close()
                close_event.set()
            else:
                await self.connection_added(connection, self.on_connect)
                if self._local_type is NodeType.INTRODUCER and connection.connection_type is NodeType.FULL_NODE:
                    self.introducer_peers.add(connection.get_peer_info())
        except ProtocolError as e:
            await connection.close()
            if e.code == Err.SELF_CONNECTION:
                close_event.set()
            else:
                error_stack = traceback.format_exc()
                self.log.error(f"Exception {e}, exception Stack: {error_stack}")
                close_event.set()
        except Exception as e:
            error_stack = traceback.format_exc()
            self.log.error(f"Exception {e}, exception Stack: {error_stack}")
            close_event.set()

        await close_event.wait()
        return ws

    async def connection_added(self, connection: WSChiaConnection, on_connect=None):
        if connection.peer_node_id in self.all_connections:
            con = self.all_connections[connection.peer_node_id]
            await con.close()
        self.all_connections[connection.peer_node_id] = connection
        if connection.connection_type is not None:
            self.connection_by_type[connection.connection_type][connection.peer_node_id] = connection
            if on_connect is not None:
                await on_connect(connection)
        else:
            self.log.error(f"Invalid connection type for connection {connection}")

    def is_duplicate_or_self_connection(self, target_node: PeerInfo) -> bool:
        if (target_node.host == "127.0.0.1" or target_node.host == "localhost") and target_node.port == self._port:
            # Don't connect to self
            self.log.debug(f"Not connecting to {target_node}")
            return True
        for connection in self.all_connections.values():
            if connection.host == target_node.host and connection.peer_server_port == target_node.port:
                self.log.debug(f"Not connecting to {target_node}, duplicate connection")
                return True
        return False

    async def start_client(
        self,
        target_node: PeerInfo,
        on_connect: Callable = None,
        auth: bool = False,
        is_feeler: bool = False,
    ) -> bool:
        """
        Tries to connect to the target node, adding one connection into the pipeline, if successful.
        An on connect method can also be specified, and this will be saved into the instance variables.
        """
        if self.is_duplicate_or_self_connection(target_node):
            return False

        if auth:
            ssl_context = ssl_context_for_client(
                self.ca_private_crt_path, self.ca_private_key_path, self._private_cert_path, self._private_key_path
            )
        else:
            ssl_context = ssl_context_for_client(
                self.chia_ca_crt_path, self.chia_ca_key_path, self.p2p_crt_path, self.p2p_key_path
            )
        session = None
        try:
            timeout = ClientTimeout(total=10)
            session = ClientSession(timeout=timeout)

            try:
                if type(ip_address(target_node.host)) is IPv6Address:
                    target_node = PeerInfo(f"[{target_node.host}]", target_node.port)
            except ValueError:
                pass

            url = f"wss://{target_node.host}:{target_node.port}/ws"
            self.log.debug(f"Connecting: {url}, Peer info: {target_node}")
            try:
                ws = await session.ws_connect(
                    url, autoclose=False, autoping=True, heartbeat=300, ssl=ssl_context, max_msg_size=50 * 1024 * 1024
                )
            except asyncio.TimeoutError:
                self.log.debug(f"Timeout error connecting to {url}")
                await session.close()
                return False
            if ws is not None:
                assert ws._response.connection is not None and ws._response.connection.transport is not None
                transport = ws._response.connection.transport  # type: ignore
                cert_bytes = transport._ssl_protocol._extra["ssl_object"].getpeercert(True)  # type: ignore
                der_cert = x509.load_der_x509_certificate(cert_bytes, default_backend())
                peer_id = bytes32(der_cert.fingerprint(hashes.SHA256()))
                assert peer_id != self.node_id
                connection = WSChiaConnection(
                    self._local_type,
                    ws,
                    self._port,
                    self.log,
                    True,
                    False,
                    target_node.host,
                    self.incoming_messages,
                    self.connection_closed,
                    peer_id,
                    session=session,
                )
                handshake = await connection.perform_handshake(
                    self._network_id,
                    protocol_version,
                    self._port,
                    self._local_type,
                )
                assert handshake is True
                await self.connection_added(connection, on_connect)
                connection_type_str = ""
                if connection.connection_type is not None:
                    connection_type_str = connection.connection_type.name.lower()
                self.log.info(f"Connected with {connection_type_str} {target_node}")
                if is_feeler:
                    asyncio.create_task(connection.close())
                return True
            else:
                await session.close()
                return False
        except client_exceptions.ClientConnectorError as e:
            self.log.info(f"{e}")
        except ProtocolError as e:
            await connection.close()
            if e.code == Err.SELF_CONNECTION:
                pass
            else:
                error_stack = traceback.format_exc()
                self.log.error(f"Exception {e}, exception Stack: {error_stack}")
        except Exception as e:
            error_stack = traceback.format_exc()
            self.log.error(f"Exception {e}, exception Stack: {error_stack}")

        if session is not None:
            await session.close()

        return False

    def connection_closed(self, connection: WSChiaConnection):
        self.log.info(f"Connection closed: {connection.peer_host}, node id: {connection.peer_node_id}")
        if connection.peer_node_id in self.all_connections:
            self.all_connections.pop(connection.peer_node_id)
        if connection.connection_type is not None:
            if connection.peer_node_id in self.connection_by_type[connection.connection_type]:
                self.connection_by_type[connection.connection_type].pop(connection.peer_node_id)
        else:
            self.log.error(f"Invalid connection type for connection {connection}, while closing")
        on_disconnect = getattr(self.node, "on_disconnect", None)
        if on_disconnect is not None:
            on_disconnect(connection)

    async def incoming_api_task(self):
        self.tasks = set()
        while True:
            payload_inc, connection_inc = await self.incoming_messages.get()
            if payload_inc is None or connection_inc is None:
                continue

            async def api_call(payload: Payload, connection: WSChiaConnection):
                start_time = time.time()
                try:
                    if self.received_message_callback is not None:
                        await self.received_message_callback(connection)
                    full_message = payload.msg
                    connection.log.info(
                        f"<- {full_message.function} from peer {connection.peer_node_id} {connection.peer_host}"
                    )
                    if len(full_message.function) == 0 or full_message.function.startswith("_"):
                        # This prevents remote calling of private methods that start with "_"
                        self.log.error(f"Non existing function: {full_message.function}")
                        raise ProtocolError(Err.INVALID_PROTOCOL_MESSAGE, [full_message.function])

                    f = getattr(self.api, full_message.function, None)

                    if f is None:
                        self.log.error(f"Non existing function: {full_message.function}")
                        raise ProtocolError(Err.INVALID_PROTOCOL_MESSAGE, [full_message.function])

                    if not hasattr(f, "api_function"):
                        self.log.error(f"Peer trying to call non api function {full_message.function}")
                        raise ProtocolError(Err.INVALID_PROTOCOL_MESSAGE, [full_message.function])

                    if hasattr(f, "peer_required"):
                        response: Optional[Message] = await f(full_message.data, connection)
                    else:
                        response = await f(full_message.data)
                    connection.log.debug(
                        f"Time taken to process {full_message.function} from {connection.peer_node_id} is "
                        f"{time.time() - start_time} seconds"
                    )

                    if response is not None:
                        payload_id = payload.id
                        response_payload = Payload(response, payload_id)
                        await connection.reply_to_request(response_payload)
                except Exception as e:
                    if self.connection_close_task is None:
                        tb = traceback.format_exc()
                        connection.log.error(f"Exception: {e}, closing connection {connection.get_peer_info()}. {tb}")
                    else:
                        connection.log.debug(f"Exception: {e} while closing connection")
                        pass
                    await connection.close()

            asyncio.create_task(api_call(payload_inc, connection_inc))

    async def send_to_others(
        self,
        messages: List[Message],
        node_type: NodeType,
        origin_peer: WSChiaConnection,
    ):
        for node_id, connection in self.all_connections.items():
            if node_id == origin_peer.peer_node_id:
                continue
            if connection.connection_type is node_type:
                for message in messages:
                    await connection.send_message(message)

    async def send_to_all(self, messages: List[Message], node_type: NodeType):
        for _, connection in self.all_connections.items():
            if connection.connection_type is node_type:
                for message in messages:
                    await connection.send_message(message)

    async def send_to_all_except(self, messages: List[Message], node_type: NodeType, exclude: bytes32):
        for _, connection in self.all_connections.items():
            if connection.connection_type is node_type and connection.peer_node_id != exclude:
                for message in messages:
                    await connection.send_message(message)

    async def send_to_specific(self, messages: List[Message], node_id: bytes32):
        if node_id in self.all_connections:
            connection = self.all_connections[node_id]
            for message in messages:
                await connection.send_message(message)

    def get_outgoing_connections(self) -> List[WSChiaConnection]:
        result = []
        for _, connection in self.all_connections.items():
            if connection.is_outbound:
                result.append(connection)

        return result

    def get_full_node_connections(self) -> List[WSChiaConnection]:
        return list(self.connection_by_type[NodeType.FULL_NODE].values())

    def get_connections(self) -> List[WSChiaConnection]:
        result = []
        for _, connection in self.all_connections.items():
            result.append(connection)
        return result

    async def close_all_connections(self):
        keys = [a for a, b in self.all_connections.items()]
        for node_id in keys:
            try:
                if node_id in self.all_connections:
                    connection = self.all_connections[node_id]
                    await connection.close()
            except Exception as e:
                self.log.error(f"Exception while closing connection {e}")

    def close_all(self):
        self.connection_close_task = asyncio.create_task(self.close_all_connections())
        if self.runner is not None:
            self.site_shutdown_task = asyncio.create_task(self.runner.cleanup())
        if self.app is not None:
            self.app_shut_down_task = asyncio.create_task(self.app.shutdown())

        self.shut_down_event.set()
        self.incoming_task.cancel()
        self.gc_task.cancel()

    async def await_closed(self):
        self.log.debug("Await Closed")
        await self.shut_down_event.wait()
        if self.connection_close_task is not None:
            await self.connection_close_task
        if self.app_shut_down_task is not None:
            await self.app_shut_down_task
        if self.site_shutdown_task is not None:
            await self.site_shutdown_task

    async def get_peer_info(self) -> Optional[PeerInfo]:
        ip = None
        port = self._port

        try:
            async with ClientSession() as session:
                async with session.get("https://checkip.amazonaws.com/") as resp:
                    if resp.status == 200:
                        ip = str(await resp.text())
                        ip = ip.rstrip()
        except Exception:
            ip = None
        if ip is None:
            return None
        peer = PeerInfo(ip, uint16(port))
        if not peer.is_valid():
            return None
        return peer

    def accept_inbound_connections(self, node_type: NodeType):
        if not self._local_type == NodeType.FULL_NODE:
            return True
        inbound_count = len([conn for _, conn in self.connection_by_type[node_type].items() if not conn.is_outbound])
        if node_type == NodeType.FULL_NODE:
            return inbound_count < self.config["target_peer_count"] - self.config["target_outbound_peer_count"]
        if node_type == NodeType.WALLET:
            return inbound_count < self.config["max_inbound_wallet"]
        if node_type == NodeType.FARMER:
            return inbound_count < self.config["max_inbound_farmer"]
        if node_type == NodeType.TIMELORD:
            return inbound_count < self.config["max_inbound_timelord"]
        return True<|MERGE_RESOLUTION|>--- conflicted
+++ resolved
@@ -113,11 +113,7 @@
         self.chia_ca_crt_path, self.chia_ca_key_path = chia_ca_crt_key
         self.node_id = self.my_id()
 
-<<<<<<< HEAD
-        self.incoming_task: asyncio.Task = asyncio.create_task(self.incoming_api_task())
-=======
         self.incoming_task = asyncio.create_task(self.incoming_api_task())
->>>>>>> e2b3b650
         self.gc_task: asyncio.Task = asyncio.create_task(self.garbage_collect_connections_task())
         self.app: Optional[Application] = None
         self.runner: Optional[web.AppRunner] = None
