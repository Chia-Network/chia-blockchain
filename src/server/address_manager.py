from src.util.hash import std_hash
from secrets import randbits
from random import randrange, choice

from src.types.peer_info import PeerInfo, TimestampedPeerInfo
from src.util.ints import uint16, uint64
from typing import Dict, List, Optional, Tuple, Set
from asyncio import Lock
import logging
import time
import math

TRIED_BUCKETS_PER_GROUP = 8
NEW_BUCKETS_PER_SOURCE_GROUP = 64
TRIED_BUCKET_COUNT = 256
NEW_BUCKET_COUNT = 1024
BUCKET_SIZE = 64
TRIED_COLLISION_SIZE = 10
NEW_BUCKETS_PER_ADDRESS = 8
LOG_TRIED_BUCKET_COUNT = 3
LOG_NEW_BUCKET_COUNT = 10
LOG_BUCKET_SIZE = 6
HORIZON_DAYS = 30
MAX_RETRIES = 3
MIN_FAIL_DAYS = 7
MAX_FAILURES = 10

log = logging.getLogger(__name__)


# This is a Python port from 'CAddrInfo' class from Bitcoin core code.
class ExtendedPeerInfo:
    def __init__(
        self,
        addr: TimestampedPeerInfo,
        src_peer: Optional[PeerInfo],
    ):
        self.peer_info: PeerInfo = PeerInfo(
            addr.host,
            addr.port,
        )
        self.timestamp: int = addr.timestamp
        self.src: Optional[PeerInfo] = src_peer
        if src_peer is None:
            self.src = self.peer_info
        self.random_pos: Optional[int] = None
        self.is_tried: bool = False
        self.ref_count: int = 0
        self.last_success: int = 0
        self.last_try: int = 0
        self.num_attempts: int = 0
        self.last_count_attempt: int = 0

    def to_string(self) -> str:
        assert self.src is not None
        out = (
            self.peer_info.host
            + " "
            + str(int(self.peer_info.port))
            + " "
            + str(int(self.timestamp))
            + " "
            + self.src.host
            + " "
            + str(int(self.src.port))
        )
        return out

    @classmethod
    def from_string(cls, peer_str: str):
        blobs = peer_str.split(" ")
        assert len(blobs) == 5
        peer_info = TimestampedPeerInfo(blobs[0], uint16(int(blobs[1])), uint64(int(blobs[2])))
        src_peer = PeerInfo(blobs[3], uint16(int(blobs[4])))
        return cls(peer_info, src_peer)

    def get_tried_bucket(self, key: int) -> int:
        hash1 = int.from_bytes(
            bytes(std_hash(key.to_bytes(32, byteorder="big") + self.peer_info.get_key())[:8]),
            byteorder="big",
        )
        hash1 = hash1 % TRIED_BUCKETS_PER_GROUP
        hash2 = int.from_bytes(
            bytes(std_hash(key.to_bytes(32, byteorder="big") + self.peer_info.get_group() + bytes([hash1]))[:8]),
            byteorder="big",
        )
        return hash2 % TRIED_BUCKET_COUNT

    def get_new_bucket(self, key: int, src_peer: Optional[PeerInfo] = None) -> int:
        if src_peer is None:
            src_peer = self.src
        assert src_peer is not None
        hash1 = int.from_bytes(
            bytes(std_hash(key.to_bytes(32, byteorder="big") + self.peer_info.get_group() + src_peer.get_group())[:8]),
            byteorder="big",
        )
        hash1 = hash1 % NEW_BUCKETS_PER_SOURCE_GROUP
        hash2 = int.from_bytes(
            bytes(std_hash(key.to_bytes(32, byteorder="big") + src_peer.get_group() + bytes([hash1]))[:8]),
            byteorder="big",
        )
        return hash2 % NEW_BUCKET_COUNT

    def get_bucket_position(self, key: int, is_new: bool, nBucket: int) -> int:
        ch = "N" if is_new else "K"
        hash1 = int.from_bytes(
            bytes(
                std_hash(
                    key.to_bytes(32, byteorder="big")
                    + ch.encode()
                    + nBucket.to_bytes(3, byteorder="big")
                    + self.peer_info.get_key()
                )[:8]
            ),
            byteorder="big",
        )
        return hash1 % BUCKET_SIZE

    def is_terrible(self, now: Optional[int] = None) -> bool:
        if now is None:
            now = int(math.floor(time.time()))
        # never remove things tried in the last minute
        if self.last_try > 0 and self.last_try >= now - 60:
            return False

        # came in a flying DeLorean
        if self.timestamp > now + 10 * 60:
            return True

        # not seen in recent history
        if self.timestamp == 0 or now - self.timestamp > HORIZON_DAYS * 24 * 60 * 60:
            return True

        # tried N times and never a success
        if self.last_success == 0 and self.num_attempts >= MAX_RETRIES:
            return True

        # N successive failures in the last week
        if now - self.last_success > MIN_FAIL_DAYS * 24 * 60 * 60 and self.num_attempts >= MAX_FAILURES:
            return True

        return False

    def get_selection_chance(self, now: Optional[int] = None):
        if now is None:
            now = int(math.floor(time.time()))
        chance = 1.0
        since_last_try = max(now - self.last_try, 0)
        # deprioritize very recent attempts away
        if since_last_try < 60 * 10:
            chance *= 0.01

        # deprioritize 66% after each failed attempt,
        # but at most 1/28th to avoid the search taking forever or overly penalizing outages.
        chance *= pow(0.66, min(self.num_attempts, 8))
        return chance


# This is a Python port from 'CAddrMan' class from Bitcoin core code.
class AddressManager:
    id_count: int
    key: int
    random_pos: List[int]
    tried_matrix: List[List[int]]
    new_matrix: List[List[int]]
    tried_count: int
    new_count: int
    map_addr: Dict[str, int]
    map_info: Dict[int, ExtendedPeerInfo]
    last_good: int
    tried_collisions: List[int]
    used_new_matrix_positions: Set[Tuple[int, int]]
    used_tried_matrix_positions: Set[Tuple[int, int]]
    allow_private_subnets: bool

    def __init__(self):
        self.clear()
        self.lock: Lock = Lock()

    def clear(self):
        self.id_count = 0
        self.key = randbits(256)
        self.random_pos = []
        self.tried_matrix = [[-1 for x in range(BUCKET_SIZE)] for y in range(TRIED_BUCKET_COUNT)]
        self.new_matrix = [[-1 for x in range(BUCKET_SIZE)] for y in range(NEW_BUCKET_COUNT)]
        self.tried_count = 0
        self.new_count = 0
        self.map_addr = {}
        self.map_info = {}
        self.last_good = 1
        self.tried_collisions = []
        self.used_new_matrix_positions = set()
        self.used_tried_matrix_positions = set()
        self.allow_private_subnets = False

    def make_private_subnets_valid(self):
        self.allow_private_subnets = True

    # Use only this method for modifying new matrix.
    def _set_new_matrix(self, row: int, col: int, value: int):
        self.new_matrix[row][col] = value
        if value == -1:
            if (row, col) in self.used_new_matrix_positions:
                self.used_new_matrix_positions.remove((row, col))
        else:
            if (row, col) not in self.used_new_matrix_positions:
                self.used_new_matrix_positions.add((row, col))

    # Use only this method for modifying tried matrix.
    def _set_tried_matrix(self, row: int, col: int, value: int):
        self.tried_matrix[row][col] = value
        if value == -1:
            if (row, col) in self.used_tried_matrix_positions:
                self.used_tried_matrix_positions.remove((row, col))
        else:
            if (row, col) not in self.used_tried_matrix_positions:
                self.used_tried_matrix_positions.add((row, col))

<<<<<<< HEAD
=======
    def load_used_table_positions(self):
        self.used_new_matrix_positions = set()
        self.used_tried_matrix_positions = set()
        for bucket in range(NEW_BUCKET_COUNT):
            for pos in range(BUCKET_SIZE):
                if self.new_matrix[bucket][pos] != -1:
                    self.used_new_matrix_positions.add((bucket, pos))
        for bucket in range(TRIED_BUCKET_COUNT):
            for pos in range(BUCKET_SIZE):
                if self.tried_matrix[bucket][pos] != -1:
                    self.used_tried_matrix_positions.add((bucket, pos))

>>>>>>> 861deb6d
    def create_(self, addr: TimestampedPeerInfo, addr_src: Optional[PeerInfo]) -> Tuple[ExtendedPeerInfo, int]:
        self.id_count += 1
        node_id = self.id_count
        self.map_info[node_id] = ExtendedPeerInfo(addr, addr_src)
        self.map_addr[addr.host] = node_id
        self.map_info[node_id].random_pos = len(self.random_pos)
        self.random_pos.append(node_id)
        return (self.map_info[node_id], node_id)

    def find_(self, addr: PeerInfo) -> Tuple[Optional[ExtendedPeerInfo], Optional[int]]:
        if addr.host not in self.map_addr:
            return (None, None)
        node_id = self.map_addr[addr.host]
        if node_id not in self.map_info:
            return (None, node_id)
        return (self.map_info[node_id], node_id)

    def swap_random_(self, rand_pos_1: int, rand_pos_2: int):
        if rand_pos_1 == rand_pos_2:
            return
        assert rand_pos_1 < len(self.random_pos) and rand_pos_2 < len(self.random_pos)
        node_id_1 = self.random_pos[rand_pos_1]
        node_id_2 = self.random_pos[rand_pos_2]
        self.map_info[node_id_1].random_pos = rand_pos_2
        self.map_info[node_id_2].random_pos = rand_pos_1
        self.random_pos[rand_pos_1] = node_id_2
        self.random_pos[rand_pos_2] = node_id_1

    def make_tried_(self, info: ExtendedPeerInfo, node_id: int):
        for bucket in range(NEW_BUCKET_COUNT):
            pos = info.get_bucket_position(self.key, True, bucket)
            if self.new_matrix[bucket][pos] == node_id:
                self._set_new_matrix(bucket, pos, -1)
                info.ref_count -= 1
        assert info.ref_count == 0
        self.new_count -= 1
        cur_bucket = info.get_tried_bucket(self.key)
        cur_bucket_pos = info.get_bucket_position(self.key, False, cur_bucket)
        if self.tried_matrix[cur_bucket][cur_bucket_pos] != -1:
            # Evict the old node from the tried table.
            node_id_evict = self.tried_matrix[cur_bucket][cur_bucket_pos]
            assert node_id_evict in self.map_info
            old_info = self.map_info[node_id_evict]
            old_info.is_tried = False
            self._set_tried_matrix(cur_bucket, cur_bucket_pos, -1)
            self.tried_count -= 1
            # Find its position into new table.
            new_bucket = old_info.get_new_bucket(self.key)
            new_bucket_pos = old_info.get_bucket_position(self.key, True, new_bucket)
            self.clear_new_(new_bucket, new_bucket_pos)
            old_info.ref_count = 1
            self._set_new_matrix(new_bucket, new_bucket_pos, node_id_evict)
            self.new_count += 1
        self._set_tried_matrix(cur_bucket, cur_bucket_pos, node_id)
        self.tried_count += 1
        info.is_tried = True

    def clear_new_(self, bucket: int, pos: int):
        if self.new_matrix[bucket][pos] != -1:
            delete_id = self.new_matrix[bucket][pos]
            delete_info = self.map_info[delete_id]
            assert delete_info.ref_count > 0
            delete_info.ref_count -= 1
            self._set_new_matrix(bucket, pos, -1)
            if delete_info.ref_count == 0:
                self.delete_new_entry_(delete_id)

    def mark_good_(self, addr: PeerInfo, test_before_evict: bool, timestamp: int):
        self.last_good = timestamp
        (info, node_id) = self.find_(addr)
        if not addr.is_valid(self.allow_private_subnets):
            return
        if info is None:
            return
        if node_id is None:
            return

        if not (info.peer_info.host == addr.host and info.peer_info.port == addr.port):
            return

        # update info
        info.last_success = timestamp
        info.last_try = timestamp
        info.num_attempts = 0
        # timestamp is not updated here, to avoid leaking information about
        # currently-connected peers.

        # if it is already in the tried set, don't do anything else
        if info.is_tried:
            return

        # find a bucket it is in now
        bucket_rand = randrange(NEW_BUCKET_COUNT)
        new_bucket = -1
        for n in range(NEW_BUCKET_COUNT):
            cur_new_bucket = (n + bucket_rand) % NEW_BUCKET_COUNT
            cur_new_bucket_pos = info.get_bucket_position(self.key, True, cur_new_bucket)
            if self.new_matrix[cur_new_bucket][cur_new_bucket_pos] == node_id:
                new_bucket = cur_new_bucket
                break

        # if no bucket is found, something bad happened;
        if new_bucket == -1:
            return

        # NOTE(Florin): Double check this. It's not used anywhere else.

        # which tried bucket to move the entry to
        tried_bucket = info.get_tried_bucket(self.key)
        tried_bucket_pos = info.get_bucket_position(self.key, False, tried_bucket)

        # Will moving this address into tried evict another entry?
        if test_before_evict and self.tried_matrix[tried_bucket][tried_bucket_pos] != -1:
            if len(self.tried_collisions) < TRIED_COLLISION_SIZE:
                if node_id not in self.tried_collisions:
                    self.tried_collisions.append(node_id)
        else:
            self.make_tried_(info, node_id)

    def delete_new_entry_(self, node_id: int):
        info = self.map_info[node_id]
        if info is None or info.random_pos is None:
            return
        self.swap_random_(info.random_pos, len(self.random_pos) - 1)
        self.random_pos = self.random_pos[:-1]
        del self.map_addr[info.peer_info.host]
        del self.map_info[node_id]
        self.new_count -= 1

    def add_to_new_table_(self, addr: TimestampedPeerInfo, source: Optional[PeerInfo], penalty: int) -> bool:
        is_unique = False
        peer_info = PeerInfo(
            addr.host,
            addr.port,
        )
        if not peer_info.is_valid(self.allow_private_subnets):
            return False
        (info, node_id) = self.find_(peer_info)
        if info is not None and info.peer_info.host == addr.host and info.peer_info.port == addr.port:
            penalty = 0

        if info is not None:
            # periodically update timestamp
            currently_online = time.time() - addr.timestamp < 24 * 60 * 60
            update_interval = 60 * 60 if currently_online else 24 * 60 * 60
            if addr.timestamp > 0 and (
                info.timestamp > 0 or info.timestamp < addr.timestamp - update_interval - penalty
            ):
                info.timestamp = max(0, addr.timestamp - penalty)

            # do not update if no new information is present
            if addr.timestamp == 0 or (info.timestamp > 0 and addr.timestamp <= info.timestamp):
                return False

            # do not update if the entry was already in the "tried" table
            if info.is_tried:
                return False

            # do not update if the max reference count is reached
            if info.ref_count == NEW_BUCKETS_PER_ADDRESS:
                return False

            # stochastic test: previous ref_count == N: 2^N times harder to increase it
            factor = 1 << info.ref_count
            if factor > 1 and randrange(factor) != 0:
                return False
        else:
            (info, node_id) = self.create_(addr, source)
            info.timestamp = max(0, info.timestamp - penalty)
            self.new_count += 1
            is_unique = True

        new_bucket = info.get_new_bucket(self.key, source)
        new_bucket_pos = info.get_bucket_position(self.key, True, new_bucket)
        if self.new_matrix[new_bucket][new_bucket_pos] != node_id:
            add_to_new = self.new_matrix[new_bucket][new_bucket_pos] == -1
            if not add_to_new:
                info_existing = self.map_info[self.new_matrix[new_bucket][new_bucket_pos]]
                if info_existing.is_terrible() or (info_existing.ref_count > 1 and info.ref_count == 0):
                    add_to_new = True
            if add_to_new:
                self.clear_new_(new_bucket, new_bucket_pos)
                info.ref_count += 1
                if node_id is not None:
                    self._set_new_matrix(new_bucket, new_bucket_pos, node_id)
            else:
                if info.ref_count == 0:
                    if node_id is not None:
                        self.delete_new_entry_(node_id)
        return is_unique

    def attempt_(self, addr: PeerInfo, count_failures: bool, timestamp: int):
        info, _ = self.find_(addr)
        if info is None:
            return

        if not (info.peer_info.host == addr.host and info.peer_info.port == addr.port):
            return

        info.last_try = timestamp
        if count_failures and info.last_count_attempt < self.last_good:
            info.last_count_attempt = timestamp
            info.num_attempts += 1

    def select_peer_(self, new_only: bool) -> Optional[ExtendedPeerInfo]:
        if len(self.random_pos) == 0:
            return None

        if new_only and self.new_count == 0:
            return None

        # Use a 50% chance for choosing between tried and new table entries.
        if not new_only and self.tried_count > 0 and (self.new_count == 0 or randrange(2) == 0):
            chance = 1.0
            start = time.time()
            if len(self.used_tried_matrix_positions) < math.sqrt(TRIED_BUCKET_COUNT * BUCKET_SIZE):
                cached_tried_matrix_positions = list(self.used_tried_matrix_positions)
            while True:
<<<<<<< HEAD
                tried_bucket = randrange(TRIED_BUCKET_COUNT)
                tried_buket_pos = randrange(BUCKET_SIZE)
                while self.tried_matrix[tried_bucket][tried_buket_pos] == -1:
                    tried_bucket = (tried_bucket + randbits(LOG_TRIED_BUCKET_COUNT)) % TRIED_BUCKET_COUNT
                    tried_buket_pos = (tried_buket_pos + randbits(LOG_BUCKET_SIZE)) % BUCKET_SIZE
                node_id = self.tried_matrix[tried_bucket][tried_buket_pos]
=======
                if len(self.used_tried_matrix_positions) < math.sqrt(TRIED_BUCKET_COUNT * BUCKET_SIZE):
                    # The table is sparse, randomly pick from positions list.
                    index = randrange(len(cached_tried_matrix_positions))
                    tried_bucket, tried_bucket_pos = cached_tried_matrix_positions[index]
                else:
                    # The table is dense, randomly trying positions is faster than loading positions list.
                    tried_bucket = randrange(TRIED_BUCKET_COUNT)
                    tried_buket_pos = randrange(BUCKET_SIZE)
                    while self.tried_matrix[tried_bucket][tried_buket_pos] == -1:
                        tried_bucket = (tried_bucket + randbits(LOG_TRIED_BUCKET_COUNT)) % TRIED_BUCKET_COUNT
                        tried_buket_pos = (tried_buket_pos + randbits(LOG_BUCKET_SIZE)) % BUCKET_SIZE

                node_id = self.tried_matrix[tried_bucket][tried_bucket_pos]
                assert node_id != -1
>>>>>>> 861deb6d
                info = self.map_info[node_id]
                if randbits(30) < (chance * info.get_selection_chance() * (1 << 30)):
                    end = time.time()
                    log.info(f"address_manager.select_peer took {end - start} seconds in tried table.")
                    return info
                chance *= 1.2
        else:
            chance = 1.0
            start = time.time()
<<<<<<< HEAD
            while True:
                new_bucket = randrange(NEW_BUCKET_COUNT)
                new_bucket_pos = randrange(BUCKET_SIZE)
                while self.new_matrix[new_bucket][new_bucket_pos] == -1:
                    new_bucket = (new_bucket + randbits(LOG_NEW_BUCKET_COUNT)) % NEW_BUCKET_COUNT
                    new_bucket_pos = (new_bucket_pos + randbits(LOG_BUCKET_SIZE)) % BUCKET_SIZE
=======
            if len(self.used_new_matrix_positions) < math.sqrt(NEW_BUCKET_COUNT * BUCKET_SIZE):
                cached_new_matrix_positions = list(self.used_new_matrix_positions)
            while True:
                if len(self.used_new_matrix_positions) < math.sqrt(NEW_BUCKET_COUNT * BUCKET_SIZE):
                    index = randrange(len(cached_new_matrix_positions))
                    new_bucket, new_bucket_pos = cached_new_matrix_positions[index]
                else:
                    new_bucket = randrange(NEW_BUCKET_COUNT)
                    new_bucket_pos = randrange(BUCKET_SIZE)
                    while self.new_matrix[new_bucket][new_bucket_pos] == -1:
                        new_bucket = (new_bucket + randbits(LOG_NEW_BUCKET_COUNT)) % NEW_BUCKET_COUNT
                        new_bucket_pos = (new_bucket_pos + randbits(LOG_BUCKET_SIZE)) % BUCKET_SIZE
>>>>>>> 861deb6d
                node_id = self.new_matrix[new_bucket][new_bucket_pos]
                assert node_id != -1
                info = self.map_info[node_id]
                if randbits(30) < chance * info.get_selection_chance() * (1 << 30):
                    end = time.time()
<<<<<<< HEAD
                    log.info(f"address_manager.select_peer took {end - start} seconds.")
=======
                    log.info(f"address_manager.select_peer took {end - start} seconds in new table.")
>>>>>>> 861deb6d
                    return info
                chance *= 1.4

    def resolve_tried_collisions_(self):
        for node_id in self.tried_collisions[:]:
            resolved = False
            if node_id not in self.map_info:
                resolved = True
            else:
                info = self.map_info[node_id]
                peer = info.peer_info
                tried_bucket = info.get_tried_bucket(self.key)
                tried_bucket_pos = info.get_bucket_position(self.key, False, tried_bucket)
                if self.tried_matrix[tried_bucket][tried_bucket_pos] != -1:
                    old_id = self.tried_matrix[tried_bucket][tried_bucket_pos]
                    old_info = self.map_info[old_id]
                    if time.time() - old_info.last_success < 4 * 60 * 60:
                        resolved = True
                    elif time.time() - old_info.last_try < 4 * 60 * 60:
                        if time.time() - old_info.last_try > 60:
                            self.mark_good_(peer, False, time.time())
                            resolved = True
                    elif time.time() - info.last_success > 40 * 60:
                        self.mark_good_(peer, False, time.time())
                        resolved = True
                else:
                    self.mark_good_(peer, False, time.time())
                    resolved = True
            if resolved:
                self.tried_collisions.remove(node_id)

    def select_tried_collision_(self) -> Optional[ExtendedPeerInfo]:
        if len(self.tried_collisions) == 0:
            return None
        new_id = choice(self.tried_collisions)
        if new_id not in self.map_info:
            self.tried_collisions.remove(new_id)
            return None
        new_info = self.map_info[new_id]
        tried_bucket = new_info.get_tried_bucket(self.key)
        tried_bucket_pos = new_info.get_bucket_position(self.key, False, tried_bucket)

        old_id = self.tried_matrix[tried_bucket][tried_bucket_pos]
        return self.map_info[old_id]

    def get_peers_(self) -> List[TimestampedPeerInfo]:
        addr: List[TimestampedPeerInfo] = []
        num_nodes = math.ceil(23 * len(self.random_pos) / 100)
        if num_nodes > 1000:
            num_nodes = 1000
        for n in range(len(self.random_pos)):
            if len(addr) >= num_nodes:
                return addr

            rand_pos = randrange(len(self.random_pos) - n) + n
            self.swap_random_(n, rand_pos)
            info = self.map_info[self.random_pos[n]]
            if not info.peer_info.is_valid(self.allow_private_subnets):
                continue
            if not info.is_terrible():
                cur_peer_info = TimestampedPeerInfo(
                    info.peer_info.host,
                    uint16(info.peer_info.port),
                    uint64(info.timestamp),
                )
                addr.append(cur_peer_info)

        return addr

    def cleanup(self, max_timestamp_difference: int, max_consecutive_failures: int):
        now = int(math.floor(time.time()))
        for bucket in range(NEW_BUCKET_COUNT):
            for pos in range(BUCKET_SIZE):
                if self.new_matrix[bucket][pos] != -1:
                    node_id = self.new_matrix[bucket][pos]
                    cur_info = self.map_info[node_id]
                    if (
                        cur_info.timestamp < now - max_timestamp_difference
                        and cur_info.num_attempts >= max_consecutive_failures
                    ):
                        self.clear_new_(bucket, pos)

    def connect_(self, addr: PeerInfo, timestamp: int):
        info, _ = self.find_(addr)
        if info is None:
            return

        # check whether we are talking about the exact same peer
        if not (info.peer_info.host == addr.host and info.peer_info.port == addr.port):
            return

        update_interval = 20 * 60
        if timestamp - info.timestamp > update_interval:
            info.timestamp = timestamp

    async def size(self) -> int:
        async with self.lock:
            return len(self.random_pos)

    async def add_to_new_table(
        self,
        addresses: List[TimestampedPeerInfo],
        source: Optional[PeerInfo] = None,
        penalty: int = 0,
    ) -> bool:
        is_added = False
        async with self.lock:
            for addr in addresses:
                cur_peer_added = self.add_to_new_table_(addr, source, penalty)
                is_added = is_added or cur_peer_added
        return is_added

    # Mark an entry as accesible.
    async def mark_good(
        self,
        addr: PeerInfo,
        test_before_evict: bool = True,
        timestamp: int = -1,
    ):
        if timestamp == -1:
            timestamp = math.floor(time.time())
        async with self.lock:
            self.mark_good_(addr, test_before_evict, timestamp)

    # Mark an entry as connection attempted to.
    async def attempt(
        self,
        addr: PeerInfo,
        count_failures: bool,
        timestamp: int = -1,
    ):
        if timestamp == -1:
            timestamp = math.floor(time.time())
        async with self.lock:
            self.attempt_(addr, count_failures, timestamp)

    # See if any to-be-evicted tried table entries have been tested and if so resolve the collisions.
    async def resolve_tried_collisions(self):
        async with self.lock:
            self.resolve_tried_collisions_()

    # Randomly select an address in tried that another address is attempting to evict.
    async def select_tried_collision(self) -> Optional[ExtendedPeerInfo]:
        async with self.lock:
            return self.select_tried_collision_()

    # Choose an address to connect to.
    async def select_peer(self, new_only: bool = False) -> Optional[ExtendedPeerInfo]:
        async with self.lock:
            return self.select_peer_(new_only)

    # Return a bunch of addresses, selected at random.
    async def get_peers(self) -> List[TimestampedPeerInfo]:
        async with self.lock:
            return self.get_peers_()

    async def connect(self, addr: PeerInfo, timestamp: int = -1):
        if timestamp == -1:
            timestamp = math.floor(time.time())
        async with self.lock:
            return self.connect_(addr, timestamp)<|MERGE_RESOLUTION|>--- conflicted
+++ resolved
@@ -216,8 +216,6 @@
             if (row, col) not in self.used_tried_matrix_positions:
                 self.used_tried_matrix_positions.add((row, col))
 
-<<<<<<< HEAD
-=======
     def load_used_table_positions(self):
         self.used_new_matrix_positions = set()
         self.used_tried_matrix_positions = set()
@@ -230,7 +228,6 @@
                 if self.tried_matrix[bucket][pos] != -1:
                     self.used_tried_matrix_positions.add((bucket, pos))
 
->>>>>>> 861deb6d
     def create_(self, addr: TimestampedPeerInfo, addr_src: Optional[PeerInfo]) -> Tuple[ExtendedPeerInfo, int]:
         self.id_count += 1
         node_id = self.id_count
@@ -449,14 +446,6 @@
             if len(self.used_tried_matrix_positions) < math.sqrt(TRIED_BUCKET_COUNT * BUCKET_SIZE):
                 cached_tried_matrix_positions = list(self.used_tried_matrix_positions)
             while True:
-<<<<<<< HEAD
-                tried_bucket = randrange(TRIED_BUCKET_COUNT)
-                tried_buket_pos = randrange(BUCKET_SIZE)
-                while self.tried_matrix[tried_bucket][tried_buket_pos] == -1:
-                    tried_bucket = (tried_bucket + randbits(LOG_TRIED_BUCKET_COUNT)) % TRIED_BUCKET_COUNT
-                    tried_buket_pos = (tried_buket_pos + randbits(LOG_BUCKET_SIZE)) % BUCKET_SIZE
-                node_id = self.tried_matrix[tried_bucket][tried_buket_pos]
-=======
                 if len(self.used_tried_matrix_positions) < math.sqrt(TRIED_BUCKET_COUNT * BUCKET_SIZE):
                     # The table is sparse, randomly pick from positions list.
                     index = randrange(len(cached_tried_matrix_positions))
@@ -471,7 +460,6 @@
 
                 node_id = self.tried_matrix[tried_bucket][tried_bucket_pos]
                 assert node_id != -1
->>>>>>> 861deb6d
                 info = self.map_info[node_id]
                 if randbits(30) < (chance * info.get_selection_chance() * (1 << 30)):
                     end = time.time()
@@ -481,14 +469,6 @@
         else:
             chance = 1.0
             start = time.time()
-<<<<<<< HEAD
-            while True:
-                new_bucket = randrange(NEW_BUCKET_COUNT)
-                new_bucket_pos = randrange(BUCKET_SIZE)
-                while self.new_matrix[new_bucket][new_bucket_pos] == -1:
-                    new_bucket = (new_bucket + randbits(LOG_NEW_BUCKET_COUNT)) % NEW_BUCKET_COUNT
-                    new_bucket_pos = (new_bucket_pos + randbits(LOG_BUCKET_SIZE)) % BUCKET_SIZE
-=======
             if len(self.used_new_matrix_positions) < math.sqrt(NEW_BUCKET_COUNT * BUCKET_SIZE):
                 cached_new_matrix_positions = list(self.used_new_matrix_positions)
             while True:
@@ -501,19 +481,14 @@
                     while self.new_matrix[new_bucket][new_bucket_pos] == -1:
                         new_bucket = (new_bucket + randbits(LOG_NEW_BUCKET_COUNT)) % NEW_BUCKET_COUNT
                         new_bucket_pos = (new_bucket_pos + randbits(LOG_BUCKET_SIZE)) % BUCKET_SIZE
->>>>>>> 861deb6d
                 node_id = self.new_matrix[new_bucket][new_bucket_pos]
                 assert node_id != -1
                 info = self.map_info[node_id]
                 if randbits(30) < chance * info.get_selection_chance() * (1 << 30):
                     end = time.time()
-<<<<<<< HEAD
-                    log.info(f"address_manager.select_peer took {end - start} seconds.")
-=======
                     log.info(f"address_manager.select_peer took {end - start} seconds in new table.")
->>>>>>> 861deb6d
                     return info
-                chance *= 1.4
+                chance *= 1.2
 
     def resolve_tried_collisions_(self):
         for node_id in self.tried_collisions[:]:
