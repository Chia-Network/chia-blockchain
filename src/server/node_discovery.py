--- conflicted
+++ resolved
@@ -167,14 +167,10 @@
                 size = await self.address_manager.size()
                 if size == 0 or empty_tables:
                     await self._introducer_client()
-<<<<<<< HEAD
                     try:
-                        await asyncio.sleep(min(30, self.peer_connect_interval))
+                        await asyncio.sleep(min(5, self.peer_connect_interval))
                     except asyncio.CancelledError:
                         return
-=======
-                    await asyncio.sleep(min(5, self.peer_connect_interval))
->>>>>>> fcc4d119
                     empty_tables = False
                     continue
 
@@ -221,17 +217,12 @@
                 elif len(groups) <= 5:
                     max_tries = 25
                 while not got_peer and not self.is_closed:
-<<<<<<< HEAD
-                    sleep_interval = min(15, self.peer_connect_interval)
+                    sleep_interval = 1 + len(groups) * 0.5
+                    sleep_interval = min(sleep_interval, self.peer_connect_interval)
                     try:
                         await asyncio.sleep(sleep_interval)
                     except asyncio.CancelledError:
                         return
-=======
-                    sleep_interval = 1 + len(groups) * 0.5
-                    sleep_interval = min(sleep_interval, self.peer_connect_interval)
-                    await asyncio.sleep(sleep_interval)
->>>>>>> fcc4d119
                     tries += 1
                     if tries > max_tries:
                         addr = None
