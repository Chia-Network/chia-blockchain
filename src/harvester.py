--- conflicted
+++ resolved
@@ -2,10 +2,7 @@
 import asyncio
 from pathlib import Path
 from typing import Dict, Optional, Tuple, List
-<<<<<<< HEAD
-=======
 import time
->>>>>>> b93e57b0
 import concurrent
 
 from blspy import PrependSignature, PrivateKey, PublicKey, Util
@@ -178,42 +175,35 @@
             )
 
         loop = asyncio.get_running_loop()
-<<<<<<< HEAD
-        executor = concurrent.futures.ThreadPoolExecutor(max_workers=5)
-=======
->>>>>>> b93e57b0
 
         def blocking_lookup(filename: Path, prover: DiskProver) -> Optional[List]:
             # Uses the DiskProver object to lookup qualities. This is a blocking call,
             # so it should be run in a threadpool.
             try:
-                quality_strings = prover.get_qualities_for_challenge(new_challenge.challenge_hash)
+                quality_strings = prover.get_qualities_for_challenge(
+                    new_challenge.challenge_hash
+                )
             except RuntimeError:
                 log.error("Error using prover object. Reinitializing prover object.")
                 try:
                     self.prover = DiskProver(str(filename))
-                    quality_strings = self.prover.get_qualities_for_challenge(new_challenge.challenge_hash)
+                    quality_strings = self.prover.get_qualities_for_challenge(
+                        new_challenge.challenge_hash
+                    )
                 except RuntimeError:
-                    log.error(f"Retry-Error using prover object on {filename}. Giving up.")
+                    log.error(
+                        f"Retry-Error using prover object on {filename}. Giving up."
+                    )
                     quality_strings = None
             return quality_strings
 
-<<<<<<< HEAD
-=======
-
-
->>>>>>> b93e57b0
         async def lookup_challenge(
             filename: Path, prover: DiskProver
         ) -> List[harvester_protocol.ChallengeResponse]:
             # Exectures a DiskProverLookup in a threadpool, and returns responses
             all_responses: List[harvester_protocol.ChallengeResponse] = []
             quality_strings = await loop.run_in_executor(
-<<<<<<< HEAD
-                executor, blocking_lookup, filename, prover
-=======
                 self.executor, blocking_lookup, filename, prover
->>>>>>> b93e57b0
             )
             if quality_strings is not None:
                 for index, quality_str in enumerate(quality_strings):
@@ -241,13 +231,9 @@
                     Message("challenge_response", response),
                     Delivery.RESPOND,
                 )
-<<<<<<< HEAD
-        executor.shutdown(wait=False)
-=======
-        log.error(
+        log.info(
             f"Time taken to lookup qualities in {len(self.provers)} plots: {time.time() - start}"
         )
->>>>>>> b93e57b0
 
     @api_request
     async def request_proof_of_space(
