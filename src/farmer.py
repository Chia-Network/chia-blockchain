--- conflicted
+++ resolved
@@ -5,12 +5,7 @@
 from blspy import Util, InsecureSignature, PrependSignature, PublicKey
 from src.util.keychain import Keychain
 
-<<<<<<< HEAD
-from src.consensus.constants import constants as consensus_constants
-=======
-from src.consensus.block_rewards import calculate_block_reward
 from src.consensus.constants import ConsensusConstants
->>>>>>> e52e2c04
 from src.consensus.pot_iterations import calculate_iterations_quality
 from src.protocols import farmer_protocol, harvester_protocol
 from src.server.connection import PeerConnections
@@ -59,8 +54,6 @@
         if len(self._get_public_keys()) == 0:
             error_str = "No keys exist. Please run 'chia keys generate' or open the UI."
             raise RuntimeError(error_str)
-        for key, value in override_constants.items():
-            self.constants[key] = value
 
         # This is the farmer configuration
         self.wallet_target = bytes.fromhex(self.config["xch_target_puzzle_hash"])
