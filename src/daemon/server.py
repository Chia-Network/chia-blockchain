import asyncio
import json
import logging
import os
import signal
import subprocess
import sys
import traceback
from enum import Enum
import uuid
import time
from typing import Dict, Any, List, Tuple, Optional
from sys import platform
from concurrent.futures import ThreadPoolExecutor
from websockets import serve, ConnectionClosedOK, WebSocketException
from src.cmds.init import chia_init
from src.daemon.windows_signal import kill
from src.server.server import ssl_context_for_server
from src.server.ssl_context import load_ssl_paths
from src.util.ws_message import format_response, create_payload
from src.util.json_util import dict_to_json_str
from src.util.config import load_config
from src.util.logging import initialize_logging
from src.util.path import mkdir
from src.util.service_groups import validate_service

io_pool_exc = ThreadPoolExecutor()

try:
    from aiohttp import web
except ModuleNotFoundError:
    print("Error: Make sure to run . ./activate from the project folder before starting Chia.")
    quit()

try:
    import fcntl

    has_fcntl = True
except ImportError:
    has_fcntl = False

log = logging.getLogger(__name__)

service_plotter = "chia plots create"


class PlotState(str, Enum):
    SUBMITTED = "SUBMITTED"
    RUNNING = "RUNNING"
    ERROR = "ERROR"
    FINISHED = "FINISHED"


# determine if application is a script file or frozen exe
if getattr(sys, "frozen", False):
    name_map = {
        "chia": "chia",
        "chia_wallet": "start_wallet",
        "chia_full_node": "start_full_node",
        "chia_harvester": "start_harvester",
        "chia_farmer": "start_farmer",
        "chia_introducer": "start_introducer",
        "chia_timelord": "start_timelord",
        "chia_timelord_launcher": "timelord_launcher",
        "chia_full_node_simulator": "start_simulator",
    }

    def executable_for_service(service_name):
        application_path = os.path.dirname(sys.executable)
        if platform == "win32" or platform == "cygwin":
            executable = name_map[service_name]
            path = f"{application_path}/{executable}.exe"
            return path
        else:
            path = f"{application_path}/{name_map[service_name]}"
            return path


else:
    application_path = os.path.dirname(__file__)

    def executable_for_service(service_name):
        return service_name


async def ping():
    response = {"success": True, "value": "pong"}
    return response


class WebSocketServer:
    def __init__(self, root_path):
        self.root_path = root_path
        self.log = log
        self.services: Dict = dict()
        self.plots_queue: List[Dict] = []
        self.connections: Dict[str, List[Any]] = dict()  # service_name : [WebSocket]
        self.remote_address_map: Dict[Any, str] = dict()  # socket: service_name
        self.ping_job = None
        self.net_config = load_config(root_path, "config.yaml")
        self.self_hostname = self.net_config["self_hostname"]
        self.daemon_port = self.net_config["daemon_port"]
        self.websocket_server = None
        cert_path, key_path = load_ssl_paths(root_path, self.net_config)
        self.ssl_context = ssl_context_for_server(cert_path, key_path, require_cert=True)

    async def start(self):
        self.log.info("Starting Daemon Server")

        def master_close_cb():
            asyncio.create_task(self.stop())

        try:
            asyncio.get_running_loop().add_signal_handler(signal.SIGINT, master_close_cb)
            asyncio.get_running_loop().add_signal_handler(signal.SIGTERM, master_close_cb)
        except NotImplementedError:
            self.log.info("Not implemented")

        self.websocket_server = await serve(
            self.safe_handle,
            self.self_hostname,
            self.daemon_port,
            max_size=None,
            ping_interval=500,
            ping_timeout=300,
            ssl=self.ssl_context,
        )

        self.log.info("Waiting Daemon WebSocketServer closure")
        print("Daemon server started", flush=True)
        await self.websocket_server.wait_closed()
        self.log.info("Daemon WebSocketServer closed")

    def cancel_task_safe(self, task):
        if task is not None:
            try:
                task.cancel()
            except Exception as e:
                self.log.error(f"Error while canceling task.{e} {task}")

    async def stop(self):
        self.cancel_task_safe(self.ping_job)
        await self.exit()
        self.websocket_server.close()
        return {"success": True}

    async def safe_handle(self, websocket, path):
        service_name = ""
        try:
            async for message in websocket:
                try:
                    decoded = json.loads(message)
                    response, sockets_to_use = await self.handle_message(websocket, decoded)
                except Exception as e:
                    tb = traceback.format_exc()
                    self.log.error(f"Error while handling message: {tb}")
                    error = {"success": False, "error": f"{e}"}
                    response = format_response(message, error)
                    sockets_to_use = 0
                if len(sockets_to_use) > 0:
                    for socket in sockets_to_use:
                        try:
                            await socket.send(response)
                        except Exception as e:
                            tb = traceback.format_exc()
                            self.log.error(f"Unexpected exception trying to send to websocket: {e} {tb}")
                            self.remove_connection(socket)
                            await socket.close()
        except Exception as e:
            tb = traceback.format_exc()
            service_name = "Unknown"
            if websocket in self.remote_address_map:
                service_name = self.remote_address_map[websocket]
            if isinstance(e, ConnectionClosedOK):
                self.log.info(f"ConnectionClosedOk. Closing websocket with {service_name} {e}")
            elif isinstance(e, WebSocketException):
                self.log.info(f"Websocket exception. Closing websocket with {service_name} {e} {tb}")
            else:
                self.log.error(f"Unexpected exception in websocket: {e} {tb}")
        finally:
            self.remove_connection(websocket)
            await websocket.close()

    def remove_connection(self, websocket):
<<<<<<< HEAD
        if websocket.remote_address is None:
            self.log.warning("Remote address is None")
            return
        remote_address = websocket.remote_address[1]
=======
>>>>>>> 7ea8dd4e
        service_name = None
        if websocket in self.remote_address_map:
            service_name = self.remote_address_map[websocket]
            self.remote_address_map.pop(websocket)
        if service_name in self.connections:
            after_removal = []
            for connection in self.connections[service_name]:
                if connection == websocket:
                    continue
                else:
                    after_removal.append(connection)
            self.connections[service_name] = after_removal

    async def ping_task(self):
        restart = True
        await asyncio.sleep(30)
        for remote_address, service_name in self.remote_address_map.items():
            if service_name in self.connections:
                sockets = self.connections[service_name]
                for socket in sockets:
                    if socket.remote_address[1] == remote_address:
                        try:
                            self.log.info(f"About to ping: {service_name}")
                            await socket.ping()
                        except asyncio.CancelledError:
                            self.log.info("Ping task received Cancel")
                            restart = False
                            break
                        except Exception as e:
                            self.log.info(f"Ping error: {e}")
                            self.log.warning("Ping failed, connection closed.")
                            self.remove_connection(socket)
                            await socket.close()
        if restart is True:
            self.ping_job = asyncio.create_task(self.ping_task())

    async def handle_message(self, websocket, message) -> Tuple[Optional[str], List[Any]]:
        """
        This function gets called when new message is received via websocket.
        """

        command = message["command"]
        destination = message["destination"]
        if destination != "daemon":
            destination = message["destination"]
            if destination in self.connections:
                sockets = self.connections[destination]
                return dict_to_json_str(message), sockets

            return None, []

        data = None
        if "data" in message:
            data = message["data"]
        if command == "ping":
            response = await ping()
        elif command == "start_service":
            response = await self.start_service(data)
        elif command == "start_plotting":
            response = await self.start_plotting(data)
        elif command == "stop_plotting":
            response = await self.stop_plotting(data)
        elif command == "stop_service":
            response = await self.stop_service(data)
        elif command == "is_running":
            response = await self.is_running(data)
        elif command == "exit":
            response = await self.stop()
        elif command == "register_service":
            response = await self.register_service(websocket, data)
        else:
            self.log.error(f"UK>> {message}")
            response = {"success": False, "error": f"unknown_command {command}"}

        full_response = format_response(message, response)
        return full_response, [websocket]

    def plot_queue_to_payload(self, plot_queue_item):
        error = plot_queue_item.get("error")
        has_error = error is not None

        return {
            "id": plot_queue_item["id"],
            "size": plot_queue_item["size"],
            "parallel": plot_queue_item["parallel"],
            "delay": plot_queue_item["delay"],
            "state": plot_queue_item["state"],
            "error": str(error) if has_error else None,
            "log": plot_queue_item.get("log"),
        }

    def extract_plot_queue(self):
        data = []
        for item in self.plots_queue:
            data.append(WebSocketServer.plot_queue_to_payload(self, item))
        return data

    async def _state_changed(self, service: str, state: str):
        if service not in self.connections:
            return

        message = None
        websockets = self.connections[service]

        if service == service_plotter:
            message = {
                "state": state,
                "queue": self.extract_plot_queue(),
            }

        if message is None:
            return

        response = create_payload("state_changed", message, service, "wallet_ui")

        for websocket in websockets:
            try:
                await websocket.send(response)
            except Exception as e:
                tb = traceback.format_exc()
                self.log.error(f"Unexpected exception trying to send to websocket: {e} {tb}")
                websockets.remove(websocket)
                await websocket.close()

    def state_changed(self, service: str, state: str):
        asyncio.create_task(self._state_changed(service, state))

    async def _watch_file_changes(self, id: str, loop):
        config = self._get_plots_queue_item(id)

        if config is None:
            raise Exception(f"Plot queue config with ID {id} is not defined")

        words = ["Renamed final file"]
        file_path = config["out_file"]
        fp = open(file_path, "r")
        while True:
            new = await loop.run_in_executor(io_pool_exc, fp.readline)

            config["log"] = new if config["log"] is None else config["log"] + new
            self.state_changed(service_plotter, "log_changed")

            if new:
                for word in words:
                    if word in new:
                        yield (word, new)
            else:
                time.sleep(0.5)

    async def _track_plotting_progress(self, id: str, loop):
        config = self._get_plots_queue_item(id)

        if config is None:
            raise Exception(f"Plot queue config with ID {id} is not defined")

        async for hit_word, hit_sentence in self._watch_file_changes(id, loop):
            break

    def _build_plotting_command_args(self, request, ignoreCount):
        service_name = request["service"]

        k = request["k"]
        n = 1 if ignoreCount else request["n"]
        t = request["t"]
        t2 = request["t2"]
        d = request["d"]
        b = request["b"]
        u = request["u"]
        r = request["r"]
        s = request["s"]
        a = request["a"]
        e = request["e"]

        command_args: List[str] = []
        command_args += service_name.split(" ")
        command_args.append(f"-k={k}")
        command_args.append(f"-n={n}")
        command_args.append(f"-t={t}")
        command_args.append(f"-2={t2}")
        command_args.append(f"-d={d}")
        command_args.append(f"-b={b}")
        command_args.append(f"-u={u}")
        command_args.append(f"-r={r}")
        command_args.append(f"-s={s}")

        if a is not None:
            command_args.append(f"-a={a}")

        if e is True:
            command_args.append("-e")

        return command_args

    def _is_serial_plotting_running(self):
        response = False
        for item in self.plots_queue:
            if item["parallel"] is False and item["state"] is PlotState.RUNNING:
                response = True
        return response

    def _get_plots_queue_item(self, id: str):
        config = next(item for item in self.plots_queue if item["id"] == id)
        return config

    def _run_next_serial_plotting(self, loop):
        next_plot_id = None

        for item in self.plots_queue:
            if item["state"] is PlotState.SUBMITTED and item["parallel"] is False:
                next_plot_id = item["id"]

        if next_plot_id is not None:
            loop.create_task(self._start_plotting(next_plot_id, loop))

    async def _start_plotting(self, id: str, loop):
        current_process = None
        try:
            log.info(f"Starting plotting with ID {id}")
            config = self._get_plots_queue_item(id)

            if config is None:
                raise Exception(f"Plot queue with ID {id} does not exists")

            state = config["state"]
            if state is not PlotState.SUBMITTED:
                raise Exception(f"Plot with ID {id} has no state submitted")

            id = config["id"]
            delay = config["delay"]
            await asyncio.sleep(delay)

            service_name = config["service_name"]
            command_args = config["command_args"]
            process, pid_path = launch_plotter(self.root_path, service_name, command_args, id)

            current_process = process

            config["state"] = PlotState.RUNNING
            config["out_file"] = plotter_log_path(self.root_path, id).absolute()
            config["process"] = process
            self.state_changed(service_plotter, "state")

            if service_name not in self.services:
                self.services[service_name] = []

            self.services[service_name].append(process)

            await self._track_plotting_progress(id, loop)

            # (output, err) = process.communicate()
            # await process.wait()

            config["state"] = PlotState.FINISHED
            self.state_changed(service_plotter, "state")

        except (subprocess.SubprocessError, IOError):
            log.exception(f"problem starting {service_name}")
            error = Exception("Start plotting failed")
            config["state"] = PlotState.ERROR
            config["error"] = error
            self.state_changed(service_plotter, "state")
            raise error

        finally:
            if current_process is not None:
                self.services[service_name].remove(current_process)
            self._run_next_serial_plotting(loop)

    async def start_plotting(self, request):
        service_name = request["service"]

        delay = request.get("delay", 0)
        parallel = request.get("parallel", False)
        size = request.get("k")
        count = request.get("n", 1)

        for k in range(count):
            id = str(uuid.uuid1())
            config = {
                "id": id,
                "size": size,
                "service_name": service_name,
                "command_args": self._build_plotting_command_args(request, True),
                "parallel": parallel,
                "delay": delay,
                "state": PlotState.SUBMITTED,
                "error": None,
                "log": None,
                "process": None,
            }

            self.plots_queue.append(config)

            # only first item can start when user selected serial plotting
            can_start_serial_plotting = k == 0 and self._is_serial_plotting_running() is False

            if parallel is True or can_start_serial_plotting:
                log.info(f"Plotting will start in {delay} seconds")
                loop = asyncio.get_event_loop()
                loop.create_task(self._start_plotting(id, loop))
            else:
                log.info("Plotting will start automatically when previous plotting finish")

        response = {
            "success": True,
            "service_name": service_name,
        }

        return response

    async def stop_plotting(self, request):
        id = request["id"]
        config = self._get_plots_queue_item(id)
        if config is None:
            return {"success": False}

        id = config["id"]
        state = config["state"]
        process = config["process"]

        try:
            if process is not None and state == PlotState.RUNNING:
                await kill_process(process, self.root_path, service_plotter, id)
            self.plots_queue.remove(config)

            loop = asyncio.get_event_loop()
            self._run_next_serial_plotting(loop)

            self.state_changed(service_plotter, "removed")
            return {"success": True}
        except Exception as e:
            log.error(f"Error during killing the plot process: {e}")
            config["state"] = PlotState.ERROR
            config["error"] = str(e)
            self.state_changed(service_plotter, "state")
            pass
            return {"success": False}

    async def start_service(self, request):
        service_command = request["service"]
        error = None
        success = False
        testing = False
        if "testing" in request:
            testing = request["testing"]

        if not validate_service(service_command):
            error = "unknown service"

        if service_command in self.services:
            service = self.services[service_command]
            r = service is not None and service.poll() is None
            if r is False:
                self.services.pop(service_command)
                error = None
            else:
                error = f"Service {service_command} already running"

        if error is None:
            try:
                exe_command = service_command
                if testing is True:
                    exe_command = f"{service_command} --testing=true"
                process, pid_path = launch_service(self.root_path, exe_command)
                self.services[service_command] = process
                success = True
            except (subprocess.SubprocessError, IOError):
                log.exception(f"problem starting {service_command}")
                error = "start failed"

        response = {"success": success, "service": service_command, "error": error}
        return response

    async def stop_service(self, request):
        service_name = request["service"]
        result = await kill_service(self.root_path, self.services, service_name)
        response = {"success": result, "service_name": service_name}
        return response

    async def is_running(self, request):
        service_name = request["service"]

        if service_name == service_plotter:
            processes = self.services.get(service_name)
            is_running = processes is not None and len(processes) > 0
            response = {
                "success": True,
                "service_name": service_name,
                "is_running": is_running,
            }
        else:
            process = self.services.get(service_name)
            is_running = process is not None and process.poll() is None
            response = {
                "success": True,
                "service_name": service_name,
                "is_running": is_running,
            }

        return response

    async def exit(self):
        jobs = []
        for k in self.services.keys():
            jobs.append(kill_service(self.root_path, self.services, k))
        if jobs:
            await asyncio.wait(jobs)
        self.services.clear()

        # TODO: fix this hack
        asyncio.get_event_loop().call_later(5, lambda *args: sys.exit(0))
        log.info("chia daemon exiting in 5 seconds")

        response = {"success": True}
        return response

    async def register_service(self, websocket, request):
        self.log.info(f"Register service {request}")
        service = request["service"]
        if service not in self.connections:
            self.connections[service] = []
        self.connections[service].append(websocket)

        response = {"success": False}
        if service == service_plotter:
            response = {
                "success": True,
                "service": service,
                "queue": self.extract_plot_queue(),
            }
        else:
            self.remote_address_map[websocket] = service
            if self.ping_job is None:
                self.ping_job = asyncio.create_task(self.ping_task())
            response = {"success": True}
        self.log.info(f"registered for service {service}")
        return response


def daemon_launch_lock_path(root_path):
    """
    A path to a file that is lock when a daemon is launching but not yet started.
    This prevents multiple instances from launching.
    """
    return root_path / "run" / "start-daemon.launching"


def pid_path_for_service(root_path, service, id=""):
    """
    Generate a path for a PID file for the given service name.
    """
    pid_name = service.replace(" ", "-").replace("/", "-")
    return root_path / "run" / f"{pid_name}{id}.pid"


def plotter_log_path(root_path, id):
    return root_path / "plotter" / f"plotter_log_{id}.txt"


def launch_plotter(root_path, service_name, service_array, id):
    # we need to pass on the possibly altered CHIA_ROOT
    os.environ["CHIA_ROOT"] = str(root_path)
    service_executable = executable_for_service(service_array[0])

    # Swap service name with name of executable
    service_array[0] = service_executable
    startupinfo = None
    if os.name == "nt":
        startupinfo = subprocess.STARTUPINFO()  # type: ignore
        startupinfo.dwFlags |= subprocess.STARTF_USESHOWWINDOW  # type: ignore

    plotter_path = plotter_log_path(root_path, id)

    if plotter_path.parent.exists():
        if plotter_path.exists():
            plotter_path.unlink()
    else:
        mkdir(plotter_path.parent)
    outfile = open(plotter_path.resolve(), "w")
    log.info(f"Service array: {service_array}")
    process = subprocess.Popen(service_array, shell=False, stdout=outfile, startupinfo=startupinfo)

    pid_path = pid_path_for_service(root_path, service_name, id)
    try:
        mkdir(pid_path.parent)
        with open(pid_path, "w") as f:
            f.write(f"{process.pid}\n")
    except Exception:
        pass
    return process, pid_path


def launch_service(root_path, service_command):
    """
    Launch a child process.
    """
    # set up CHIA_ROOT
    # invoke correct script
    # save away PID

    # we need to pass on the possibly altered CHIA_ROOT
    os.environ["CHIA_ROOT"] = str(root_path)

    # Innsert proper e
    service_array = service_command.split()
    service_executable = executable_for_service(service_array[0])
    service_array[0] = service_executable
    startupinfo = None
    if os.name == "nt":
        startupinfo = subprocess.STARTUPINFO()  # type: ignore
        startupinfo.dwFlags |= subprocess.STARTF_USESHOWWINDOW  # type: ignore

    # CREATE_NEW_PROCESS_GROUP allows graceful shutdown on windows, by CTRL_BREAK_EVENT signal
    if platform == "win32" or platform == "cygwin":
        creationflags = subprocess.CREATE_NEW_PROCESS_GROUP
    else:
        creationflags = 0
    process = subprocess.Popen(service_array, shell=False, startupinfo=startupinfo, creationflags=creationflags,)
    pid_path = pid_path_for_service(root_path, service_command)
    try:
        mkdir(pid_path.parent)
        with open(pid_path, "w") as f:
            f.write(f"{process.pid}\n")
    except Exception:
        pass
    return process, pid_path


async def kill_process(process, root_path, service_name, id, delay_before_kill=15) -> bool:
    pid_path = pid_path_for_service(root_path, service_name, id)

    if platform == "win32" or platform == "cygwin":
        log.info("sending CTRL_BREAK_EVENT signal to %s", service_name)
        # pylint: disable=E1101
        kill(process.pid, signal.SIGBREAK)  # type: ignore

    else:
        log.info("sending term signal to %s", service_name)
        process.terminate()

    count: float = 0
    while count < delay_before_kill:
        if process.poll() is not None:
            break
        await asyncio.sleep(0.5)
        count += 0.5
    else:
        process.kill()
        log.info("sending kill signal to %s", service_name)
    r = process.wait()
    log.info("process %s returned %d", service_name, r)
    try:
        pid_path_killed = pid_path.with_suffix(".pid-killed")
        if pid_path_killed.exists():
            pid_path_killed.unlink()
        os.rename(pid_path, pid_path_killed)
    except Exception:
        pass

    return True


async def kill_service(root_path, services, service_name, delay_before_kill=15) -> bool:
    process = services.get(service_name)
    if process is None:
        return False
    del services[service_name]

    result = await kill_process(process, root_path, service_name, "", delay_before_kill)
    return result


def is_running(services, service_name):
    process = services.get(service_name)
    return process is not None and process.poll() is None


def create_server_for_daemon(root_path):
    routes = web.RouteTableDef()

    services: Dict = dict()

    @routes.get("/daemon/ping/")
    async def ping(request):
        return web.Response(text="pong")

    @routes.get("/daemon/service/start/")
    async def start_service(request):
        service_name = request.query.get("service")
        if not validate_service(service_name):
            r = f"{service_name} unknown service"
            return web.Response(text=str(r))

        if is_running(services, service_name):
            r = f"{service_name} already running"
            return web.Response(text=str(r))

        try:
            process, pid_path = launch_service(root_path, service_name)
            services[service_name] = process
            r = f"{service_name} started"
        except (subprocess.SubprocessError, IOError):
            log.exception(f"problem starting {service_name}")
            r = f"{service_name} start failed"

        return web.Response(text=str(r))

    @routes.get("/daemon/service/stop/")
    async def stop_service(request):
        service_name = request.query.get("service")
        r = await kill_service(root_path, services, service_name)
        return web.Response(text=str(r))

    @routes.get("/daemon/service/is_running/")
    async def is_running_handler(request):
        service_name = request.query.get("service")
        r = is_running(services, service_name)
        return web.Response(text=str(r))

    @routes.get("/daemon/exit/")
    async def exit(request):
        jobs = []
        for k in services.keys():
            jobs.append(kill_service(root_path, services, k))
        if jobs:
            await asyncio.wait(jobs)
        services.clear()

        # we can't await `site.stop()` here because that will cause a deadlock, waiting for this
        # request to exit


def singleton(lockfile, text="semaphore"):
    """
    Open a lockfile exclusively.
    """

    if not lockfile.parent.exists():
        mkdir(lockfile.parent)

    try:
        if has_fcntl:
            f = open(lockfile, "w")
            fcntl.lockf(f, fcntl.LOCK_EX | fcntl.LOCK_NB)
        else:
            if lockfile.exists():
                lockfile.unlink()
            fd = os.open(lockfile, os.O_CREAT | os.O_EXCL | os.O_RDWR)
            f = open(fd, "w")
        f.write(text)
    except IOError:
        return None
    return f


async def async_run_daemon(root_path):
    chia_init(root_path)
    config = load_config(root_path, "config.yaml")
    initialize_logging("daemon", config["logging"], root_path)
    lockfile = singleton(daemon_launch_lock_path(root_path))
    cert_path, key_path = load_ssl_paths(root_path, config)
    sys.stdout.flush()
    json_msg = dict_to_json_str({"message": "cert_path", "success": True, "cert": f"{cert_path}", "key": f"{key_path}"})
    sys.stdout.write("\n" + json_msg + "\n")
    sys.stdout.flush()
    if lockfile is None:
        print("daemon: already launching")
        return 2

    # TODO: clean this up, ensuring lockfile isn't removed until the listen port is open
    create_server_for_daemon(root_path)
    ws_server = WebSocketServer(root_path)
    await ws_server.start()


def run_daemon(root_path):
    return asyncio.get_event_loop().run_until_complete(async_run_daemon(root_path))


def main():
    from src.util.default_root import DEFAULT_ROOT_PATH

    return run_daemon(DEFAULT_ROOT_PATH)


if __name__ == "__main__":
    main()<|MERGE_RESOLUTION|>--- conflicted
+++ resolved
@@ -182,13 +182,6 @@
             await websocket.close()
 
     def remove_connection(self, websocket):
-<<<<<<< HEAD
-        if websocket.remote_address is None:
-            self.log.warning("Remote address is None")
-            return
-        remote_address = websocket.remote_address[1]
-=======
->>>>>>> 7ea8dd4e
         service_name = None
         if websocket in self.remote_address_map:
             service_name = self.remote_address_map[websocket]
