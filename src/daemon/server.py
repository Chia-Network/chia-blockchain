import asyncio
import json
import logging
import os
import signal
import subprocess
import sys
import traceback
from typing import Dict, Any
from sys import platform
from aiohttp import web


import websockets
from src.cmds.init import chia_init

from src.util.ws_message import format_response
from src.util.json_util import dict_to_json_str

try:
    import fcntl

    has_fcntl = True
except ImportError:
    has_fcntl = False

from src.util.config import load_config
from src.util.logging import initialize_logging
from src.util.path import mkdir
from src.util.service_groups import validate_service

log = logging.getLogger(__name__)

# determine if application is a script file or frozen exe
if getattr(sys, "frozen", False):
    name_map = {
        "chia": "chia",
        "chia-check-plots": "check_plots",
        "chia-create-plots": "create_plots",
        "chia-wallet": "websocket_server",
        "chia_full_node": "start_full_node",
        "chia_harvester": "start_harvester",
        "chia_farmer": "start_farmer",
        "chia_introducer": "start_introducer",
        "chia_timelord": "start_timelord",
        "chia_timelord_launcher": "timelord_launcher",
        "chia_full_node_simulator": "start_simulator",
        "plotter": "create_plots",
    }

    def executable_for_service(service_name):
        application_path = os.path.dirname(sys.executable)
        if platform == "win32" or platform == "cygwin":
            executable = name_map[service_name]
            path = f"{application_path}/{executable}.exe"
            return path
        else:
            path = f"{application_path}/{name_map[service_name]}"
            return path


else:
    application_path = os.path.dirname(__file__)

    def executable_for_service(service_name):
        return service_name


class WebSocketServer:
    def __init__(self, root_path):
        self.root_path = root_path
        self.log = log
        self.services: Dict = dict()
        self.connections: Dict[str, Any] = dict()  # service_name : WebSocket
        self.remote_address_map: Dict[str, str] = dict()  # remote_address: service_name
        self.ping_job = None

    async def start(self):
        self.log.info("Starting Daemon Server")

        def master_close_cb():
            asyncio.ensure_future(self.stop())

        try:
            asyncio.get_running_loop().add_signal_handler(
                signal.SIGINT, master_close_cb
            )
            asyncio.get_running_loop().add_signal_handler(
                signal.SIGTERM, master_close_cb
            )
        except NotImplementedError:
            self.log.info("Not implemented")

        self.websocket_server = await websockets.serve(
            self.safe_handle, "localhost", 55400
        )

        self.log.info("Waiting Daemon WebSocketServer closure")
        print(f"Daemon server started", flush=True)
        await self.websocket_server.wait_closed()
        self.log.info("Daemon WebSocketServer closed")

    async def stop(self):
        self.websocket_server.close()
        await self.exit()

    async def safe_handle(self, websocket, path):
        async for message in websocket:
            try:
                decoded = json.loads(message)
                # self.log.info(f"Message received: {decoded}")
                await self.handle_message(websocket, decoded)
            except (BaseException, websockets.exceptions.ConnectionClosed) as e:
                if isinstance(e, websockets.exceptions.ConnectionClosed):
                    tb = traceback.format_exc()
                    self.log.warning(f"ConnectionClosedError. Closing websocket. {tb}")
                    service_name = self.remote_address_map[websocket.remote_address[1]]
                    if service_name in self.connections:
                        self.connections.pop(service_name)
                    await websocket.close()
                else:
                    tb = traceback.format_exc()
                    self.log.error(f"Error while handling message: {tb}")
                    error = {"success": False, "error": f"{e}"}
                    await websocket.send(format_response(message, error))

    async def ping_task(self):
        await asyncio.sleep(30)
        for remote_address, service_name in self.remote_address_map.items():
            try:
                connection = self.connections[service_name]
                self.log.info(f"About to ping: {service_name}")
                await connection.ping()
            except (BaseException, websockets.exceptions.ConnectionClosed) as e:
                self.log.info(f"Ping error: {e}")
                self.connections.pop(service_name)
                self.remote_address_map.pop(remote_address)
                self.log.warning("Ping failed, connection closed.")
<<<<<<< HEAD
                pass
=======
>>>>>>> 8ca52cdc
        self.ping_job = asyncio.create_task(self.ping_task())

    async def handle_message(self, websocket, message):
        """
        This function gets called when new message is received via websocket.
        """

        command = message["command"]
        destination = message["destination"]
        if destination != "daemon":
            await self.message_for_service(message)
            return

        data = None
        if "data" in message:
            data = message["data"]
        if command == "ping":
            response = await self.ping()
        elif command == "start_service":
            response = await self.start_service(data)
        elif command == "stop_service":
            response = await self.stop_service(data)
        elif command == "is_running":
            response = await self.is_running(data)
        elif command == "exit":
            response = await self.exit()
        elif command == "register_service":
            response = await self.register_service(websocket, data)
        else:
            response = {"success": False, "error": f"unknown_command {command}"}

        full_response = format_response(message, response)
        await websocket.send(full_response)

    async def ping(self):
        response = {"success": True, "value": "pong"}
        return response

    async def start_service(self, request):
        service_command = request["service"]
        service_name = service_command.split()[0]
        error = None
        success = False

        if not validate_service(service_name):
            error = "unknown service"

        if service_name in self.services:
            service = self.services[service_name]
            r = service is not None and service.poll() is None
            if r is False:
                self.services.pop(service_name)
                error = None
            else:
                error = "already running"

        if error is None:
            try:
                process, pid_path = launch_service(self.root_path, service_command)
                self.services[service_name] = process
                success = True
            except (subprocess.SubprocessError, IOError):
                log.exception(f"problem starting {service_name}")
                error = "start failed"

        if service_name == "chia-create-plots":
            response = {
                "success": success,
                "service": service_name,
                "out_file": f"{plotter_log_path(self.root_path).absolute()}",
                "error": error,
            }
        else:
            response = {"success": success, "service": service_name, "error": error}

        return response

    async def stop_service(self, request):
        service_name = request["service"]
        result = await kill_service(self.root_path, self.services, service_name)
        response = {"success": result, "service_name": service_name}
        return response

    async def is_running(self, request):
        service_name = request["service"]
        process = self.services.get(service_name)
        r = process is not None and process.poll() is None
        if service_name == "chia-create-plots":
            response = {
                "success": True,
                "service_name": service_name,
                "is_running": r,
                "out_file": f"{plotter_log_path(self.root_path).absolute()}",
            }
        else:
            response = {"success": True, "service_name": service_name, "is_running": r}
        return response

    async def exit(self):

        jobs = []
        for k in self.services.keys():
            jobs.append(kill_service(self.root_path, self.services, k))
        if jobs:
<<<<<<< HEAD
            done, pending = await asyncio.wait(jobs)
=======
            await asyncio.wait(jobs)
>>>>>>> 8ca52cdc
        self.services.clear()

        # TODO: fix this hack
        asyncio.get_event_loop().call_later(5, lambda *args: sys.exit(0))
        log.info("chia daemon exiting in 5 seconds")

        response = {"success": True}
        return response

    async def register_service(self, websocket, request):
        self.log.info(request)
        service = request["service"]
        self.log.info(service)
        if service in self.connections:
            ws = self.connections[service]
            self.connections.pop(service)
            if ws.remote_address[1] in self.remote_address_map:
                self.remote_address_map.pop(ws.remote_address[1])

        self.connections[service] = websocket
        self.remote_address_map[websocket.remote_address[1]] = service
        if self.ping_job is None:
            self.ping_job = asyncio.create_task(self.ping_task())
        response = {"success": True}
        self.log.info(f"registered for service {service}")
        return response

    async def message_for_service(self, message):
        destination = message["destination"]
        if destination in self.connections:
            socket = self.connections[destination]
            await socket.send(dict_to_json_str(message))

        return None


def daemon_launch_lock_path(root_path):
    """
    A path to a file that is lock when a daemon is launching but not yet started.
    This prevents multiple instances from launching.
    """
    return root_path / "run" / "start-daemon.launching"


def pid_path_for_service(root_path, service):
    """
    Generate a path for a PID file for the given service name.
    """
    pid_name = service.replace(" ", "-").replace("/", "-")
    return root_path / "run" / f"{pid_name}.pid"


def plotter_log_path(root_path):
    return root_path / "plotter" / f"plotter_log.txt"


def launch_service(root_path, service_command):
    """
    Launch a child process.
    """
    # set up CHIA_ROOT
    # invoke correct script
    # save away PID

    # we need to pass on the possibly altered CHIA_ROOT
    os.environ["CHIA_ROOT"] = str(root_path)

    # Innsert proper e
    service_array = service_command.split()
    service_name = service_array[0]
    service_executable = executable_for_service(service_name)
    service_array[0] = service_executable
    if service_name == "chia-create-plots":
        plotter_path = plotter_log_path(root_path)
        if plotter_path.parent.exists():
            if plotter_path.exists():
                plotter_path.unlink()
        else:
            mkdir(plotter_path.parent)
        outfile = open(plotter_path.resolve(), "w")
        process = subprocess.Popen(service_array, shell=False, stdout=outfile)
    else:
        process = subprocess.Popen(service_array, shell=False)
    pid_path = pid_path_for_service(root_path, service_command)
    try:
        mkdir(pid_path.parent)
        with open(pid_path, "w") as f:
            f.write(f"{process.pid}\n")
    except Exception:
        pass
    return process, pid_path


async def kill_service(root_path, services, service_name, delay_before_kill=15) -> bool:
    process = services.get(service_name)
    if process is None:
        return False
    del services[service_name]
    pid_path = pid_path_for_service(root_path, service_name)

    log.info("sending term signal to %s", service_name)
    process.terminate()
    # on Windows, process.kill and process.terminate are the same,
    # so no point in trying process.kill later
    if process.kill != process.terminate:
        count = 0
        while count < delay_before_kill:
            if process.poll() is not None:
                break
            await asyncio.sleep(1)
            count += 1
        else:
            process.kill()
            log.info("sending kill signal to %s", service_name)
    r = process.wait()
    log.info("process %s returned %d", service_name, r)
    try:
        pid_path_killed = pid_path.with_suffix(".pid-killed")
        if pid_path_killed.exists():
            pid_path_killed.unlink()
        os.rename(pid_path, pid_path_killed)
    except Exception:
        pass

    return True


def is_running(services, service_name):
    process = services.get(service_name)
    return process is not None and process.poll() is None


def create_server_for_daemon(root_path):
    routes = web.RouteTableDef()

    services: Dict = dict()

    @routes.get("/daemon/ping/")
    async def ping(request):
        return web.Response(text="pong")

    @routes.get("/daemon/service/start/")
    async def start_service(request):
        service_name = request.query.get("service")
        if not validate_service(service_name):
            r = "unknown service"
            return web.Response(text=str(r))

        if is_running(services, service_name):
            r = "already running"
            return web.Response(text=str(r))

        try:
            process, pid_path = launch_service(root_path, service_name)
            services[service_name] = process
            r = "started"
        except (subprocess.SubprocessError, IOError):
            log.exception(f"problem starting {service_name}")
            r = "start failed"

        return web.Response(text=str(r))

    @routes.get("/daemon/service/stop/")
    async def stop_service(request):
        service_name = request.query.get("service")
        r = await kill_service(root_path, services, service_name)
        return web.Response(text=str(r))

    @routes.get("/daemon/service/is_running/")
    async def is_running_handler(request):
        service_name = request.query.get("service")
        r = is_running(services, service_name)
        return web.Response(text=str(r))

    @routes.get("/daemon/exit/")
    async def exit(request):
        jobs = []
        for k in services.keys():
            jobs.append(kill_service(root_path, services, k))
        if jobs:
            done, pending = await asyncio.wait(jobs)
        services.clear()

        # we can't await `site.stop()` here because that will cause a deadlock, waiting for this
        # request to exit


def singleton(lockfile, text="semaphore"):
    """
    Open a lockfile exclusively.
    """

    if not lockfile.parent.exists():
        mkdir(lockfile.parent)

    try:
        if has_fcntl:
            f = open(lockfile, "w")
            fcntl.lockf(f, fcntl.LOCK_EX | fcntl.LOCK_NB)
        else:
            if lockfile.exists():
                lockfile.unlink()
            fd = os.open(lockfile, os.O_CREAT | os.O_EXCL | os.O_RDWR)
            f = open(fd, "w")
        f.write(text)
    except IOError:
        return None
    return f


async def async_run_daemon(root_path):
    chia_init(root_path)
    config = load_config(root_path, "config.yaml")
    initialize_logging("daemon %(name)-25s", config["logging"], root_path)
    lockfile = singleton(daemon_launch_lock_path(root_path))
    if lockfile is None:
        print("daemon: already launching")
        return 2

    # TODO: clean this up, ensuring lockfile isn't removed until the listen port is open
    create_server_for_daemon(root_path)
    log.info("before start")
    ws_server = WebSocketServer(root_path)
    await ws_server.start()


def run_daemon(root_path):
    return asyncio.get_event_loop().run_until_complete(async_run_daemon(root_path))


def main():
    from src.util.default_root import DEFAULT_ROOT_PATH

    return run_daemon(DEFAULT_ROOT_PATH)


if __name__ == "__main__":
    main()<|MERGE_RESOLUTION|>--- conflicted
+++ resolved
@@ -136,10 +136,6 @@
                 self.connections.pop(service_name)
                 self.remote_address_map.pop(remote_address)
                 self.log.warning("Ping failed, connection closed.")
-<<<<<<< HEAD
-                pass
-=======
->>>>>>> 8ca52cdc
         self.ping_job = asyncio.create_task(self.ping_task())
 
     async def handle_message(self, websocket, message):
@@ -244,11 +240,7 @@
         for k in self.services.keys():
             jobs.append(kill_service(self.root_path, self.services, k))
         if jobs:
-<<<<<<< HEAD
-            done, pending = await asyncio.wait(jobs)
-=======
             await asyncio.wait(jobs)
->>>>>>> 8ca52cdc
         self.services.clear()
 
         # TODO: fix this hack
