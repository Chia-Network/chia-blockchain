import asyncio
import concurrent
import logging
import traceback
import time
import random
from pathlib import Path
from typing import AsyncGenerator, Dict, List, Optional, Tuple, Callable

import aiosqlite
from chiabip158 import PyBIP158
from chiapos import Verifier

<<<<<<< HEAD
from src.consensus.constants import constants as consensus_constants
from src.consensus.block_rewards import calculate_base_fee, calculate_block_reward
=======
from src.consensus.constants import ConsensusConstants
from src.consensus.block_rewards import calculate_base_fee
>>>>>>> e52e2c04
from src.consensus.pot_iterations import calculate_iterations
from src.consensus.coinbase import create_coinbase_coin, create_fees_coin
from src.full_node.block_store import BlockStore
from src.full_node.blockchain import Blockchain, ReceiveBlockResult
from src.full_node.coin_store import CoinStore
from src.full_node.full_node_store import FullNodeStore
from src.full_node.mempool_manager import MempoolManager
from src.full_node.sync_blocks_processor import SyncBlocksProcessor
from src.full_node.sync_peers_handler import SyncPeersHandler
from src.full_node.sync_store import SyncStore
from src.protocols import (
    introducer_protocol,
    farmer_protocol,
    full_node_protocol,
    timelord_protocol,
    wallet_protocol,
)
from src.protocols.wallet_protocol import GeneratorResponse
from src.server.connection import PeerConnections
from src.server.outbound_message import Delivery, Message, NodeType, OutboundMessage
from src.server.server import ChiaServer
from src.types.BLSSignature import BLSSignature
from src.types.challenge import Challenge
from src.types.coin import Coin, hash_coin_list
from src.types.full_block import FullBlock
from src.types.header import Header, HeaderData
from src.types.header_block import HeaderBlock
from src.types.mempool_inclusion_status import MempoolInclusionStatus
from src.types.mempool_item import MempoolItem
from src.types.program import Program
from src.types.proof_of_space import ProofOfSpace
from src.types.proof_of_time import ProofOfTime
from src.types.sized_bytes import bytes32
from src.types.spend_bundle import SpendBundle
from src.util.api_decorators import api_request
from src.util.bundle_tools import best_solution_program
from src.util.cost_calculator import calculate_cost_of_program
from src.util.errors import ConsensusError, Err
from src.util.hash import std_hash
from src.util.ints import uint32, uint64, uint128
from src.util.merkle_set import MerkleSet
from src.util.path import mkdir, path_from_root

OutboundMessageGenerator = AsyncGenerator[OutboundMessage, None]


class FullNode:
    block_store: BlockStore
    full_node_store: FullNodeStore
    sync_store: SyncStore
    coin_store: CoinStore
    mempool_manager: MempoolManager
    connection: aiosqlite.Connection
    sync_peers_handler: Optional[SyncPeersHandler]
    blockchain: Blockchain
    config: Dict
    global_connections: Optional[PeerConnections]
    server: Optional[ChiaServer]
    log: logging.Logger
    constants: ConsensusConstants
    _shut_down: bool
    root_path: Path
    state_changed_callback: Optional[Callable]

    def __init__(
        self, config: Dict, root_path: Path, consensus_constants: ConsensusConstants, name: str = None,
    ):
        self.root_path = root_path
        self.config = config
        self.server = None
        self._shut_down = False  # Set to true to close all infinite loops
        self.constants = consensus_constants
        self.sync_peers_handler = None
        if name:
            self.log = logging.getLogger(name)
        else:
            self.log = logging.getLogger(__name__)

        self.global_connections = None

        self.db_path = path_from_root(root_path, config["database_path"])
        mkdir(self.db_path.parent)

    async def _start(self):
        # create the store (db) and full node instance
        self.connection = await aiosqlite.connect(self.db_path)
        self.block_store = await BlockStore.create(self.connection)
        self.full_node_store = await FullNodeStore.create(self.connection)
        self.sync_store = await SyncStore.create()
        self.coin_store = await CoinStore.create(self.connection)

        self.log.info("Initializing blockchain from disk")
        self.blockchain = await Blockchain.create(
            self.coin_store, self.block_store, self.constants
        )
        self.log.info(
            f"Blockchain initialized to tips at {[t.height for t in self.blockchain.get_current_tips()]}"
        )

        self.mempool_manager = MempoolManager(self.coin_store, self.constants)
        await self.mempool_manager.new_tips(await self.blockchain.get_full_tips())
        self.state_changed_callback = None
        uncompact_interval = self.config["send_uncompact_interval"]
        if uncompact_interval > 0:
            self.broadcast_uncompact_task = asyncio.create_task(
                self.broadcast_uncompact_blocks(uncompact_interval)
            )

    def _set_global_connections(self, global_connections: PeerConnections):
        self.global_connections = global_connections

    def _set_server(self, server: ChiaServer):
        self.server = server

    def _set_state_changed_callback(self, callback: Callable):
        self.state_changed_callback = callback
        if self.global_connections is not None:
            self.global_connections.set_state_changed_callback(callback)

    def _state_changed(self, change: str):
        if self.state_changed_callback is not None:
            self.state_changed_callback(change)

    async def _send_tips_to_farmers(
        self, delivery: Delivery = Delivery.BROADCAST
    ) -> OutboundMessageGenerator:
        """
        Sends all of the current heads to all farmer peers. Also sends the latest
        estimated proof of time rate, so farmer can calulate which proofs are good.
        """
        requests: List[farmer_protocol.ProofOfSpaceFinalized] = []
        async with self.blockchain.lock:
            tips: List[Header] = self.blockchain.get_current_tips()
            for tip in tips:
                full_tip: Optional[FullBlock] = await self.block_store.get_block(
                    tip.header_hash
                )
                assert full_tip is not None
                challenge: Optional[Challenge] = self.blockchain.get_challenge(full_tip)
                assert challenge is not None
                challenge_hash = challenge.get_hash()
                if tip.height > 0:
                    difficulty: uint64 = self.blockchain.get_next_difficulty(
                        self.blockchain.headers[tip.prev_header_hash]
                    )
                else:
                    difficulty = uint64(tip.weight)
                requests.append(
                    farmer_protocol.ProofOfSpaceFinalized(
                        challenge_hash, tip.height, tip.weight, difficulty
                    )
                )
            full_block: Optional[FullBlock] = await self.block_store.get_block(
                tips[0].header_hash
            )
            assert full_block is not None
            proof_of_time_min_iters: uint64 = self.blockchain.get_next_min_iters(
                full_block
            )
            proof_of_time_rate: uint64 = proof_of_time_min_iters // (
                self.constants["BLOCK_TIME_TARGET"]
                / self.constants["MIN_ITERS_PROPORTION"]
            )
        rate_update = farmer_protocol.ProofOfTimeRate(proof_of_time_rate)
        yield OutboundMessage(
            NodeType.FARMER, Message("proof_of_time_rate", rate_update), delivery
        )
        for request in requests:
            yield OutboundMessage(
                NodeType.FARMER, Message("proof_of_space_finalized", request), delivery
            )

    async def _send_challenges_to_timelords(
        self, delivery: Delivery = Delivery.BROADCAST
    ) -> OutboundMessageGenerator:
        """
        Sends all of the current heads (as well as Pos infos) to all timelord peers.
        """
        challenge_requests: List[timelord_protocol.ChallengeStart] = []
        pos_info_requests: List[timelord_protocol.ProofOfSpaceInfo] = []
        tips: List[Header] = self.blockchain.get_current_tips()
        tips_blocks: List[Optional[FullBlock]] = [
            await self.block_store.get_block(tip.header_hash) for tip in tips
        ]
        for tip in tips_blocks:
            assert tip is not None
            challenge = self.blockchain.get_challenge(tip)
            assert challenge is not None
            challenge_requests.append(
                timelord_protocol.ChallengeStart(challenge.get_hash(), tip.weight)
            )

        tip_hashes = [tip.header_hash for tip in tips]
        tip_infos = [
            tup[0]
            for tup in list(
                (await self.full_node_store.get_unfinished_blocks()).items()
            )
            if tup[1].prev_header_hash in tip_hashes
        ]
        for chall, iters in tip_infos:
            pos_info_requests.append(timelord_protocol.ProofOfSpaceInfo(chall, iters))
        for challenge_msg in challenge_requests:
            yield OutboundMessage(
                NodeType.TIMELORD, Message("challenge_start", challenge_msg), delivery
            )
        for pos_info_msg in pos_info_requests:
            yield OutboundMessage(
                NodeType.TIMELORD,
                Message("proof_of_space_info", pos_info_msg),
                delivery,
            )

    async def _on_connect(self) -> OutboundMessageGenerator:
        """
        Whenever we connect to another node / wallet, send them our current heads. Also send heads to farmers
        and challenges to timelords.
        """
        tips: List[Header] = self.blockchain.get_current_tips()
        for t in tips:
            request = full_node_protocol.NewTip(t.height, t.weight, t.header_hash)
            yield OutboundMessage(
                NodeType.FULL_NODE, Message("new_tip", request), Delivery.RESPOND
            )
        # If connected to a wallet, send the LCA
        lca = self.blockchain.lca_block
        new_lca = wallet_protocol.NewLCA(lca.header_hash, lca.height, lca.weight)
        yield OutboundMessage(
            NodeType.WALLET, Message("new_lca", new_lca), Delivery.RESPOND
        )

        # Send filter to node and request mempool items that are not in it
        my_filter = self.mempool_manager.get_filter()
        mempool_request = full_node_protocol.RequestMempoolTransactions(my_filter)

        yield OutboundMessage(
            NodeType.FULL_NODE,
            Message("request_mempool_transactions", mempool_request),
            Delivery.RESPOND,
        )

        # Update farmers and timelord with most recent information
        async for msg in self._send_challenges_to_timelords(Delivery.RESPOND):
            yield msg
        async for msg in self._send_tips_to_farmers(Delivery.RESPOND):
            yield msg

    def _num_needed_peers(self) -> int:
        assert self.global_connections is not None
        diff = self.config["target_peer_count"] - len(
            self.global_connections.get_full_node_connections()
        )
        return diff if diff >= 0 else 0

    def _close(self):
        self._shut_down = True
        self.blockchain.shut_down()

    async def _await_closed(self):
        await self.connection.close()

    async def _sync(self) -> OutboundMessageGenerator:
        """
        Performs a full sync of the blockchain.
            - Check which are the heaviest tips
            - Request headers for the heaviest
            - Find the fork point to see where to start downloading headers
            - Verify the weight of the tip, using the headers
            - Download all blocks
            - Disconnect peers that provide invalid blocks or don't have the blocks
        """
        self.log.info("Starting to perform sync with peers.")
        self.log.info("Waiting to receive tips from peers.")
        self.sync_peers_handler = None
        self.sync_store.set_waiting_for_tips(True)
        # TODO: better way to tell that we have finished receiving tips
        # TODO: fix DOS issue. Attacker can request syncing to an invalid blockchain
        await asyncio.sleep(2)
        highest_weight: uint128 = uint128(0)
        tip_block: FullBlock
        tip_height = 0
        sync_start_time = time.time()

        # Based on responses from peers about the current heads, see which head is the heaviest
        # (similar to longest chain rule).
        self.sync_store.set_waiting_for_tips(False)

        potential_tips: List[
            Tuple[bytes32, FullBlock]
        ] = self.sync_store.get_potential_tips_tuples()
        self.log.info(f"Have collected {len(potential_tips)} potential tips")
        if self._shut_down:
            return

        for header_hash, potential_tip_block in potential_tips:
            if potential_tip_block.proof_of_time is None:
                raise ValueError(
                    f"Invalid tip block {potential_tip_block.header_hash} received"
                )
            if potential_tip_block.weight > highest_weight:
                highest_weight = potential_tip_block.weight
                tip_block = potential_tip_block
                tip_height = potential_tip_block.height
        if highest_weight <= max(
            [t.weight for t in self.blockchain.get_current_tips()]
        ):
            self.log.info("Not performing sync, already caught up.")
            return

        assert tip_block
        self.log.info(
            f"Tip block {tip_block.header_hash} tip height {tip_block.height}"
        )

        self.sync_store.set_potential_hashes_received(asyncio.Event())

        sleep_interval = 10
        total_time_slept = 0

        # TODO: verify weight here once we have the correct protocol messages (interative flyclient)
        while True:
            if total_time_slept > 30:
                raise TimeoutError("Took too long to fetch header hashes.")
            if self._shut_down:
                return
            # Download all the header hashes and find the fork point
            request = full_node_protocol.RequestAllHeaderHashes(tip_block.header_hash)
            yield OutboundMessage(
                NodeType.FULL_NODE,
                Message("request_all_header_hashes", request),
                Delivery.RANDOM,
            )
            try:
                phr = self.sync_store.get_potential_hashes_received()
                assert phr is not None
                await asyncio.wait_for(
                    phr.wait(), timeout=sleep_interval,
                )
                break
            except concurrent.futures.TimeoutError:
                total_time_slept += sleep_interval
                self.log.warning("Did not receive desired header hashes")

        # Finding the fork point allows us to only download headers and blocks from the fork point
        header_hashes = self.sync_store.get_potential_hashes()

        async with self.blockchain.lock:
            # Lock blockchain so we can copy over the headers without any reorgs
            fork_point_height: uint32 = self.blockchain.find_fork_point_alternate_chain(
                header_hashes
            )

        fork_point_hash: bytes32 = header_hashes[fork_point_height]
        self.log.info(f"Fork point: {fork_point_hash} at height {fork_point_height}")

        assert self.global_connections is not None
        peers = [
            con.node_id
            for con in self.global_connections.get_connections()
            if (con.node_id is not None and con.connection_type == NodeType.FULL_NODE)
        ]

        self.sync_peers_handler = SyncPeersHandler(
            self.sync_store, peers, fork_point_height, self.blockchain
        )

        # Start processing blocks that we have received (no block yet)
        block_processor = SyncBlocksProcessor(
            self.sync_store, fork_point_height, uint32(tip_height), self.blockchain,
        )
        block_processor_task = asyncio.create_task(block_processor.process())
        lca = self.blockchain.lca_block
        while not self.sync_peers_handler.done():
            # Periodically checks for done, timeouts, shutdowns, new peers or disconnected peers.
            if self._shut_down:
                block_processor.shut_down()
                break
            if block_processor_task.done():
                break
            async for msg in self.sync_peers_handler.monitor_timeouts():
                yield msg  # Disconnects from peers that are not responding

            cur_peers = [
                con.node_id
                for con in self.global_connections.get_connections()
                if (
                    con.node_id is not None
                    and con.connection_type == NodeType.FULL_NODE
                )
            ]
            for node_id in cur_peers:
                if node_id not in peers:
                    self.sync_peers_handler.new_node_connected(node_id)
            for node_id in peers:
                if node_id not in cur_peers:
                    # Disconnected peer, removes requests that are being sent to it
                    self.sync_peers_handler.node_disconnected(node_id)
            peers = cur_peers

            async for msg in self.sync_peers_handler._add_to_request_sets():
                yield msg  # Send more requests if we can

            new_lca = self.blockchain.lca_block
            if new_lca != lca:
                new_lca_req = wallet_protocol.NewLCA(
                    new_lca.header_hash, new_lca.height, new_lca.weight,
                )
                yield OutboundMessage(
                    NodeType.WALLET, Message("new_lca", new_lca_req), Delivery.BROADCAST
                )

            self._state_changed("block")
            await asyncio.sleep(5)

        # Awaits for all blocks to be processed, a timeout to happen, or the node to shutdown
        await block_processor_task
        block_processor_task.result()  # If there was a timeout, this will raise TimeoutError
        if self._shut_down:
            return

        current_tips = self.blockchain.get_current_tips()
        assert max([h.height for h in current_tips]) == tip_height

        self.full_node_store.set_proof_of_time_estimate_ips(
            self.blockchain.get_next_min_iters(tip_block)
            // (
                self.constants["BLOCK_TIME_TARGET"]
                / self.constants["MIN_ITERS_PROPORTION"]
            )
        )

        self.log.info(
            f"Finished sync up to height {tip_height}. Total time: "
            f"{round((time.time() - sync_start_time)/60, 2)} minutes."
        )

    async def _finish_sync(self) -> OutboundMessageGenerator:
        """
        Finalize sync by setting sync mode to False, clearing all sync information, and adding any final
        blocks that we have finalized recently.
        """
        potential_fut_blocks = (self.sync_store.get_potential_future_blocks()).copy()
        self.sync_store.set_sync_mode(False)

        async with self.blockchain.lock:
            await self.sync_store.clear_sync_info()
            await self.blockchain.recreate_diff_stores()

        for block in potential_fut_blocks:
            if self._shut_down:
                return
            async for msg in self.respond_block(full_node_protocol.RespondBlock(block)):
                yield msg

        # Update farmers and timelord with most recent information
        async for msg in self._send_challenges_to_timelords():
            yield msg
        async for msg in self._send_tips_to_farmers():
            yield msg

        lca = self.blockchain.lca_block
        new_lca = wallet_protocol.NewLCA(lca.header_hash, lca.height, lca.weight)
        yield OutboundMessage(
            NodeType.WALLET, Message("new_lca", new_lca), Delivery.BROADCAST
        )
        self._state_changed("block")

    @api_request
    async def new_tip(
        self, request: full_node_protocol.NewTip
    ) -> OutboundMessageGenerator:
        """
        A peer notifies us that they have added a new tip to their blockchain. If we don't have it,
        we can ask for it.
        """
        # Check if we have this block in the blockchain
        if self.blockchain.contains_block(request.header_hash):
            return

        # TODO: potential optimization, don't request blocks that we have already sent out
        # a "request_block" message for.
        message = Message(
            "request_block",
            full_node_protocol.RequestBlock(request.height, request.header_hash),
        )
        yield OutboundMessage(NodeType.FULL_NODE, message, Delivery.RESPOND)

    @api_request
    async def removing_tip(
        self, request: full_node_protocol.RemovingTip
    ) -> OutboundMessageGenerator:
        """
        A peer notifies us that they have removed a tip from their blockchain.
        """
        for _ in []:
            yield _

    @api_request
    async def new_transaction(
        self, transaction: full_node_protocol.NewTransaction
    ) -> OutboundMessageGenerator:
        """
        A peer notifies us of a new transaction.
        Requests a full transaction if we haven't seen it previously, and if the fees are enough.
        """
        # Ignore if syncing
        if self.sync_store.get_sync_mode():
            return
        # Ignore if already seen
        if self.mempool_manager.seen(transaction.transaction_id):
            return

        elif self.mempool_manager.is_fee_enough(transaction.fees, transaction.cost):
            requestTX = full_node_protocol.RequestTransaction(
                transaction.transaction_id
            )
            yield OutboundMessage(
                NodeType.FULL_NODE,
                Message("request_transaction", requestTX),
                Delivery.RESPOND,
            )

    @api_request
    async def request_transaction(
        self, request: full_node_protocol.RequestTransaction
    ) -> OutboundMessageGenerator:
        """ Peer has requested a full transaction from us. """
        # Ignore if syncing
        if self.sync_store.get_sync_mode():
            return
        spend_bundle = self.mempool_manager.get_spendbundle(request.transaction_id)
        if spend_bundle is None:
            reject = full_node_protocol.RejectTransactionRequest(request.transaction_id)
            yield OutboundMessage(
                NodeType.FULL_NODE,
                Message("reject_transaction_request", reject),
                Delivery.RESPOND,
            )
            return

        transaction = full_node_protocol.RespondTransaction(spend_bundle)
        yield OutboundMessage(
            NodeType.FULL_NODE,
            Message("respond_transaction", transaction),
            Delivery.RESPOND,
        )

        self.log.info(f"sending transaction (tx_id: {spend_bundle.name()}) to peer")

    @api_request
    async def respond_transaction(
        self, tx: full_node_protocol.RespondTransaction
    ) -> OutboundMessageGenerator:
        """
        Receives a full transaction from peer.
        If tx is added to mempool, send tx_id to others. (new_transaction)
        """
        # Ignore if syncing
        if self.sync_store.get_sync_mode():
            return

        async with self.blockchain.lock:
            # Ignore if we have already added this transaction
            if self.mempool_manager.get_spendbundle(tx.transaction.name()) is not None:
                return
            cost, status, error = await self.mempool_manager.add_spendbundle(
                tx.transaction
            )
            if status == MempoolInclusionStatus.SUCCESS:
                fees = tx.transaction.fees()
                assert fees >= 0
                assert cost is not None
                new_tx = full_node_protocol.NewTransaction(
                    tx.transaction.name(), cost, uint64(tx.transaction.fees()),
                )
                yield OutboundMessage(
                    NodeType.FULL_NODE,
                    Message("new_transaction", new_tx),
                    Delivery.BROADCAST_TO_OTHERS,
                )
            else:
                self.log.warning(
                    f"Wasn't able to add transaction with id {tx.transaction.name()}, {status} error: {error}"
                )
                return

    @api_request
    async def reject_transaction_request(
        self, reject: full_node_protocol.RejectTransactionRequest
    ) -> OutboundMessageGenerator:
        """
        The peer rejects the request for a transaction.
        """
        self.log.warning(f"Rejected request for transaction {reject}")
        for _ in []:
            yield _

    @api_request
    async def new_proof_of_time(
        self, new_proof_of_time: full_node_protocol.NewProofOfTime
    ) -> OutboundMessageGenerator:
        if new_proof_of_time.witness_type == 0:
            # If we already have the compact PoT in a connected to header block, return
            blocks: List[FullBlock] = await self.block_store.get_blocks_at(
                [new_proof_of_time.height]
            )
            for block in blocks:
                assert block.proof_of_time is not None
                if (
                    block.proof_of_time.witness_type == 0
                    and block.header_hash in self.blockchain.headers
                ):
                    return
        else:
            # If we don't have an unfinished block for this PoT, we don't care about it
            if (
                await self.full_node_store.get_unfinished_block(
                    (
                        new_proof_of_time.challenge_hash,
                        new_proof_of_time.number_of_iterations,
                    )
                )
            ) is None:
                return

            # If we already have the PoT in a finished block, return
            blocks = await self.block_store.get_blocks_at([new_proof_of_time.height])
            for block in blocks:
                if (
                    block.proof_of_time is not None
                    and block.proof_of_time.challenge_hash
                    == new_proof_of_time.challenge_hash
                    and block.proof_of_time.number_of_iterations
                    == new_proof_of_time.number_of_iterations
                ):
                    return

            self.full_node_store.add_proof_of_time_heights(
                (
                    new_proof_of_time.challenge_hash,
                    new_proof_of_time.number_of_iterations,
                ),
                new_proof_of_time.height,
            )

        yield OutboundMessage(
            NodeType.FULL_NODE,
            Message(
                "request_proof_of_time",
                full_node_protocol.RequestProofOfTime(
                    new_proof_of_time.height,
                    new_proof_of_time.challenge_hash,
                    new_proof_of_time.number_of_iterations,
                    new_proof_of_time.witness_type,
                ),
            ),
            Delivery.RESPOND,
        )

    @api_request
    async def request_proof_of_time(
        self, request_proof_of_time: full_node_protocol.RequestProofOfTime
    ) -> OutboundMessageGenerator:
        blocks: List[FullBlock] = await self.block_store.get_blocks_at(
            [request_proof_of_time.height]
        )
        for block in blocks:
            if (
                block.proof_of_time is not None
                and block.proof_of_time.challenge_hash
                == request_proof_of_time.challenge_hash
                and block.proof_of_time.number_of_iterations
                == request_proof_of_time.number_of_iterations
                and block.proof_of_time.witness_type
                == request_proof_of_time.witness_type
            ):
                yield OutboundMessage(
                    NodeType.FULL_NODE,
                    Message(
                        "respond_proof_of_time",
                        full_node_protocol.RespondProofOfTime(block.proof_of_time),
                    ),
                    Delivery.RESPOND,
                )
                return
        reject = Message(
            "reject_proof_of_time_request",
            full_node_protocol.RejectProofOfTimeRequest(
                request_proof_of_time.challenge_hash,
                request_proof_of_time.number_of_iterations,
            ),
        )
        yield OutboundMessage(NodeType.FULL_NODE, reject, Delivery.RESPOND)

    @api_request
    async def respond_proof_of_time(
        self, respond_proof_of_time: full_node_protocol.RespondProofOfTime
    ) -> OutboundMessageGenerator:
        """
        A proof of time, received by a peer full node. If we have the rest of the block,
        we can complete it. Otherwise, we just verify and propagate the proof.
        """
        if (
            await self.full_node_store.get_unfinished_block(
                (
                    respond_proof_of_time.proof.challenge_hash,
                    respond_proof_of_time.proof.number_of_iterations,
                )
            )
        ) is not None:
            height: Optional[uint32] = self.full_node_store.get_proof_of_time_heights(
                (
                    respond_proof_of_time.proof.challenge_hash,
                    respond_proof_of_time.proof.number_of_iterations,
                )
            )
            if height is not None:
                yield OutboundMessage(
                    NodeType.FULL_NODE,
                    Message(
                        "new_proof_of_time",
                        full_node_protocol.NewProofOfTime(
                            height,
                            respond_proof_of_time.proof.challenge_hash,
                            respond_proof_of_time.proof.number_of_iterations,
                            respond_proof_of_time.proof.witness_type,
                        ),
                    ),
                    Delivery.BROADCAST_TO_OTHERS,
                )

            request = timelord_protocol.ProofOfTimeFinished(respond_proof_of_time.proof)
            async for msg in self.proof_of_time_finished(request):
                yield msg

    @api_request
    async def reject_proof_of_time_request(
        self, reject: full_node_protocol.RejectProofOfTimeRequest
    ) -> OutboundMessageGenerator:
        self.log.warning(f"Rejected PoT Request {reject}")
        for _ in []:
            yield _

    async def _respond_compact_proof_of_time(
        self, proof: ProofOfTime,
    ) -> OutboundMessageGenerator:
        """
        A proof of time, received by a peer full node. If we have the rest of the block,
        we can complete it. Otherwise, we just verify and propagate the proof.
        """
        height: Optional[uint32] = self.block_store.get_height_proof_of_time(
            proof.challenge_hash, proof.number_of_iterations,
        )
        if height is None:
            self.log.info("No block for compact proof of time.")
            return
        if not proof.is_valid(self.constants["DISCRIMINANT_SIZE_BITS"]):
            self.log.error("Invalid compact proof of time.")
            return

        blocks: List[FullBlock] = await self.block_store.get_blocks_at([height])
        for block in blocks:
            assert block.proof_of_time is not None
            if (
                block.proof_of_time.witness_type != 0
                and block.proof_of_time.challenge_hash == proof.challenge_hash
                and block.proof_of_time.number_of_iterations
                == proof.number_of_iterations
            ):
                block_new = FullBlock(
                    block.proof_of_space,
                    proof,
                    block.header,
                    block.transactions_generator,
                    block.transactions_filter,
                )
                if self.block_store.seen_compact_proof(
                    proof.challenge_hash, proof.number_of_iterations,
                ):
                    return
                await self.block_store.add_block(block_new)
                self.log.info(f"Stored compact block at height {block.height}.")
                yield OutboundMessage(
                    NodeType.FULL_NODE,
                    Message(
                        "new_compact_proof_of_time",
                        full_node_protocol.NewProofOfTime(
                            height,
                            proof.challenge_hash,
                            proof.number_of_iterations,
                            proof.witness_type,
                        ),
                    ),
                    Delivery.BROADCAST_TO_OTHERS,
                )

    # Periodically scans for blocks with non compact proof of time
    # (witness_type != 0) and sends them to the connected timelords.
    async def broadcast_uncompact_blocks(
        self, uncompact_interval, delivery: Delivery = Delivery.BROADCAST
    ):
        min_height = 1
        while not self._shut_down:
            while self.sync_store.get_sync_mode():
                if self._shut_down:
                    return
                await asyncio.sleep(30)

            broadcast_list: List = []
            new_min_height = None
            max_height = self.blockchain.lca_block.height
            uncompact_blocks = 0
            self.log.info("Scanning the blockchain for uncompact blocks.")

            for h in range(min_height, max_height):
                if self._shut_down:
                    return
                blocks: List[FullBlock] = await self.block_store.get_blocks_at(
                    [uint32(h)]
                )
                for block in blocks:
                    assert block.proof_of_time is not None
                    if block.header_hash not in self.blockchain.headers:
                        continue

                    if block.proof_of_time.witness_type != 0:
                        challenge_msg = timelord_protocol.ChallengeStart(
                            block.proof_of_time.challenge_hash, block.weight,
                        )
                        pos_info_msg = timelord_protocol.ProofOfSpaceInfo(
                            block.proof_of_time.challenge_hash,
                            block.proof_of_time.number_of_iterations,
                        )
                        broadcast_list.append((challenge_msg, pos_info_msg,))
                        # Scan only since the first uncompact block we know about.
                        # No block earlier than this will be uncompact in the future,
                        # unless a reorg happens. The range to scan next time
                        # is always at least 200 blocks, to protect against reorgs.
                        if uncompact_blocks == 0 and h <= max(1, max_height - 200):
                            new_min_height = h
                        uncompact_blocks += 1

            if new_min_height is None:
                # Every block is compact, but we still keep at least 200 blocks to iterate.
                new_min_height = max(1, max_height - 200)
            min_height = new_min_height

            self.log.info(f"Collected {uncompact_blocks} uncompact blocks.")
            if len(broadcast_list) > 50:
                random.shuffle(broadcast_list)
                broadcast_list = broadcast_list[:50]
            if self.sync_store.get_sync_mode():
                continue
            if self.server is not None:
                for challenge_msg, pos_info_msg in broadcast_list:
                    self.server.push_message(
                        OutboundMessage(
                            NodeType.TIMELORD,
                            Message("challenge_start", challenge_msg),
                            delivery,
                        )
                    )
                    self.server.push_message(
                        OutboundMessage(
                            NodeType.TIMELORD,
                            Message("proof_of_space_info", pos_info_msg),
                            delivery,
                        )
                    )
            self.log.info(
                f"Broadcasted {len(broadcast_list)} uncompact blocks to timelords."
            )
            await asyncio.sleep(uncompact_interval)

    @api_request
    async def new_unfinished_block(
        self, new_unfinished_block: full_node_protocol.NewUnfinishedBlock
    ) -> OutboundMessageGenerator:
        if self.blockchain.contains_block(new_unfinished_block.new_header_hash):
            return
        if not self.blockchain.contains_block(
            new_unfinished_block.previous_header_hash
        ):
            return
        prev_block: Optional[FullBlock] = await self.block_store.get_block(
            new_unfinished_block.previous_header_hash
        )
        if prev_block is not None:
            challenge = self.blockchain.get_challenge(prev_block)
            if challenge is not None:
                if (
                    await (
                        self.full_node_store.get_unfinished_block(
                            (
                                challenge.get_hash(),
                                new_unfinished_block.number_of_iterations,
                            )
                        )
                    )
                    is not None
                ):
                    return
            assert challenge is not None
            yield OutboundMessage(
                NodeType.FULL_NODE,
                Message(
                    "request_unfinished_block",
                    full_node_protocol.RequestUnfinishedBlock(
                        new_unfinished_block.new_header_hash
                    ),
                ),
                Delivery.RESPOND,
            )

    @api_request
    async def request_unfinished_block(
        self, request_unfinished_block: full_node_protocol.RequestUnfinishedBlock
    ) -> OutboundMessageGenerator:
        for _, block in (await self.full_node_store.get_unfinished_blocks()).items():
            if block.header_hash == request_unfinished_block.header_hash:
                yield OutboundMessage(
                    NodeType.FULL_NODE,
                    Message(
                        "respond_unfinished_block",
                        full_node_protocol.RespondUnfinishedBlock(block),
                    ),
                    Delivery.RESPOND,
                )
                return
        fetched: Optional[FullBlock] = await self.block_store.get_block(
            request_unfinished_block.header_hash
        )
        if fetched is not None:
            yield OutboundMessage(
                NodeType.FULL_NODE,
                Message(
                    "respond_unfinished_block",
                    full_node_protocol.RespondUnfinishedBlock(fetched),
                ),
                Delivery.RESPOND,
            )
            return

        reject = Message(
            "reject_unfinished_block_request",
            full_node_protocol.RejectUnfinishedBlockRequest(
                request_unfinished_block.header_hash
            ),
        )
        yield OutboundMessage(NodeType.FULL_NODE, reject, Delivery.RESPOND)

    @api_request
    async def respond_unfinished_block(
        self, respond_unfinished_block: full_node_protocol.RespondUnfinishedBlock
    ) -> OutboundMessageGenerator:
        """
        We have received an unfinished block, either created by us, or from another peer.
        We can validate it and if it's a good block, propagate it to other peers and
        timelords.
        """
        block = respond_unfinished_block.block
        # Adds the unfinished block to seen, and check if it's seen before, to prevent
        # processing it twice
        if self.full_node_store.seen_unfinished_block(block.header_hash):
            return

        if not self.blockchain.is_child_of_head(block):
            return

        prev_full_block: Optional[FullBlock] = await self.block_store.get_block(
            block.prev_header_hash
        )

        assert prev_full_block is not None
        async with self.blockchain.lock:
            (
                error_code,
                iterations_needed,
            ) = await self.blockchain.validate_unfinished_block(block, prev_full_block)

        if error_code is not None:
            raise ConsensusError(error_code)
        assert iterations_needed is not None

        challenge = self.blockchain.get_challenge(prev_full_block)
        assert challenge is not None
        challenge_hash = challenge.get_hash()

        if (
            await (
                self.full_node_store.get_unfinished_block(
                    (challenge_hash, iterations_needed)
                )
            )
            is not None
        ):
            return

        expected_time: uint64 = uint64(
            int(
                iterations_needed
                / (self.full_node_store.get_proof_of_time_estimate_ips())
            )
        )

        if expected_time > self.constants["PROPAGATION_DELAY_THRESHOLD"]:
            self.log.info(f"Block is slow, expected {expected_time} seconds, waiting")
            # If this block is slow, sleep to allow faster blocks to come out first
            await asyncio.sleep(5)

        leader: Tuple[
            uint32, uint64
        ] = self.full_node_store.get_unfinished_block_leader()
        if leader is None or block.height > leader[0]:
            self.log.info(
                f"This is the first unfinished block at height {block.height}, so propagate."
            )
            # If this is the first block we see at this height, propagate
            self.full_node_store.set_unfinished_block_leader(
                (block.height, expected_time)
            )
        elif block.height == leader[0]:
            if expected_time > leader[1] + self.constants["PROPAGATION_THRESHOLD"]:
                # If VDF is expected to finish X seconds later than the best, don't propagate
                self.log.info(
                    f"VDF will finish too late {expected_time} seconds, so don't propagate"
                )
                return
            elif expected_time < leader[1]:
                self.log.info(f"New best unfinished block at height {block.height}")
                # If this will be the first block to finalize, update our leader
                self.full_node_store.set_unfinished_block_leader(
                    (leader[0], expected_time)
                )
        else:
            # If we have seen an unfinished block at a greater or equal height, don't propagate
            self.log.info("Unfinished block at old height, so don't propagate")
            return

        await self.full_node_store.add_unfinished_block(
            (challenge_hash, iterations_needed), block
        )

        timelord_request = timelord_protocol.ProofOfSpaceInfo(
            challenge_hash, iterations_needed
        )

        yield OutboundMessage(
            NodeType.TIMELORD,
            Message("proof_of_space_info", timelord_request),
            Delivery.BROADCAST,
        )
        new_unfinished_block = full_node_protocol.NewUnfinishedBlock(
            block.prev_header_hash, iterations_needed, block.header_hash
        )
        yield OutboundMessage(
            NodeType.FULL_NODE,
            Message("new_unfinished_block", new_unfinished_block),
            Delivery.BROADCAST_TO_OTHERS,
        )
        self._state_changed("block")

    @api_request
    async def reject_unfinished_block_request(
        self, reject: full_node_protocol.RejectUnfinishedBlockRequest
    ) -> OutboundMessageGenerator:
        self.log.warning(f"Rejected unfinished block request {reject}")
        for _ in []:
            yield _

    @api_request
    async def request_all_header_hashes(
        self, request: full_node_protocol.RequestAllHeaderHashes
    ) -> OutboundMessageGenerator:
        try:
            header_hashes = self.blockchain.get_header_hashes(request.tip_header_hash)
            message = Message(
                "all_header_hashes", full_node_protocol.AllHeaderHashes(header_hashes)
            )
            yield OutboundMessage(NodeType.FULL_NODE, message, Delivery.RESPOND)
        except ValueError:
            self.log.info("Do not have requested header hashes.")

    @api_request
    async def all_header_hashes(
        self, all_header_hashes: full_node_protocol.AllHeaderHashes
    ) -> OutboundMessageGenerator:
        assert len(all_header_hashes.header_hashes) > 0
        self.sync_store.set_potential_hashes(all_header_hashes.header_hashes)
        phr = self.sync_store.get_potential_hashes_received()
        assert phr is not None
        phr.set()
        for _ in []:  # Yields nothing
            yield _

    @api_request
    async def request_header_block(
        self, request: full_node_protocol.RequestHeaderBlock
    ) -> OutboundMessageGenerator:
        """
        A peer requests a list of header blocks, by height. Used for syncing or light clients.
        """
        full_block: Optional[FullBlock] = await self.block_store.get_block(
            request.header_hash
        )
        if full_block is not None:
            header_block: Optional[HeaderBlock] = self.blockchain.get_header_block(
                full_block
            )
            if header_block is not None and header_block.height == request.height:
                response = full_node_protocol.RespondHeaderBlock(header_block)
                yield OutboundMessage(
                    NodeType.FULL_NODE,
                    Message("respond_header_block", response),
                    Delivery.RESPOND,
                )
                return
        reject = full_node_protocol.RejectHeaderBlockRequest(
            request.height, request.header_hash
        )
        yield OutboundMessage(
            NodeType.FULL_NODE,
            Message("reject_header_block_request", reject),
            Delivery.RESPOND,
        )

    @api_request
    async def respond_header_block(
        self, request: full_node_protocol.RespondHeaderBlock
    ) -> OutboundMessageGenerator:
        """
        Receive header blocks from a peer.
        """
        self.log.info(f"Received header block {request.header_block.height}.")
        if self.sync_peers_handler is not None:
            async for req in self.sync_peers_handler.new_block(request.header_block):
                yield req

    @api_request
    async def reject_header_block_request(
        self, request: full_node_protocol.RejectHeaderBlockRequest
    ) -> OutboundMessageGenerator:
        self.log.warning(f"Reject header block request, {request}")
        if self.sync_store.get_sync_mode():
            yield OutboundMessage(NodeType.FULL_NODE, Message("", None), Delivery.CLOSE)

    @api_request
    async def request_header_hash(
        self, request: farmer_protocol.RequestHeaderHash
    ) -> OutboundMessageGenerator:
        """
        Creates a block body and header, with the proof of space, coinbase, and fee targets provided
        by the farmer, and sends the hash of the header data back to the farmer.
        """
        plot_seed: bytes32 = request.proof_of_space.get_plot_seed()

        # Checks that the proof of space is valid
        quality_string: bytes = Verifier().validate_proof(
            plot_seed,
            request.proof_of_space.size,
            request.challenge_hash,
            bytes(request.proof_of_space.proof),
        )
        assert len(quality_string) == 32

        # Retrieves the correct tip for the challenge
        tips: List[Header] = self.blockchain.get_current_tips()
        tips_blocks: List[Optional[FullBlock]] = [
            await self.block_store.get_block(tip.header_hash) for tip in tips
        ]
        target_tip_block: Optional[FullBlock] = None
        target_tip: Optional[Header] = None
        for tip in tips_blocks:
            assert tip is not None
            tip_challenge: Optional[Challenge] = self.blockchain.get_challenge(tip)
            assert tip_challenge is not None
            if tip_challenge.get_hash() == request.challenge_hash:
                target_tip_block = tip
                target_tip = tip.header
        if target_tip is None:
            self.log.warning(
                f"Challenge hash: {request.challenge_hash} not in one of three tips"
            )
            return

        assert target_tip is not None
        # Grab best transactions from Mempool for given tip target
        async with self.blockchain.lock:
            spend_bundle: Optional[
                SpendBundle
            ] = await self.mempool_manager.create_bundle_for_tip(target_tip)
        spend_bundle_fees = 0
        aggregate_sig: BLSSignature = BLSSignature(bytes(request.pool_target_signature))
        solution_program: Optional[Program] = None

        if spend_bundle:
            solution_program = best_solution_program(spend_bundle)
            spend_bundle_fees = spend_bundle.fees()
            aggregate_sig = BLSSignature.aggregate(
                [spend_bundle.aggregated_signature, aggregate_sig]
            )

        base_fee_reward = calculate_base_fee(target_tip.height + 1)
        full_fee_reward = uint64(int(base_fee_reward + spend_bundle_fees))

        # Calculate the cost of transactions
        cost = uint64(0)
        if solution_program:
            _, _, cost = calculate_cost_of_program(
                solution_program,
                self.constants.CLVM_COST_RATIO_CONSTANT
            )

        extension_data: bytes32 = bytes32([0] * 32)

        # Creates a block with transactions, coinbase, and fees
        # Creates the block header
        prev_header_hash: bytes32 = target_tip.get_hash()
        timestamp: uint64 = uint64(int(time.time()))

        # Create filter
        byte_array_tx: List[bytes32] = []
        if spend_bundle:
            additions: List[Coin] = spend_bundle.additions()
            removals: List[Coin] = spend_bundle.removals()
            for coin in additions:
                byte_array_tx.append(bytearray(coin.puzzle_hash))
            for coin in removals:
                byte_array_tx.append(bytearray(coin.name()))

        byte_array_tx.append(bytearray(request.farmer_rewards_puzzle_hash))
        byte_array_tx.append(bytearray(request.pool_target.puzzle_hash))

        bip158: PyBIP158 = PyBIP158(byte_array_tx)
        encoded_filter: bytes = bytes(bip158.GetEncoded())

        proof_of_space_hash: bytes32 = request.proof_of_space.get_hash()
        difficulty = self.blockchain.get_next_difficulty(target_tip)

        assert target_tip_block is not None
        vdf_min_iters: uint64 = self.blockchain.get_next_min_iters(target_tip_block)

        iterations_needed: uint64 = calculate_iterations(
            request.proof_of_space,
            difficulty,
            vdf_min_iters,
            self.constants["NUMBER_ZERO_BITS_CHALLENGE_SIG"],
        )

        removal_merkle_set = MerkleSet()
        addition_merkle_set = MerkleSet()

        additions = []
        removals = []

        if spend_bundle:
            additions = spend_bundle.additions()
            removals = spend_bundle.removals()

        # Create removal Merkle set
        for coin in removals:
            removal_merkle_set.add_already_hashed(coin.name())
        cb_reward = calculate_block_reward(target_tip.height + 1)
        cb_coin = create_coinbase_coin(
            target_tip.height + 1, request.pool_target.puzzle_hash, cb_reward
        )
        fees_coin = create_fees_coin(
            target_tip.height + 1, request.farmer_rewards_puzzle_hash, full_fee_reward,
        )

        # Create addition Merkle set
        puzzlehash_coins_map: Dict[bytes32, List[Coin]] = {}
        for coin in additions + [cb_coin, fees_coin]:
            if coin.puzzle_hash in puzzlehash_coins_map:
                puzzlehash_coins_map[coin.puzzle_hash].append(coin)
            else:
                puzzlehash_coins_map[coin.puzzle_hash] = [coin]

        # Addition Merkle set contains puzzlehash and hash of all coins with that puzzlehash
        for puzzle, coins in puzzlehash_coins_map.items():
            addition_merkle_set.add_already_hashed(puzzle)
            addition_merkle_set.add_already_hashed(hash_coin_list(coins))

        additions_root = addition_merkle_set.get_root()
        removal_root = removal_merkle_set.get_root()

        generator_hash = (
            solution_program.get_tree_hash()
            if solution_program is not None
            else bytes32([0] * 32)
        )
        filter_hash = std_hash(encoded_filter)

        block_header_data: HeaderData = HeaderData(
            uint32(target_tip.height + 1),
            prev_header_hash,
            timestamp,
            filter_hash,
            proof_of_space_hash,
            uint128(target_tip.weight + difficulty),
            uint64(target_tip.data.total_iters + iterations_needed),
            additions_root,
            removal_root,
            request.farmer_rewards_puzzle_hash,
            full_fee_reward,
            request.pool_target,
            aggregate_sig,
            cost,
            extension_data,
            generator_hash,
        )

        block_header_data_hash: bytes32 = block_header_data.get_hash()

        # Stores this block so we can submit it to the blockchain after it's signed by harvester
        self.full_node_store.add_candidate_block(
            proof_of_space_hash,
            solution_program,
            encoded_filter,
            block_header_data,
            request.proof_of_space,
            target_tip.height + 1,
        )

        message = farmer_protocol.HeaderHash(
            proof_of_space_hash, block_header_data_hash
        )
        yield OutboundMessage(
            NodeType.FARMER, Message("header_hash", message), Delivery.RESPOND
        )

    @api_request
    async def header_signature(
        self, header_signature: farmer_protocol.HeaderSignature
    ) -> OutboundMessageGenerator:
        """
        Signature of header hash, by the harvester. This is enough to create an unfinished
        block, which only needs a Proof of Time to be finished. If the signature is valid,
        we call the unfinished_block routine.
        """
        candidate: Optional[
            Tuple[Optional[Program], bytes, HeaderData, ProofOfSpace]
        ] = self.full_node_store.get_candidate_block(header_signature.pos_hash)
        if candidate is None:
            self.log.warning(
                f"PoS hash {header_signature.pos_hash} not found in database"
            )
            return
        # Verifies that we have the correct header and body stored
        generator, filt, block_header_data, pos = candidate

        assert block_header_data.get_hash() == header_signature.header_hash

        block_header: Header = Header(
            block_header_data, header_signature.header_signature
        )
        unfinished_block_obj: FullBlock = FullBlock(
            pos, None, block_header, generator, filt
        )

        # Propagate to ourselves (which validates and does further propagations)
        request = full_node_protocol.RespondUnfinishedBlock(unfinished_block_obj)
        async for m in self.respond_unfinished_block(request):
            # Yield all new messages (propagation to peers)
            yield m

    # TIMELORD PROTOCOL
    @api_request
    async def proof_of_time_finished(
        self, request: timelord_protocol.ProofOfTimeFinished
    ) -> OutboundMessageGenerator:
        """
        A proof of time, received by a peer timelord. We can use this to complete a block,
        and call the block routine (which handles propagation and verification of blocks).
        """
        if request.proof.witness_type == 0:
            async for msg in self._respond_compact_proof_of_time(request.proof):
                yield msg

        dict_key = (
            request.proof.challenge_hash,
            request.proof.number_of_iterations,
        )

        unfinished_block_obj: Optional[
            FullBlock
        ] = await self.full_node_store.get_unfinished_block(dict_key)
        if not unfinished_block_obj:
            if request.proof.witness_type > 0:
                self.log.warning(
                    f"Received a proof of time that we cannot use to complete a block {dict_key}"
                )
            return

        new_full_block: FullBlock = FullBlock(
            unfinished_block_obj.proof_of_space,
            request.proof,
            unfinished_block_obj.header,
            unfinished_block_obj.transactions_generator,
            unfinished_block_obj.transactions_filter,
        )

        if self.sync_store.get_sync_mode():
            self.sync_store.add_potential_future_block(new_full_block)
        else:
            async for msg in self.respond_block(
                full_node_protocol.RespondBlock(new_full_block)
            ):
                yield msg

    @api_request
    async def request_block(
        self, request_block: full_node_protocol.RequestBlock
    ) -> OutboundMessageGenerator:
        block: Optional[FullBlock] = await self.block_store.get_block(
            request_block.header_hash
        )
        if block is not None:
            yield OutboundMessage(
                NodeType.FULL_NODE,
                Message("respond_block", full_node_protocol.RespondBlock(block)),
                Delivery.RESPOND,
            )
            return
        reject = Message(
            "reject_block_request",
            full_node_protocol.RejectBlockRequest(
                request_block.height, request_block.header_hash
            ),
        )
        yield OutboundMessage(NodeType.FULL_NODE, reject, Delivery.RESPOND)

    @api_request
    async def respond_block(
        self, respond_block: full_node_protocol.RespondBlock
    ) -> OutboundMessageGenerator:
        """
        Receive a full block from a peer full node (or ourselves).
        """
        if self.sync_store.get_sync_mode():
            # This is a tip sent to us by another peer
            if self.sync_store.get_waiting_for_tips():
                # Add the block to our potential tips list
                self.sync_store.add_potential_tip(respond_block.block)
                return

            # This is a block we asked for during sync
            if self.sync_peers_handler is not None:
                async for req in self.sync_peers_handler.new_block(respond_block.block):
                    yield req
            return

        # Adds the block to seen, and check if it's seen before (which means header is in memory)
        header_hash = respond_block.block.header.get_hash()
        if self.blockchain.contains_block(header_hash):
            return

        prev_lca = self.blockchain.lca_block

        async with self.blockchain.lock:
            # Tries to add the block to the blockchain
            added, replaced, error_code = await self.blockchain.receive_block(
                respond_block.block, False, None, sync_mode=False
            )
            if added == ReceiveBlockResult.ADDED_TO_HEAD:
                await self.mempool_manager.new_tips(
                    await self.blockchain.get_full_tips()
                )

        if added == ReceiveBlockResult.ALREADY_HAVE_BLOCK:
            return
        elif added == ReceiveBlockResult.INVALID_BLOCK:
            self.log.error(
                f"Block {header_hash} at height {respond_block.block.height} is invalid with code {error_code}."
            )
            assert error_code is not None
            raise ConsensusError(error_code, header_hash)

        elif added == ReceiveBlockResult.DISCONNECTED_BLOCK:
            self.log.info(
                f"Disconnected block {header_hash} at height {respond_block.block.height}"
            )
            tip_height = min(
                [head.height for head in self.blockchain.get_current_tips()]
            )

            if (
                respond_block.block.height
                > tip_height + self.config["sync_blocks_behind_threshold"]
            ):
                async with self.blockchain.lock:
                    if self.sync_store.get_sync_mode():
                        return
                    await self.sync_store.clear_sync_info()
                    self.sync_store.add_potential_tip(respond_block.block)
                    self.sync_store.set_sync_mode(True)
                self.log.info(
                    f"We are too far behind this block. Our height is {tip_height} and block is at "
                    f"{respond_block.block.height}"
                )
                try:
                    # Performs sync, and catch exceptions so we don't close the connection
                    async for ret_msg in self._sync():
                        yield ret_msg
                except asyncio.CancelledError:
                    self.log.error("Syncing failed, CancelledError")
                except Exception as e:
                    tb = traceback.format_exc()
                    self.log.error(f"Error with syncing: {type(e)}{tb}")
                finally:
                    async for ret_msg in self._finish_sync():
                        yield ret_msg

            elif respond_block.block.height >= tip_height - 3:
                self.log.info(
                    f"We have received a disconnected block at height {respond_block.block.height}, "
                    f"current tip is {tip_height}"
                )
                msg = Message(
                    "request_block",
                    full_node_protocol.RequestBlock(
                        uint32(respond_block.block.height - 1),
                        respond_block.block.prev_header_hash,
                    ),
                )
                self.full_node_store.add_disconnected_block(respond_block.block)
                yield OutboundMessage(NodeType.FULL_NODE, msg, Delivery.RESPOND)
            return
        elif added == ReceiveBlockResult.ADDED_TO_HEAD:
            # Only propagate blocks which extend the blockchain (becomes one of the heads)
            self.log.info(
                f"Updated heads, new heights: {[b.height for b in self.blockchain.get_current_tips()]}"
            )

            difficulty = self.blockchain.get_next_difficulty(
                self.blockchain.headers[respond_block.block.prev_header_hash]
            )
            next_vdf_min_iters = self.blockchain.get_next_min_iters(respond_block.block)
            next_vdf_ips = next_vdf_min_iters // (
                self.constants["BLOCK_TIME_TARGET"]
                / self.constants["MIN_ITERS_PROPORTION"]
            )
            self.log.info(f"Difficulty {difficulty} IPS {next_vdf_ips}")
            if next_vdf_ips != self.full_node_store.get_proof_of_time_estimate_ips():
                self.full_node_store.set_proof_of_time_estimate_ips(next_vdf_ips)
                rate_update = farmer_protocol.ProofOfTimeRate(next_vdf_ips)
                self.log.info(f"Sending proof of time rate {next_vdf_ips}")
                yield OutboundMessage(
                    NodeType.FARMER,
                    Message("proof_of_time_rate", rate_update),
                    Delivery.BROADCAST,
                )
                # Occasionally clear the seen list to keep it small
                await self.full_node_store.clear_seen_unfinished_blocks()

            challenge: Optional[Challenge] = self.blockchain.get_challenge(
                respond_block.block
            )
            assert challenge is not None
            challenge_hash: bytes32 = challenge.get_hash()
            farmer_request = farmer_protocol.ProofOfSpaceFinalized(
                challenge_hash,
                respond_block.block.height,
                respond_block.block.weight,
                difficulty,
            )
            timelord_request = timelord_protocol.ChallengeStart(
                challenge_hash, respond_block.block.weight,
            )
            # Tell timelord to stop previous challenge and start with new one
            yield OutboundMessage(
                NodeType.TIMELORD,
                Message("challenge_start", timelord_request),
                Delivery.BROADCAST,
            )
            # Tell peers about the new tip
            yield OutboundMessage(
                NodeType.FULL_NODE,
                Message(
                    "new_tip",
                    full_node_protocol.NewTip(
                        respond_block.block.height,
                        respond_block.block.weight,
                        respond_block.block.header_hash,
                    ),
                ),
                Delivery.BROADCAST_TO_OTHERS,
            )
            # Tell peers about the tip that was removed (if one was removed)
            if replaced is not None:
                yield OutboundMessage(
                    NodeType.FULL_NODE,
                    Message(
                        "removing_tip",
                        full_node_protocol.RemovingTip(replaced.header_hash),
                    ),
                    Delivery.BROADCAST,
                )

            # Tell peer wallets about the new LCA, if it changed
            new_lca = self.blockchain.lca_block
            if new_lca != prev_lca:
                new_lca_req = wallet_protocol.NewLCA(
                    new_lca.header_hash, new_lca.height, new_lca.weight,
                )
                yield OutboundMessage(
                    NodeType.WALLET, Message("new_lca", new_lca_req), Delivery.BROADCAST
                )

            # Tell farmer about the new block
            yield OutboundMessage(
                NodeType.FARMER,
                Message("proof_of_space_finalized", farmer_request),
                Delivery.BROADCAST,
            )

        elif added == ReceiveBlockResult.ADDED_AS_ORPHAN:
            self.log.info(
                f"Received orphan block of height {respond_block.block.height}"
            )
        else:
            # Should never reach here, all the cases are covered
            raise RuntimeError(f"Invalid result from receive_block {added}")

        # This code path is reached if added == ADDED_AS_ORPHAN or ADDED_TO_HEAD
        next_block: Optional[
            FullBlock
        ] = self.full_node_store.get_disconnected_block_by_prev(
            respond_block.block.header_hash
        )

        # Recursively process the next block if we have it
        if next_block is not None:
            async for ret_msg in self.respond_block(
                full_node_protocol.RespondBlock(next_block)
            ):
                yield ret_msg

        # Removes all temporary data for old blocks
        lowest_tip = min(tip.height for tip in self.blockchain.get_current_tips())
        clear_height = uint32(max(0, lowest_tip - 30))
        self.full_node_store.clear_candidate_blocks_below(clear_height)
        self.full_node_store.clear_disconnected_blocks_below(clear_height)
        await self.full_node_store.clear_unfinished_blocks_below(clear_height)
        self._state_changed("block")

    @api_request
    async def reject_block_request(
        self, reject: full_node_protocol.RejectBlockRequest
    ) -> OutboundMessageGenerator:
        self.log.warning(f"Rejected block request {reject}")
        if self.sync_store.get_sync_mode():
            yield OutboundMessage(NodeType.FULL_NODE, Message("", None), Delivery.CLOSE)
        for _ in []:
            yield _

    @api_request
    async def request_peers(
        self, request: introducer_protocol.RequestPeers
    ) -> OutboundMessageGenerator:
        if self.global_connections is None:
            return
        peers = self.global_connections.peers.get_peers()

        yield OutboundMessage(
            NodeType.FULL_NODE,
            Message("respond_peers", introducer_protocol.RespondPeers(peers)),
            Delivery.RESPOND,
        )

    @api_request
    async def respond_peers(
        self, request: introducer_protocol.RespondPeers
    ) -> OutboundMessageGenerator:
        if self.server is None or self.global_connections is None:
            return
        conns = self.global_connections
        for peer in request.peer_list:
            conns.peers.add(peer)

        # Pseudo-message to close the connection
        yield OutboundMessage(NodeType.INTRODUCER, Message("", None), Delivery.CLOSE)

        unconnected = conns.get_unconnected_peers(
            recent_threshold=self.config["recent_peer_threshold"]
        )
        to_connect = unconnected[: self._num_needed_peers()]
        if not len(to_connect):
            return

        self.log.info(f"Trying to connect to peers: {to_connect}")
        for peer in to_connect:
            asyncio.create_task(self.server.start_client(peer, None))

    @api_request
    async def request_mempool_transactions(
        self, request: full_node_protocol.RequestMempoolTransactions
    ) -> OutboundMessageGenerator:
        received_filter = PyBIP158(bytearray(request.filter))

        items: List[MempoolItem] = await self.mempool_manager.get_items_not_in_filter(
            received_filter
        )

        for item in items:
            transaction = full_node_protocol.RespondTransaction(item.spend_bundle)
            yield OutboundMessage(
                NodeType.FULL_NODE,
                Message("respond_transaction", transaction),
                Delivery.RESPOND,
            )

    # WALLET PROTOCOL
    @api_request
    async def send_transaction(
        self, tx: wallet_protocol.SendTransaction
    ) -> OutboundMessageGenerator:
        # Ignore if syncing
        if self.sync_store.get_sync_mode():
            status = MempoolInclusionStatus.FAILED
            error: Optional[Err] = Err.UNKNOWN
        else:
            async with self.blockchain.lock:
                cost, status, error = await self.mempool_manager.add_spendbundle(
                    tx.transaction
                )
                if status == MempoolInclusionStatus.SUCCESS:
                    # Only broadcast successful transactions, not pending ones. Otherwise it's a DOS
                    # vector.
                    fees = tx.transaction.fees()
                    assert fees >= 0
                    assert cost is not None
                    new_tx = full_node_protocol.NewTransaction(
                        tx.transaction.name(), cost, uint64(tx.transaction.fees()),
                    )
                    yield OutboundMessage(
                        NodeType.FULL_NODE,
                        Message("new_transaction", new_tx),
                        Delivery.BROADCAST_TO_OTHERS,
                    )
                else:
                    self.log.warning(
                        f"Wasn't able to add transaction with id {tx.transaction.name()}, "
                        f"status {status} error: {error}"
                    )

        error_name = error.name if error is not None else None
        if status == MempoolInclusionStatus.SUCCESS:
            response = wallet_protocol.TransactionAck(
                tx.transaction.name(), status, error_name
            )
        else:
            # If if failed/pending, but it previously succeeded (in mempool), this is idempotence, return SUCCESS
            if self.mempool_manager.get_spendbundle(tx.transaction.name()) is not None:
                response = wallet_protocol.TransactionAck(
                    tx.transaction.name(), MempoolInclusionStatus.SUCCESS, None
                )
            else:
                response = wallet_protocol.TransactionAck(
                    tx.transaction.name(), status, error_name
                )
        yield OutboundMessage(
            NodeType.WALLET, Message("transaction_ack", response), Delivery.RESPOND
        )

    @api_request
    async def request_all_proof_hashes(
        self, request: wallet_protocol.RequestAllProofHashes
    ) -> OutboundMessageGenerator:
        proof_hashes_map = await self.block_store.get_proof_hashes()
        curr = self.blockchain.lca_block

        hashes: List[Tuple[bytes32, Optional[uint64], Optional[uint64]]] = []
        while curr.height > 0:
            difficulty_update: Optional[uint64] = None
            iters_update: Optional[uint64] = None
            if (
                curr.height % self.constants["DIFFICULTY_EPOCH"]
                == self.constants["DIFFICULTY_DELAY"]
            ):
                difficulty_update = self.blockchain.get_next_difficulty(
                    self.blockchain.headers[curr.prev_header_hash]
                )
            if (curr.height + 1) % self.constants["DIFFICULTY_EPOCH"] == 0:
                iters_update = curr.data.total_iters
            hashes.append(
                (proof_hashes_map[curr.header_hash], difficulty_update, iters_update)
            )
            curr = self.blockchain.headers[curr.prev_header_hash]

        hashes.append(
            (
                proof_hashes_map[self.blockchain.genesis.header_hash],
                uint64(self.blockchain.genesis.weight),
                None,
            )
        )
        response = wallet_protocol.RespondAllProofHashes(list(reversed(hashes)))
        yield OutboundMessage(
            NodeType.WALLET,
            Message("respond_all_proof_hashes", response),
            Delivery.RESPOND,
        )

    @api_request
    async def request_all_header_hashes_after(
        self, request: wallet_protocol.RequestAllHeaderHashesAfter
    ) -> OutboundMessageGenerator:
        header_hash: Optional[bytes32] = self.blockchain.height_to_hash.get(
            request.starting_height, None
        )
        if header_hash is None:
            reject = wallet_protocol.RejectAllHeaderHashesAfterRequest(
                request.starting_height, request.previous_challenge_hash
            )
            yield OutboundMessage(
                NodeType.WALLET,
                Message("reject_all_header_hashes_after_request", reject),
                Delivery.RESPOND,
            )
            return
        block: Optional[FullBlock] = await self.block_store.get_block(header_hash)
        header_hash_again: Optional[bytes32] = self.blockchain.height_to_hash.get(
            request.starting_height, None
        )

        if (
            block is None
            or block.proof_of_space.challenge_hash != request.previous_challenge_hash
            or header_hash_again != header_hash
        ):
            reject = wallet_protocol.RejectAllHeaderHashesAfterRequest(
                request.starting_height, request.previous_challenge_hash
            )
            yield OutboundMessage(
                NodeType.WALLET,
                Message("reject_all_header_hashes_after_request", reject),
                Delivery.RESPOND,
            )
            return
        header_hashes: List[bytes32] = []
        for height in range(
            request.starting_height, self.blockchain.lca_block.height + 1
        ):
            header_hashes.append(self.blockchain.height_to_hash[uint32(height)])
        response = wallet_protocol.RespondAllHeaderHashesAfter(
            request.starting_height, request.previous_challenge_hash, header_hashes
        )
        yield OutboundMessage(
            NodeType.WALLET,
            Message("respond_all_header_hashes_after", response),
            Delivery.RESPOND,
        )

    @api_request
    async def request_header(
        self, request: wallet_protocol.RequestHeader
    ) -> OutboundMessageGenerator:
        full_block: Optional[FullBlock] = await self.block_store.get_block(
            request.header_hash
        )
        if full_block is not None:
            header_block: Optional[HeaderBlock] = self.blockchain.get_header_block(
                full_block
            )
            if header_block is not None and header_block.height == request.height:
                response = wallet_protocol.RespondHeader(
                    header_block, full_block.transactions_filter
                )
                yield OutboundMessage(
                    NodeType.WALLET,
                    Message("respond_header", response),
                    Delivery.RESPOND,
                )
                return
        reject = wallet_protocol.RejectHeaderRequest(
            request.height, request.header_hash
        )
        yield OutboundMessage(
            NodeType.WALLET, Message("reject_header_request", reject), Delivery.RESPOND,
        )

    @api_request
    async def request_removals(
        self, request: wallet_protocol.RequestRemovals
    ) -> OutboundMessageGenerator:
        block: Optional[FullBlock] = await self.block_store.get_block(
            request.header_hash
        )
        if (
            block is None
            or block.height != request.height
            or block.height not in self.blockchain.height_to_hash
            or self.blockchain.height_to_hash[block.height] != block.header_hash
        ):
            reject = wallet_protocol.RejectRemovalsRequest(
                request.height, request.header_hash
            )
            yield OutboundMessage(
                NodeType.WALLET,
                Message("reject_removals_request", reject),
                Delivery.RESPOND,
            )
            return

        assert block is not None
        all_removals, _ = await block.tx_removals_and_additions()

        coins_map: List[Tuple[bytes32, Optional[Coin]]] = []
        proofs_map: List[Tuple[bytes32, bytes]] = []

        # If there are no transactions, respond with empty lists
        if block.transactions_generator is None:
            proofs: Optional[List]
            if request.coin_names is None:
                proofs = None
            else:
                proofs = []
            response = wallet_protocol.RespondRemovals(
                block.height, block.header_hash, [], proofs
            )
        elif request.coin_names is None or len(request.coin_names) == 0:
            for removal in all_removals:
                cr = await self.coin_store.get_coin_record(removal)
                assert cr is not None
                coins_map.append((cr.coin.name(), cr.coin))
            response = wallet_protocol.RespondRemovals(
                block.height, block.header_hash, coins_map, None
            )
        else:
            assert block.transactions_generator
            removal_merkle_set = MerkleSet()
            for coin_name in all_removals:
                removal_merkle_set.add_already_hashed(coin_name)
            assert removal_merkle_set.get_root() == block.header.data.removals_root
            for coin_name in request.coin_names:
                result, proof = removal_merkle_set.is_included_already_hashed(coin_name)
                proofs_map.append((coin_name, proof))
                if coin_name in all_removals:
                    cr = await self.coin_store.get_coin_record(coin_name)
                    assert cr is not None
                    coins_map.append((coin_name, cr.coin))
                    assert result
                else:
                    coins_map.append((coin_name, None))
                    assert not result
            response = wallet_protocol.RespondRemovals(
                block.height, block.header_hash, coins_map, proofs_map
            )

        yield OutboundMessage(
            NodeType.WALLET, Message("respond_removals", response), Delivery.RESPOND,
        )

    @api_request
    async def request_additions(
        self, request: wallet_protocol.RequestAdditions
    ) -> OutboundMessageGenerator:
        block: Optional[FullBlock] = await self.block_store.get_block(
            request.header_hash
        )
        if (
            block is None
            or block.height != request.height
            or block.height not in self.blockchain.height_to_hash
            or self.blockchain.height_to_hash[block.height] != block.header_hash
        ):
            reject = wallet_protocol.RejectAdditionsRequest(
                request.height, request.header_hash
            )
            yield OutboundMessage(
                NodeType.WALLET,
                Message("reject_additions_request", reject),
                Delivery.RESPOND,
            )
            return

        assert block is not None
        _, additions = await block.tx_removals_and_additions()
        puzzlehash_coins_map: Dict[bytes32, List[Coin]] = {}
        for coin in additions + [block.get_coinbase(), block.get_fees_coin()]:
            if coin.puzzle_hash in puzzlehash_coins_map:
                puzzlehash_coins_map[coin.puzzle_hash].append(coin)
            else:
                puzzlehash_coins_map[coin.puzzle_hash] = [coin]

        coins_map: List[Tuple[bytes32, List[Coin]]] = []
        proofs_map: List[Tuple[bytes32, bytes, Optional[bytes]]] = []

        if request.puzzle_hashes is None:
            for puzzle_hash, coins in puzzlehash_coins_map.items():
                coins_map.append((puzzle_hash, coins))
            response = wallet_protocol.RespondAdditions(
                block.height, block.header_hash, coins_map, None
            )
        else:
            # Create addition Merkle set
            addition_merkle_set = MerkleSet()
            # Addition Merkle set contains puzzlehash and hash of all coins with that puzzlehash
            for puzzle, coins in puzzlehash_coins_map.items():
                addition_merkle_set.add_already_hashed(puzzle)
                addition_merkle_set.add_already_hashed(hash_coin_list(coins))

            assert addition_merkle_set.get_root() == block.header.data.additions_root
            for puzzle_hash in request.puzzle_hashes:
                result, proof = addition_merkle_set.is_included_already_hashed(
                    puzzle_hash
                )
                if puzzle_hash in puzzlehash_coins_map:
                    coins_map.append((puzzle_hash, puzzlehash_coins_map[puzzle_hash]))
                    hash_coin_str = hash_coin_list(puzzlehash_coins_map[puzzle_hash])
                    result_2, proof_2 = addition_merkle_set.is_included_already_hashed(
                        hash_coin_str
                    )
                    assert result
                    assert result_2
                    proofs_map.append((puzzle_hash, proof, proof_2))
                else:
                    coins_map.append((puzzle_hash, []))
                    assert not result
                    proofs_map.append((puzzle_hash, proof, None))
            response = wallet_protocol.RespondAdditions(
                block.height, block.header_hash, coins_map, proofs_map
            )

        yield OutboundMessage(
            NodeType.WALLET, Message("respond_additions", response), Delivery.RESPOND,
        )

    @api_request
    async def request_generator(
        self, request: wallet_protocol.RequestGenerator
    ) -> OutboundMessageGenerator:
        full_block: Optional[FullBlock] = await self.block_store.get_block(
            request.header_hash
        )
        if full_block is not None:
            if full_block.transactions_generator is not None:
                wrapper = GeneratorResponse(
                    full_block.height,
                    full_block.header_hash,
                    full_block.transactions_generator,
                )
                response = wallet_protocol.RespondGenerator(wrapper)
                yield OutboundMessage(
                    NodeType.WALLET,
                    Message("respond_generator", response),
                    Delivery.RESPOND,
                )
                return

        reject = wallet_protocol.RejectGeneratorRequest(
            request.height, request.header_hash
        )
        yield OutboundMessage(
            NodeType.WALLET,
            Message("reject_generator_request", reject),
            Delivery.RESPOND,
        )<|MERGE_RESOLUTION|>--- conflicted
+++ resolved
@@ -11,13 +11,8 @@
 from chiabip158 import PyBIP158
 from chiapos import Verifier
 
-<<<<<<< HEAD
-from src.consensus.constants import constants as consensus_constants
 from src.consensus.block_rewards import calculate_base_fee, calculate_block_reward
-=======
 from src.consensus.constants import ConsensusConstants
-from src.consensus.block_rewards import calculate_base_fee
->>>>>>> e52e2c04
 from src.consensus.pot_iterations import calculate_iterations
 from src.consensus.coinbase import create_coinbase_coin, create_fees_coin
 from src.full_node.block_store import BlockStore
@@ -83,7 +78,11 @@
     state_changed_callback: Optional[Callable]
 
     def __init__(
-        self, config: Dict, root_path: Path, consensus_constants: ConsensusConstants, name: str = None,
+        self,
+        config: Dict,
+        root_path: Path,
+        consensus_constants: ConsensusConstants,
+        name: str = None,
     ):
         self.root_path = root_path
         self.config = config
@@ -1227,8 +1226,7 @@
         cost = uint64(0)
         if solution_program:
             _, _, cost = calculate_cost_of_program(
-                solution_program,
-                self.constants.CLVM_COST_RATIO_CONSTANT
+                solution_program, self.constants.CLVM_COST_RATIO_CONSTANT
             )
 
         extension_data: bytes32 = bytes32([0] * 32)
