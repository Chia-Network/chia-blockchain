import asyncio
import dataclasses
import logging
import random
import time
import traceback
from pathlib import Path
from typing import Optional, Dict, Callable, List, Tuple, Any, Union, Set

import aiosqlite
from blspy import AugSchemeMPL

import src.server.ws_connection as ws  # lgtm [py/import-and-import-from]
from src.consensus.block_creation import unfinished_block_to_full_block
from src.consensus.blockchain import Blockchain, ReceiveBlockResult
from src.consensus.constants import ConsensusConstants
from src.consensus.difficulty_adjustment import (
    get_sub_slot_iters_and_difficulty,
    can_finish_sub_and_full_epoch,
)
from src.consensus.make_sub_epoch_summary import next_sub_epoch_summary
from src.consensus.multiprocess_validation import PreValidationResult
from src.consensus.pot_iterations import is_overflow_block, calculate_sp_iters
from src.consensus.block_record import BlockRecord
from src.full_node.block_store import BlockStore
from src.full_node.coin_store import CoinStore
from src.full_node.full_node_store import FullNodeStore
from src.full_node.mempool_manager import MempoolManager
from src.full_node.signage_point import SignagePoint
from src.full_node.sync_store import SyncStore
from src.full_node.weight_proof import WeightProofHandler
from src.protocols import (
    full_node_protocol,
    timelord_protocol,
    wallet_protocol,
    farmer_protocol,
)
from src.protocols.full_node_protocol import RequestBlocks, RejectBlocks, RespondBlocks, RespondBlock
from src.protocols.protocol_message_types import ProtocolMessageTypes

from src.server.node_discovery import FullNodePeers
from src.server.outbound_message import Message, NodeType, make_msg
from src.server.server import ChiaServer
from src.types.full_block import FullBlock
from src.types.blockchain_format.pool_target import PoolTarget
from src.types.blockchain_format.sized_bytes import bytes32
from src.types.blockchain_format.sub_epoch_summary import SubEpochSummary
from src.types.mempool_inclusion_status import MempoolInclusionStatus
from src.types.spend_bundle import SpendBundle
from src.types.unfinished_block import UnfinishedBlock
from src.types.blockchain_format.vdf import VDFInfo, VDFProof, CompressibleVDFField
from src.util.errors import ConsensusError, Err
from src.util.ints import uint32, uint128, uint8, uint64
from src.util.path import mkdir, path_from_root
from src.types.header_block import HeaderBlock
from src.types.blockchain_format.classgroup import ClassgroupElement


class FullNode:
    block_store: BlockStore
    full_node_store: FullNodeStore
    full_node_peers: Optional[FullNodePeers]
    sync_store: SyncStore
    coin_store: CoinStore
    mempool_manager: MempoolManager
    connection: aiosqlite.Connection
    _sync_task: Optional[asyncio.Task]
    blockchain: Blockchain
    config: Dict
    server: Any
    log: logging.Logger
    constants: ConsensusConstants
    _shut_down: bool
    root_path: Path
    state_changed_callback: Optional[Callable]
    timelord_lock: asyncio.Lock

    def __init__(
        self,
        config: Dict,
        root_path: Path,
        consensus_constants: ConsensusConstants,
        name: str = None,
    ):
        self.root_path = root_path
        self.config = config
        self.server = None
        self._shut_down = False  # Set to true to close all infinite loops
        self.constants = consensus_constants
        self.pow_creation: Dict[uint32, asyncio.Event] = {}
        self.state_changed_callback: Optional[Callable] = None
        self.full_node_peers = None

        if name:
            self.log = logging.getLogger(name)
        else:
            self.log = logging.getLogger(__name__)

        db_path_replaced: str = config["database_path"].replace(
            "CHALLENGE", consensus_constants.GENESIS_CHALLENGE[:8].hex()
        )
        self.db_path = path_from_root(root_path, db_path_replaced)
        mkdir(self.db_path.parent)

    def _set_state_changed_callback(self, callback: Callable):
        self.state_changed_callback = callback

    async def _start(self):
        # create the store (db) and full node instance
        self.connection = await aiosqlite.connect(self.db_path)
        self.block_store = await BlockStore.create(self.connection)
        self.full_node_store = await FullNodeStore.create(self.constants)
        self.sync_store = await SyncStore.create()
        self.coin_store = await CoinStore.create(self.connection)
        self.timelord_lock = asyncio.Lock()
        self.log.info("Initializing blockchain from disk")
        start_time = time.time()
        self.blockchain = await Blockchain.create(self.coin_store, self.block_store, self.constants)
        self.mempool_manager = MempoolManager(self.coin_store, self.constants)
        self.weight_proof_handler = WeightProofHandler(self.constants, self.blockchain)
        self._sync_task = None
        time_taken = time.time() - start_time
        if self.blockchain.get_peak() is None:
            self.log.info(f"Initialized with empty blockchain time taken: {int(time_taken)}s")
        else:
            self.log.info(
                f"Blockchain initialized to peak {self.blockchain.get_peak().header_hash} height"
                f" {self.blockchain.get_peak().height}, "
                f"time taken: {int(time_taken)}s"
            )
            await self.mempool_manager.new_peak(self.blockchain.get_peak())

        self.state_changed_callback = None

        peak: Optional[BlockRecord] = self.blockchain.get_peak()
        self.uncompact_task = None
        if peak is not None:
            full_peak = await self.blockchain.get_full_peak()
<<<<<<< HEAD
            await self.peak_post_processing(full_peak, peak, peak.height - 1, None)
        if self.config["send_uncompact_interval"] != 0:
            assert self.config["target_uncompact_proofs"] != 0
            self.uncompact_task = asyncio.create_task(
                self.broadcast_uncompact_blocks(
                    self.config["send_uncompact_interval"],
                    self.config["target_uncompact_proofs"],
                )
            )
=======
            await self.peak_post_processing(full_peak, peak, max(peak.height - 1, 0), None)
>>>>>>> 5f058115

    def set_server(self, server: ChiaServer):
        self.server = server
        try:
            self.full_node_peers = FullNodePeers(
                self.server,
                self.root_path,
                self.config["target_peer_count"] - self.config["target_outbound_peer_count"],
                self.config["target_outbound_peer_count"],
                self.config["peer_db_path"],
                self.config["introducer_peer"],
                self.config["peer_connect_interval"],
                self.log,
            )
            asyncio.create_task(self.full_node_peers.start())
        except Exception as e:
            error_stack = traceback.format_exc()
            self.log.error(f"Exception: {e}")
            self.log.error(f"Exception in peer discovery: {e}")
            self.log.error(f"Exception Stack: {error_stack}")

    def _state_changed(self, change: str):
        if self.state_changed_callback is not None:
            self.state_changed_callback(change)

    async def short_sync_batch(self, peer: ws.WSChiaConnection, start_height: uint32, target_height: uint32) -> bool:
        """
        Tries to sync to a chain which is not too far in the future, by downloading batches of blocks. If the first
        block that we download is not connected to our chain, we return False and do an expensive long sync instead.
        Long sync is not preferred because it requires downloading and validating a weight proof.

        Args:
            peer: peer to sync from
            start_height: height that we should start downloading at. (Our peak is higher)
            target_height: target to sync to

        Returns:
            False if the fork point was not found, and we need to do a long sync. True otherwise.

        """
        # Don't trigger multiple batch syncs to the same peer

        if (
            peer.peer_node_id in self.sync_store.backtrack_syncing
            and self.sync_store.backtrack_syncing[peer.peer_node_id] > 0
        ):
            return True  # Don't batch sync, we are already in progress of a backtrack sync
        if peer.peer_node_id in self.sync_store.batch_syncing:
            return True  # Don't trigger a long sync
        self.sync_store.batch_syncing.add(peer.peer_node_id)

        self.log.info(f"Starting batch short sync from {start_height} to height {target_height}")
        if start_height > 0:
            first = await peer.request_block(full_node_protocol.RequestBlock(uint32(start_height), False))
            if first is None or not isinstance(first, full_node_protocol.RespondBlock):
                self.sync_store.batch_syncing.remove(peer.peer_node_id)
                raise ValueError(f"Error short batch syncing, could not fetch block at height {start_height}")
            if not self.blockchain.contains_block(first.block.prev_header_hash):
                self.log.info("Batch syncing stopped, this is a deep chain")
                self.sync_store.batch_syncing.remove(peer.peer_node_id)
                # First sb not connected to our blockchain, do a long sync instead
                return False

        batch_size = self.constants.MAX_BLOCK_COUNT_PER_REQUESTS

        try:
            for height in range(start_height, target_height, batch_size):
                end_height = min(target_height, height + batch_size)
                request = RequestBlocks(uint32(height), uint32(end_height), True)
                response = await peer.request_blocks(request)
                if not response:
                    raise ValueError(f"Error short batch syncing, invalid/no response for {height}-{end_height}")
                async with self.blockchain.lock:
                    success, advanced_peak, fork_height = await self.receive_block_batch(response.blocks, peer, None)
                    if not success:
                        raise ValueError(f"Error short batch syncing, failed to validate blocks {height}-{end_height}")
                    if advanced_peak:
                        peak = self.blockchain.get_peak()
                        peak_fb: Optional[FullBlock] = await self.blockchain.get_full_peak()
                        assert peak is not None and peak_fb is not None and fork_height is not None
                        await self.peak_post_processing(peak_fb, peak, fork_height, peer)
                        self.log.info(f"Added blocks {height}-{end_height}")
        except Exception:
            self.sync_store.batch_syncing.remove(peer.peer_node_id)
            raise
        self.sync_store.batch_syncing.remove(peer.peer_node_id)
        return True

    async def short_sync_backtrack(
        self, peer: ws.WSChiaConnection, peak_height: uint32, target_height: uint32, target_unf_hash: bytes32
    ):
        """
        Performs a backtrack sync, where blocks are downloaded one at a time from newest to oldest. If we do not
        find the fork point 5 deeper than our peak, we return False and do a long sync instead.

        Args:
            peer: peer to sync from
            peak_height: height of our peak
            target_height: target height
            target_unf_hash: partial hash of the unfinished block of the target

        Returns:
            True iff we found the fork point, and we do not need to long sync.
        """
        try:
            if peer.peer_node_id not in self.sync_store.backtrack_syncing:
                self.sync_store.backtrack_syncing[peer.peer_node_id] = 0
            self.sync_store.backtrack_syncing[peer.peer_node_id] += 1

            unfinished_block: Optional[UnfinishedBlock] = self.full_node_store.get_unfinished_block(target_unf_hash)
            curr_height: int = target_height
            found_fork_point = False
            responses = []
            while curr_height > peak_height - 5:
                # If we already have the unfinished block, don't fetch the transactions. In the normal case, we will
                # already have the unfinished block, from when it was broadcast, so we just need to download the header,
                # but not the transactions
                fetch_tx: bool = unfinished_block is None or curr_height != target_height
                curr = await peer.request_block(full_node_protocol.RequestBlock(uint32(curr_height), fetch_tx))
                if curr is None:
                    raise ValueError(f"Failed to fetch block {curr_height} from {peer.get_peer_info()}, timed out")
                if curr is None or not isinstance(curr, full_node_protocol.RespondBlock):
                    raise ValueError(
                        f"Failed to fetch block {curr_height} from {peer.get_peer_info()}, wrong type {type(curr)}"
                    )
                responses.append(curr)
                if self.blockchain.contains_block(curr.block.prev_header_hash) or curr_height == 0:
                    found_fork_point = True
                    break
                curr_height -= 1
            if found_fork_point:
                for response in reversed(responses):
                    await self.respond_block(response)
        except Exception as e:
            self.sync_store.backtrack_syncing[peer.peer_node_id] -= 1
            raise e

        self.sync_store.backtrack_syncing[peer.peer_node_id] -= 1
        return found_fork_point

    async def new_peak(self, request: full_node_protocol.NewPeak, peer: ws.WSChiaConnection):
        """
        We have received a notification of a new peak from a peer. This happens either when we have just connected,
        or when the peer has updated their peak.

        Args:
            request: information about the new peak
            peer: peer that sent the message

        """

        # Store this peak/peer combination in case we want to sync to it, and to keep track of peers
        self.sync_store.peer_has_block(request.header_hash, peer.peer_node_id, request.weight, request.height, True)

        if self.blockchain.contains_block(request.header_hash):
            return None

        # Not interested in less heavy peaks
        peak: Optional[BlockRecord] = self.blockchain.get_peak()
        curr_peak_height = uint32(0) if peak is None else peak.height
        if peak is not None and peak.weight > request.weight:
            return None

        if self.sync_store.get_sync_mode():
            # If peer connects while we are syncing, check if they have the block we are syncing towards
            peak_sync_hash = self.sync_store.get_sync_target_hash()
            peak_sync_height = self.sync_store.get_sync_target_height()
            if peak_sync_hash is not None and request.header_hash != peak_sync_hash and peak_sync_height is not None:
                peak_peers: Set[bytes32] = self.sync_store.get_peers_that_have_peak([peak_sync_hash])
                # Don't ask if we already know this peer has the peak
                if peer.peer_node_id not in peak_peers:
                    target_peak_response: Optional[RespondBlock] = await peer.request_block(
                        full_node_protocol.RequestBlock(uint32(peak_sync_height), False), timeout=10
                    )
                    if target_peak_response is not None and isinstance(target_peak_response, RespondBlock):
                        self.sync_store.peer_has_block(
                            peak_sync_hash,
                            peer.peer_node_id,
                            target_peak_response.block.weight,
                            peak_sync_height,
                            False,
                        )
        else:
            if request.height <= curr_peak_height + self.config["short_sync_blocks_behind_threshold"]:
                # This is the normal case of receiving the next block
                if await self.short_sync_backtrack(
                    peer, curr_peak_height, request.height, request.unfinished_reward_block_hash
                ):
                    return

            if request.height < self.constants.WEIGHT_PROOF_RECENT_BLOCKS:
                # This is the case of syncing up more than a few blocks, at the start of the chain
                # TODO(almog): fix weight proofs so they work at the beginning as well
                self.log.debug("Doing batch sync, no backup")
                await self.short_sync_batch(peer, uint32(0), request.height)
                return

            if request.height < curr_peak_height + self.config["sync_blocks_behind_threshold"]:
                # This case of being behind but not by so much
                if await self.short_sync_batch(peer, uint32(max(curr_peak_height - 6, 0)), request.height):
                    return

            # This is the either the case where we were not able to sync successfully (for example, due to the fork
            # point being in the past), or we are very far behind. Performs a long sync.
            self._sync_task = asyncio.create_task(self._sync())

    async def send_peak_to_timelords(self, peak_block: Optional[FullBlock] = None):
        """
        Sends current peak to timelords
        """
        if peak_block is None:
            peak_block = await self.blockchain.get_full_peak()
        if peak_block is not None:
            peak = self.blockchain.block_record(peak_block.header_hash)
            difficulty = self.blockchain.get_next_difficulty(peak.header_hash, False)
            ses: Optional[SubEpochSummary] = next_sub_epoch_summary(
                self.constants,
                self.blockchain,
                peak.required_iters,
                peak_block,
                True,
            )
            recent_rc = self.blockchain.get_recent_reward_challenges()

            curr = peak
            while not curr.is_challenge_block(self.constants) and not curr.first_in_sub_slot:
                curr = self.blockchain.block_record(curr.prev_hash)

            if curr.is_challenge_block(self.constants):
                last_csb_or_eos = curr.total_iters
            else:
                last_csb_or_eos = curr.ip_sub_slot_total_iters(self.constants)
            timelord_new_peak: timelord_protocol.NewPeakTimelord = timelord_protocol.NewPeakTimelord(
                peak_block.reward_chain_block,
                difficulty,
                peak.deficit,
                peak.sub_slot_iters,
                ses,
                recent_rc,
                last_csb_or_eos,
            )

            msg = make_msg(ProtocolMessageTypes.new_peak_timelord, timelord_new_peak)
            await self.server.send_to_all([msg], NodeType.TIMELORD)

    async def synced(self) -> bool:
        curr: Optional[BlockRecord] = self.blockchain.get_peak()
        if curr is None:
            return False

        while curr is not None and not curr.is_transaction_block:
            curr = self.blockchain.try_block_record(curr.prev_hash)

        now = time.time()
        if (
            curr is None
            or curr.timestamp is None
            or curr.timestamp < uint64(int(now - 60 * 7))
            or self.sync_store.get_sync_mode()
        ):
            return False
        else:
            return True

    async def on_connect(self, connection: ws.WSChiaConnection):
        """
        Whenever we connect to another node / wallet, send them our current heads. Also send heads to farmers
        and challenges to timelords.
        """

        self._state_changed("add_connection")
        self._state_changed("sync_mode")
        if self.full_node_peers is not None:
            asyncio.create_task(self.full_node_peers.on_connect(connection))

        if connection.connection_type is NodeType.FULL_NODE:
            # Send filter to node and request mempool items that are not in it (Only if we are currently synced)
            synced = await self.synced()
            peak_height = self.blockchain.get_peak_height()
            if synced and peak_height is not None and peak_height > self.constants.INITIAL_FREEZE_PERIOD:
                my_filter = self.mempool_manager.get_filter()
                mempool_request = full_node_protocol.RequestMempoolTransactions(my_filter)

                msg = make_msg(ProtocolMessageTypes.request_mempool_transactions, mempool_request)
                await connection.send_message(msg)

        peak_full: Optional[FullBlock] = await self.blockchain.get_full_peak()

        if peak_full is not None:
            peak: BlockRecord = self.blockchain.block_record(peak_full.header_hash)
            if connection.connection_type is NodeType.FULL_NODE:
                request_node = full_node_protocol.NewPeak(
                    peak.header_hash,
                    peak.height,
                    peak.weight,
                    peak.height,
                    peak_full.reward_chain_block.get_unfinished().get_hash(),
                )
                await connection.send_message(make_msg(ProtocolMessageTypes.new_peak, request_node))

            elif connection.connection_type is NodeType.WALLET:
                # If connected to a wallet, send the Peak
                request_wallet = wallet_protocol.NewPeakWallet(
                    peak.header_hash,
                    peak.height,
                    peak.weight,
                    peak.height,
                )
                await connection.send_message(make_msg(ProtocolMessageTypes.new_peak_wallet, request_wallet))
            elif connection.connection_type is NodeType.TIMELORD:
                await self.send_peak_to_timelords()

    def on_disconnect(self, connection: ws.WSChiaConnection):
        self.log.info(f"peer disconnected {connection.get_peer_info()}")
        self.sync_store.peer_disconnected(connection.peer_node_id)
        self._state_changed("close_connection")
        self._state_changed("sync_mode")

    def _num_needed_peers(self) -> int:
        assert self.server is not None
        assert self.server.all_connections is not None
        diff = self.config["target_peer_count"] - len(self.server.all_connections)
        return diff if diff >= 0 else 0

    def _close(self):
        self._shut_down = True
        self.blockchain.shut_down()
        self.mempool_manager.shut_down()
        if self.full_node_peers is not None:
            asyncio.create_task(self.full_node_peers.close())
        if self.uncompact_task is not None:
            self.uncompact_task.cancel()

    async def _await_closed(self):
        try:
            if self._sync_task is not None:
                self._sync_task.cancel()
        except asyncio.TimeoutError:
            pass
        await self.connection.close()

    async def _sync(self):
        """
        Performs a full sync of the blockchain up to the peak.
            - Wait a few seconds for peers to send us their peaks
            - Select the heaviest peak, and request a weight proof from a peer with that peak
            - Validate the weight proof, and disconnect from the peer if invalid
            - Find the fork point to see where to start downloading blocks
            - Download blocks in batch (and in parallel) and verify them one at a time
            - Disconnect peers that provide invalid blocks or don't have the blocks
        """

        # Ensure we are only syncing once and not double calling this method
        if self.sync_store.get_sync_mode():
            return

        self.sync_store.set_sync_mode(True)
        self._state_changed("sync_mode")

        try:
            self.log.info("Starting to perform sync.")
            self.log.info("Waiting to receive peaks from peers.")

            # Wait until we have 3 peaks or up to a max of 30 seconds
            peaks = []
            for i in range(300):
                peaks = [tup[0] for tup in self.sync_store.get_peak_of_each_peer().values()]
                if len(self.sync_store.get_peers_that_have_peak(peaks)) < 3:
                    if self._shut_down:
                        return
                    await asyncio.sleep(0.1)

            self.log.info(f"Collected a total of {len(peaks)} peaks.")
            self.sync_peers_handler = None

            # Based on responses from peers about the current peaks, see which peak is the heaviest
            # (similar to longest chain rule).
            target_peak = self.sync_store.get_heaviest_peak()

            if target_peak is None:
                raise RuntimeError("Not performing sync, no peaks collected")
            heaviest_peak_hash, heaviest_peak_height, heaviest_peak_weight = target_peak
            self.sync_store.set_peak_target(heaviest_peak_hash, heaviest_peak_height)

            self.log.info(f"Selected peak {heaviest_peak_height}, {heaviest_peak_hash}")
            # Check which peers are updated to this height

            peers = []
            coroutines = []
            for peer in self.server.all_connections.values():
                if peer.connection_type == NodeType.FULL_NODE:
                    peers.append(peer.peer_node_id)
                    coroutines.append(
                        peer.request_block(
                            full_node_protocol.RequestBlock(uint32(heaviest_peak_height), True), timeout=10
                        )
                    )
            for i, target_peak_response in enumerate(await asyncio.gather(*coroutines)):
                if target_peak_response is not None and isinstance(target_peak_response, RespondBlock):
                    self.sync_store.peer_has_block(
                        heaviest_peak_hash, peers[i], heaviest_peak_weight, heaviest_peak_height, False
                    )
            # TODO: disconnect from peer which gave us the heaviest_peak, if nobody has the peak

            peer_ids: Set[bytes32] = self.sync_store.get_peers_that_have_peak([heaviest_peak_hash])
            peers_with_peak: List = [c for c in self.server.all_connections.values() if c.peer_node_id in peer_ids]

            # Request weight proof from a random peer
            self.log.info(f"Total of {len(peers_with_peak)} peers with peak {heaviest_peak_height}")
            weight_proof_peer = random.choice(peers_with_peak)
            self.log.info(
                f"Requesting weight proof from peer {weight_proof_peer.peer_host} up to height"
                f" {heaviest_peak_height}"
            )

            if self.blockchain.get_peak() is not None and heaviest_peak_weight <= self.blockchain.get_peak().weight:
                raise ValueError("Not performing sync, already caught up.")

            request = full_node_protocol.RequestProofOfWeight(heaviest_peak_height, heaviest_peak_hash)
            response = await weight_proof_peer.request_proof_of_weight(request, timeout=90)

            # Disconnect from this peer, because they have not behaved properly
            if response is None or not isinstance(response, full_node_protocol.RespondProofOfWeight):
                await weight_proof_peer.close()
                raise RuntimeError(f"Weight proof did not arrive in time from peer: {weight_proof_peer.peer_host}")
            if response.wp.recent_chain_data[-1].reward_chain_block.height != heaviest_peak_height:
                await weight_proof_peer.close()
                raise RuntimeError(f"Weight proof had the wrong height: {weight_proof_peer.peer_host}")
            if response.wp.recent_chain_data[-1].reward_chain_block.weight != heaviest_peak_weight:
                await weight_proof_peer.close()
                raise RuntimeError(f"Weight proof had the wrong weight: {weight_proof_peer.peer_host}")

            validated, fork_point = await self.weight_proof_handler.validate_weight_proof(response.wp)
            if not validated:
                raise ValueError("Weight proof validation failed")

            self.log.info(f"Re-checked peers: total of {len(peers_with_peak)} peers with peak {heaviest_peak_height}")

            # Ensures that the fork point does not change
            async with self.blockchain.lock:
                await self.blockchain.warmup(fork_point)
                await self.sync_from_fork_point(fork_point, heaviest_peak_height, heaviest_peak_hash)
        except asyncio.CancelledError:
            self.log.warning("Syncing failed, CancelledError")
        except Exception as e:
            tb = traceback.format_exc()
            self.log.error(f"Error with syncing: {type(e)}{tb}")
        finally:
            if self._shut_down:
                return
            await self._finish_sync()

    async def sync_from_fork_point(self, fork_point_height: int, target_peak_sb_height: uint32, peak_hash: bytes32):
        self.log.info(f"Start syncing from fork point at {fork_point_height} up to {target_peak_sb_height}")
        peer_ids: Set[bytes32] = self.sync_store.get_peers_that_have_peak([peak_hash])
        peers_with_peak: List = [c for c in self.server.all_connections.values() if c.peer_node_id in peer_ids]

        if len(peers_with_peak) == 0:
            raise RuntimeError(f"Not syncing, no peers with header_hash {peak_hash} ")
        advanced_peak = False
        batch_size = self.constants.MAX_BLOCK_COUNT_PER_REQUESTS
        for i in range(fork_point_height, target_peak_sb_height, batch_size):
            start_height = i
            end_height = min(target_peak_sb_height, start_height + batch_size)
            request = RequestBlocks(uint32(start_height), uint32(end_height), True)
            self.log.info(f"Requesting blocks: {start_height} to {end_height}")
            batch_added = False
            to_remove = []
            for peer in peers_with_peak:
                if peer.closed:
                    to_remove.append(peer)
                    continue
                response = await peer.request_blocks(request)
                if response is None:
                    await peer.close()
                    to_remove.append(peer)
                    continue
                if isinstance(response, RejectBlocks):
                    to_remove.append(peer)
                    continue
                elif isinstance(response, RespondBlocks):
                    success, advanced_peak, _ = await self.receive_block_batch(
                        response.blocks, peer, None if advanced_peak else uint32(fork_point_height)
                    )
                    if success is False:
                        await peer.close()
                        continue
                    else:
                        batch_added = True
                        break

            peak = self.blockchain.get_peak()
            assert peak is not None
            msg = make_msg(
                ProtocolMessageTypes.new_peak_wallet,
                wallet_protocol.NewPeakWallet(
                    peak.header_hash,
                    peak.height,
                    peak.weight,
                    uint32(max(peak.height - 1, uint32(0))),
                ),
            )
            await self.server.send_to_all([msg], NodeType.WALLET)

            for peer in to_remove:
                peers_with_peak.remove(peer)

            if self.sync_store.peers_changed.is_set():
                peer_ids = self.sync_store.get_peers_that_have_peak([peak_hash])
                peers_with_peak = [c for c in self.server.all_connections.values() if c.peer_node_id in peer_ids]
                self.log.info(f"Number of peers we are syncing from: {len(peers_with_peak)}")
                self.sync_store.peers_changed.clear()

            if batch_added is False:
                self.log.info(f"Failed to fetch blocks {start_height} to {end_height} from peers: {peers_with_peak}")
                break
            else:
                self.log.info(f"Added blocks {start_height} to {end_height}")
                self.blockchain.clean_block_record(
                    min(
                        end_height - self.constants.BLOCKS_CACHE_SIZE,
                        peak.height - self.constants.BLOCKS_CACHE_SIZE,
                    )
                )

    async def receive_block_batch(
        self, all_blocks: List[FullBlock], peer: ws.WSChiaConnection, fork_point: Optional[uint32]
    ) -> Tuple[bool, bool, Optional[uint32]]:
        advanced_peak = False
        fork_height: Optional[uint32] = uint32(0)

        blocks_to_validate: List[FullBlock] = []
        for i, block in enumerate(all_blocks):
            if not self.blockchain.contains_block(block.header_hash):
                blocks_to_validate = all_blocks[i:]
                break
        if len(blocks_to_validate) == 0:
            return True, False, fork_height

        pre_validate_start = time.time()
        pre_validation_results: Optional[
            List[PreValidationResult]
        ] = await self.blockchain.pre_validate_blocks_multiprocessing(blocks_to_validate)
        self.log.debug(f"Block pre-validation time: {time.time() - pre_validate_start}")
        if pre_validation_results is None:
            return False, False, None
        for i, block in enumerate(blocks_to_validate):
            if pre_validation_results[i].error is not None:
                self.log.error(
                    f"Invalid block from peer: {peer.get_peer_info()} {Err(pre_validation_results[i].error)}"
                )
                return False, advanced_peak, fork_height

            assert pre_validation_results[i].required_iters is not None
            (result, error, fork_height,) = await self.blockchain.receive_block(
                block, pre_validation_results[i], None if advanced_peak else fork_point
            )
            if result == ReceiveBlockResult.NEW_PEAK:
                advanced_peak = True
            elif result == ReceiveBlockResult.INVALID_BLOCK or result == ReceiveBlockResult.DISCONNECTED_BLOCK:
                if error is not None:
                    self.log.error(f"Error: {error}, Invalid block from peer: {peer.get_peer_info()} ")
                return False, advanced_peak, fork_height
            block_record = self.blockchain.block_record(block.header_hash)
            if block_record.sub_epoch_summary_included is not None:
                await self.weight_proof_handler.create_prev_sub_epoch_segments()
        if advanced_peak:
            self._state_changed("new_peak")
            self.log.debug(
                f"Total time for {len(blocks_to_validate)} blocks: {time.time() - pre_validate_start}, "
                f"advanced: {advanced_peak}"
            )
        return True, advanced_peak, fork_height

    async def _finish_sync(self):
        """
        Finalize sync by setting sync mode to False, clearing all sync information, and adding any final
        blocks that we have finalized recently.
        """
        self.sync_store.set_sync_mode(False)
        self._state_changed("sync_mode")
        if self.server is None:
            return

        peak: Optional[BlockRecord] = self.blockchain.get_peak()
        async with self.blockchain.lock:
            await self.sync_store.clear_sync_info()

            peak_fb: FullBlock = await self.blockchain.get_full_peak()
            if peak is not None:
                await self.peak_post_processing(peak_fb, peak, peak.height - 1, None)

        if peak is not None:
            await self.weight_proof_handler.get_proof_of_weight(peak.header_hash)
            self._state_changed("block")

    def has_valid_pool_sig(self, block: Union[UnfinishedBlock, FullBlock]):
        if (
            block.foliage.foliage_block_data.pool_target
            == PoolTarget(self.constants.GENESIS_PRE_FARM_POOL_PUZZLE_HASH, uint32(0))
            and block.foliage.prev_block_hash != self.constants.GENESIS_CHALLENGE
            and block.reward_chain_block.proof_of_space.pool_public_key is not None
        ):
            if not AugSchemeMPL.verify(
                block.reward_chain_block.proof_of_space.pool_public_key,
                bytes(block.foliage.foliage_block_data.pool_target),
                block.foliage.foliage_block_data.pool_signature,
            ):
                return False
        return True

    async def peak_post_processing(
        self, block: FullBlock, record: BlockRecord, fork_height: uint32, peer: Optional[ws.WSChiaConnection]
    ):
        """
        Must be called under self.blockchain.lock. This updates the internal state of the full node with the
        latest peak information. It also notifies peers about the new peak.
        """
        difficulty = self.blockchain.get_next_difficulty(record.header_hash, False)
        sub_slot_iters = self.blockchain.get_next_slot_iters(record.header_hash, False)

        self.log.info(
            f"🌱 Updated peak to height {record.height}, weight {record.weight}, "
            f"hh {record.header_hash}, "
            f"forked at {fork_height}, rh: {record.reward_infusion_new_challenge}, "
            f"total iters: {record.total_iters}, "
            f"overflow: {record.overflow}, "
            f"deficit: {record.deficit}, "
            f"difficulty: {difficulty}, "
            f"sub slot iters: {sub_slot_iters}"
        )

        sub_slots = await self.blockchain.get_sp_and_ip_sub_slots(record.header_hash)
        assert sub_slots is not None

        if not self.sync_store.get_sync_mode():
            self.blockchain.clean_block_records()

        added_eos, new_sps, new_ips = self.full_node_store.new_peak(
            record,
            sub_slots[0],
            sub_slots[1],
            fork_height != block.height - 1 and block.height != 0,
            self.blockchain,
        )
        if sub_slots[1] is None:
            assert record.ip_sub_slot_total_iters(self.constants) == 0
        # Ensure the signage point is also in the store, for consistency
        self.full_node_store.new_signage_point(
            record.signage_point_index,
            self.blockchain,
            record,
            record.sub_slot_iters,
            SignagePoint(
                block.reward_chain_block.challenge_chain_sp_vdf,
                block.challenge_chain_sp_proof,
                block.reward_chain_block.reward_chain_sp_vdf,
                block.reward_chain_sp_proof,
            ),
            skip_vdf_validation=True,
        )

        # Update the mempool
        await self.mempool_manager.new_peak(self.blockchain.get_peak())

        # If there were pending end of slots that happen after this peak, broadcast them if they are added
        if added_eos is not None:
            broadcast = full_node_protocol.NewSignagePointOrEndOfSubSlot(
                added_eos.challenge_chain.challenge_chain_end_of_slot_vdf.challenge,
                added_eos.challenge_chain.get_hash(),
                uint8(0),
                added_eos.reward_chain.end_of_slot_vdf.challenge,
            )
            msg = make_msg(ProtocolMessageTypes.new_signage_point_or_end_of_sub_slot, broadcast)
            await self.server.send_to_all([msg], NodeType.FULL_NODE)

        # TODO: maybe add and broadcast new SP/IPs as well?
        if record.height % 1000 == 0:
            # Occasionally clear the seen list to keep it small
            self.full_node_store.clear_seen_unfinished_blocks()
        if self.sync_store.get_sync_mode() is False:
            await self.send_peak_to_timelords(block)

            # Tell full nodes about the new peak
            msg = make_msg(
                ProtocolMessageTypes.new_peak,
                full_node_protocol.NewPeak(
                    record.header_hash,
                    record.height,
                    record.weight,
                    fork_height,
                    block.reward_chain_block.get_unfinished().get_hash(),
                ),
            )
            if peer is not None:
                await self.server.send_to_all_except([msg], NodeType.FULL_NODE, peer.peer_node_id)
            else:
                await self.server.send_to_all([msg], NodeType.FULL_NODE)

        # Tell wallets about the new peak
        msg = make_msg(
            ProtocolMessageTypes.new_peak_wallet,
            wallet_protocol.NewPeakWallet(
                record.header_hash,
                record.height,
                record.weight,
                fork_height,
            ),
        )
        await self.server.send_to_all([msg], NodeType.WALLET)

        self._state_changed("new_peak")

    async def respond_block(
        self,
        respond_block: full_node_protocol.RespondBlock,
        peer: Optional[ws.WSChiaConnection] = None,
    ) -> Optional[Message]:
        """
        Receive a full block from a peer full node (or ourselves).
        """
        block: FullBlock = respond_block.block
        if self.sync_store.get_sync_mode():
            return None

        # Adds the block to seen, and check if it's seen before (which means header is in memory)
        header_hash = block.header_hash
        if self.blockchain.contains_block(header_hash):
            return None

        pre_validation_result: Optional[PreValidationResult] = None
        if block.is_transaction_block() and block.transactions_generator is None:
            # This is the case where we already had the unfinished block, and asked for this block without
            # the transactions (since we already had them). Therefore, here we add the transactions.
            unfinished_rh: bytes32 = block.reward_chain_block.get_unfinished().get_hash()
            unf_block: Optional[UnfinishedBlock] = self.full_node_store.get_unfinished_block(unfinished_rh)
            if unf_block is not None and unf_block.transactions_generator is not None:
                pre_validation_result = self.full_node_store.get_unfinished_block_result(unfinished_rh)
                assert pre_validation_result is not None
                block = dataclasses.replace(block, transactions_generator=unf_block.transactions_generator)

        async with self.blockchain.lock:
            # After acquiring the lock, check again, because another asyncio thread might have added it
            if self.blockchain.contains_block(header_hash):
                return None
            validation_start = time.time()
            # Tries to add the block to the blockchain, if we already validated transactions, don't do it again
            pre_validation_results: Optional[
                List[PreValidationResult]
            ] = await self.blockchain.pre_validate_blocks_multiprocessing([block], pre_validation_result is None)
            if pre_validation_results is None:
                raise ValueError(f"Failed to validate block {header_hash} height {block.height}")
            if pre_validation_results[0].error is not None:
                if Err(pre_validation_results[0].error) == Err.INVALID_PREV_BLOCK_HASH:
                    added: ReceiveBlockResult = ReceiveBlockResult.DISCONNECTED_BLOCK
                    error_code: Optional[Err] = Err.INVALID_PREV_BLOCK_HASH
                    fork_height: Optional[uint32] = None
                else:
                    raise ValueError(
                        f"Failed to validate block {header_hash} height "
                        f"{block.height}: {Err(pre_validation_results[0].error).name}"
                    )
            else:
                result_to_validate = (
                    pre_validation_results[0] if pre_validation_result is None else pre_validation_result
                )
                assert result_to_validate.required_iters == pre_validation_results[0].required_iters
                added, error_code, fork_height = await self.blockchain.receive_block(block, result_to_validate, None)

            validation_time = time.time() - validation_start

            if added == ReceiveBlockResult.ALREADY_HAVE_BLOCK:
                return None
            elif added == ReceiveBlockResult.INVALID_BLOCK:
                assert error_code is not None
                self.log.error(f"Block {header_hash} at height {block.height} is invalid with code {error_code}.")
                raise ConsensusError(error_code, header_hash)

            elif added == ReceiveBlockResult.DISCONNECTED_BLOCK:
                self.log.info(f"Disconnected block {header_hash} at height {block.height}")
                return None
            elif added == ReceiveBlockResult.NEW_PEAK:
                # Only propagate blocks which extend the blockchain (becomes one of the heads)
                new_peak: Optional[BlockRecord] = self.blockchain.get_peak()
                assert new_peak is not None and fork_height is not None
                self.log.debug(f"Validation time for peak: {validation_time}")

                await self.peak_post_processing(block, new_peak, fork_height, peer)

            elif added == ReceiveBlockResult.ADDED_AS_ORPHAN:
                self.log.info(
                    f"Received orphan block of height {block.height} rh " f"{block.reward_chain_block.get_hash()}"
                )
            else:
                # Should never reach here, all the cases are covered
                raise RuntimeError(f"Invalid result from receive_block {added}")

        # This code path is reached if added == ADDED_AS_ORPHAN or NEW_TIP
        peak = self.blockchain.get_peak()
        assert peak is not None

        # Removes all temporary data for old blocks
        clear_height = uint32(max(0, peak.height - 50))
        self.full_node_store.clear_candidate_blocks_below(clear_height)
        self.full_node_store.clear_unfinished_blocks_below(clear_height)
        if peak.height % 1000 == 0 and not self.sync_store.get_sync_mode():
            await self.sync_store.clear_sync_info()  # Occasionally clear sync peer info
        self._state_changed("block")
        return None

    async def respond_unfinished_block(
        self,
        respond_unfinished_block: full_node_protocol.RespondUnfinishedBlock,
        peer: Optional[ws.WSChiaConnection],
        farmed_block: bool = False,
    ):
        """
        We have received an unfinished block, either created by us, or from another peer.
        We can validate it and if it's a good block, propagate it to other peers and
        timelords.
        """
        block = respond_unfinished_block.unfinished_block

        if block.prev_header_hash != self.constants.GENESIS_CHALLENGE and not self.blockchain.contains_block(
            block.prev_header_hash
        ):
            # No need to request the parent, since the peer will send it to us anyway, via NewPeak
            self.log.debug("Received a disconnected unfinished block")
            return

        # Adds the unfinished block to seen, and check if it's seen before, to prevent
        # processing it twice. This searches for the exact version of the unfinished block (there can be many different
        # foliages for the same trunk). This is intentional, to prevent DOS attacks.
        # Note that it does not require that this block was successfully processed
        if self.full_node_store.seen_unfinished_block(block.get_hash()):
            return

        block_hash = block.reward_chain_block.get_hash()

        # This searched for the trunk hash (unfinished reward hash). If we have already added a block with the same
        # hash, return
        if self.full_node_store.get_unfinished_block(block_hash) is not None:
            return

        peak: Optional[BlockRecord] = self.blockchain.get_peak()
        if peak is not None:
            if block.total_iters < peak.sp_total_iters(self.constants):
                # This means this unfinished block is pretty far behind, it will not add weight to our chain
                return

        if block.prev_header_hash == self.constants.GENESIS_CHALLENGE:
            prev_b = None
        else:
            prev_b = self.blockchain.block_record(block.prev_header_hash)

        is_overflow = is_overflow_block(self.constants, block.reward_chain_block.signage_point_index)

        # Count the blocks in sub slot, and check if it's a new epoch
        first_ss_new_epoch = False
        if len(block.finished_sub_slots) > 0:
            num_blocks_in_ss = 1  # Curr
            if block.finished_sub_slots[0].challenge_chain.new_difficulty is not None:
                first_ss_new_epoch = True
        else:
            curr = self.blockchain.try_block_record(block.prev_header_hash)
            num_blocks_in_ss = 2  # Curr and prev
            while (curr is not None) and not curr.first_in_sub_slot:
                curr = self.blockchain.try_block_record(curr.prev_hash)
                num_blocks_in_ss += 1
            if (
                curr is not None
                and curr.first_in_sub_slot
                and curr.sub_epoch_summary_included is not None
                and curr.sub_epoch_summary_included.new_difficulty is not None
            ):
                first_ss_new_epoch = True
            elif prev_b is not None:
                # If the prev can finish an epoch, then we are in a new epoch
                prev_prev = self.blockchain.try_block_record(prev_b.prev_hash)
                _, can_finish_epoch = can_finish_sub_and_full_epoch(
                    self.constants,
                    prev_b.height,
                    prev_b.deficit,
                    self.blockchain,
                    prev_b.header_hash if prev_prev is not None else None,
                    False,
                )
                if can_finish_epoch:
                    first_ss_new_epoch = True

        if is_overflow and first_ss_new_epoch:
            # No overflow blocks in new epoch
            return
        if num_blocks_in_ss > self.constants.MAX_SUB_SLOT_BLOCKS:
            # TODO: count overflow blocks separately (also in validation)
            self.log.warning("Too many blocks added, not adding block")
            return

        async with self.blockchain.lock:
            # TODO: pre-validate VDFs outside of lock
            validate_result = await self.blockchain.validate_unfinished_block(block)
            if validate_result.error is not None:
                raise ConsensusError(Err(validate_result.error))

        assert validate_result.required_iters is not None

        # Perform another check, in case we have already concurrently added the same unfinished block
        if self.full_node_store.get_unfinished_block(block_hash) is not None:
            return

        if block.prev_header_hash == self.constants.GENESIS_CHALLENGE:
            height = uint32(0)
        else:
            height = uint32(self.blockchain.block_record(block.prev_header_hash).height + 1)

        ses: Optional[SubEpochSummary] = next_sub_epoch_summary(
            self.constants,
            self.blockchain,
            validate_result.required_iters,
            block,
            True,
        )

        self.full_node_store.add_unfinished_block(height, block, validate_result)
        if farmed_block is True:
            self.log.info(f"🍀 ️Farmed unfinished_block {block_hash}")
        else:
            self.log.info(f"Added unfinished_block {block_hash}, not farmed")

        sub_slot_iters, difficulty = get_sub_slot_iters_and_difficulty(
            self.constants,
            block,
            prev_b,
            self.blockchain,
        )

        if block.reward_chain_block.signage_point_index == 0:
            res = self.full_node_store.get_sub_slot(block.reward_chain_block.pos_ss_cc_challenge_hash)
            if res is None:
                if block.reward_chain_block.pos_ss_cc_challenge_hash == self.constants.GENESIS_CHALLENGE:
                    rc_prev = self.constants.GENESIS_CHALLENGE
                else:
                    self.log.warning(f"Do not have sub slot {block.reward_chain_block.pos_ss_cc_challenge_hash}")
                    return
            else:
                rc_prev = res[0].reward_chain.get_hash()
        else:
            assert block.reward_chain_block.reward_chain_sp_vdf is not None
            rc_prev = block.reward_chain_block.reward_chain_sp_vdf.challenge

        timelord_request = timelord_protocol.NewUnfinishedBlock(
            block.reward_chain_block,
            difficulty,
            sub_slot_iters,
            block.foliage,
            ses,
            rc_prev,
        )

        msg = make_msg(ProtocolMessageTypes.new_unfinished_block, timelord_request)
        await self.server.send_to_all([msg], NodeType.TIMELORD)

        full_node_request = full_node_protocol.NewUnfinishedBlock(block.reward_chain_block.get_hash())
        msg = make_msg(ProtocolMessageTypes.new_unfinished_block, full_node_request)
        if peer is not None:
            await self.server.send_to_all_except([msg], NodeType.FULL_NODE, peer.peer_node_id)
        else:
            await self.server.send_to_all([msg], NodeType.FULL_NODE)
        self._state_changed("unfinished_block")

    async def new_infusion_point_vdf(self, request: timelord_protocol.NewInfusionPointVDF) -> Optional[Message]:
        # Lookup unfinished blocks
        unfinished_block: Optional[UnfinishedBlock] = self.full_node_store.get_unfinished_block(
            request.unfinished_reward_hash
        )

        if unfinished_block is None:
            self.log.warning(
                f"Do not have unfinished reward chain block {request.unfinished_reward_hash}, cannot finish."
            )
            return None

        prev_b: Optional[BlockRecord] = None

        target_rc_hash = request.reward_chain_ip_vdf.challenge

        # Backtracks through end of slot objects, should work for multiple empty sub slots
        for eos, _, _ in reversed(self.full_node_store.finished_sub_slots):
            if eos is not None and eos.reward_chain.get_hash() == target_rc_hash:
                target_rc_hash = eos.reward_chain.end_of_slot_vdf.challenge
        if target_rc_hash == self.constants.GENESIS_CHALLENGE:
            prev_b = None
        else:
            # Find the prev block, starts looking backwards from the peak
            # TODO: should we look at end of slots too?
            curr: Optional[BlockRecord] = self.blockchain.get_peak()

            for _ in range(10):
                if curr is None:
                    break
                if curr.reward_infusion_new_challenge == target_rc_hash:
                    # Found our prev block
                    prev_b = curr
                    break
                curr = self.blockchain.try_block_record(curr.prev_hash)

            # If not found, cache keyed on prev block
            if prev_b is None:
                self.full_node_store.add_to_future_ip(request)
                self.log.warning(f"Previous block is None, infusion point {request.reward_chain_ip_vdf.challenge}")
                return None

        # TODO: finished slots is not correct
        overflow = is_overflow_block(
            self.constants,
            unfinished_block.reward_chain_block.signage_point_index,
        )
        finished_sub_slots = self.full_node_store.get_finished_sub_slots(
            prev_b,
            self.blockchain,
            unfinished_block.reward_chain_block.pos_ss_cc_challenge_hash,
            overflow,
        )
        sub_slot_iters, difficulty = get_sub_slot_iters_and_difficulty(
            self.constants,
            dataclasses.replace(unfinished_block, finished_sub_slots=finished_sub_slots),
            prev_b,
            self.blockchain,
        )

        if unfinished_block.reward_chain_block.pos_ss_cc_challenge_hash == self.constants.GENESIS_CHALLENGE:
            sub_slot_start_iters = uint128(0)
        else:
            ss_res = self.full_node_store.get_sub_slot(unfinished_block.reward_chain_block.pos_ss_cc_challenge_hash)
            if ss_res is None:
                self.log.warning(f"Do not have sub slot {unfinished_block.reward_chain_block.pos_ss_cc_challenge_hash}")
                return None
            _, _, sub_slot_start_iters = ss_res
        sp_total_iters = uint128(
            sub_slot_start_iters
            + calculate_sp_iters(
                self.constants,
                sub_slot_iters,
                unfinished_block.reward_chain_block.signage_point_index,
            )
        )

        block: FullBlock = unfinished_block_to_full_block(
            unfinished_block,
            request.challenge_chain_ip_vdf,
            request.challenge_chain_ip_proof,
            request.reward_chain_ip_vdf,
            request.reward_chain_ip_proof,
            request.infused_challenge_chain_ip_vdf,
            request.infused_challenge_chain_ip_proof,
            finished_sub_slots,
            prev_b,
            self.blockchain,
            sp_total_iters,
            difficulty,
        )
        first_ss_new_epoch = False
        if not self.has_valid_pool_sig(block):
            self.log.warning("Trying to make a pre-farm block but height is not 0")
            return None
        if len(block.finished_sub_slots) > 0:
            if block.finished_sub_slots[0].challenge_chain.new_difficulty is not None:
                first_ss_new_epoch = True
        else:
            curr = prev_b
            while (curr is not None) and not curr.first_in_sub_slot:
                curr = self.blockchain.block_record(curr.prev_hash)
            if (
                curr is not None
                and curr.first_in_sub_slot
                and curr.sub_epoch_summary_included is not None
                and curr.sub_epoch_summary_included.new_difficulty is not None
            ):
                first_ss_new_epoch = True
        if first_ss_new_epoch and overflow:
            # No overflow blocks in the first sub-slot of each epoch
            return None
        try:
            await self.respond_block(full_node_protocol.RespondBlock(block))
        except ConsensusError as e:
            self.log.warning(f"Consensus error validating block: {e}")
        return None

    async def respond_end_of_sub_slot(
        self, request: full_node_protocol.RespondEndOfSubSlot, peer: ws.WSChiaConnection
    ) -> Tuple[Optional[Message], bool]:

        fetched_ss = self.full_node_store.get_sub_slot(request.end_of_slot_bundle.challenge_chain.get_hash())
        if fetched_ss is not None:
            # Already have the sub-slot
            return None, True

        async with self.timelord_lock:
            fetched_ss = self.full_node_store.get_sub_slot(
                request.end_of_slot_bundle.challenge_chain.challenge_chain_end_of_slot_vdf.challenge
            )
            if (
                (fetched_ss is None)
                and request.end_of_slot_bundle.challenge_chain.challenge_chain_end_of_slot_vdf.challenge
                != self.constants.GENESIS_CHALLENGE
            ):
                # If we don't have the prev, request the prev instead
                full_node_request = full_node_protocol.RequestSignagePointOrEndOfSubSlot(
                    request.end_of_slot_bundle.challenge_chain.challenge_chain_end_of_slot_vdf.challenge,
                    uint8(0),
                    bytes([0] * 32),
                )
                return (
                    make_msg(ProtocolMessageTypes.request_signage_point_or_end_of_sub_slot, full_node_request),
                    False,
                )

            peak = self.blockchain.get_peak()
            if peak is not None and peak.height > 2:
                next_sub_slot_iters = self.blockchain.get_next_slot_iters(peak.header_hash, True)
                next_difficulty = self.blockchain.get_next_difficulty(peak.header_hash, True)
            else:
                next_sub_slot_iters = self.constants.SUB_SLOT_ITERS_STARTING
                next_difficulty = self.constants.DIFFICULTY_STARTING

            # Adds the sub slot and potentially get new infusions
            new_infusions = self.full_node_store.new_finished_sub_slot(
                request.end_of_slot_bundle,
                self.blockchain,
                self.blockchain.get_peak(),
            )
            # It may be an empty list, even if it's not None. Not None means added successfully
            if new_infusions is not None:
                self.log.info(
                    f"⏲️  Finished sub slot, SP {self.constants.NUM_SPS_SUB_SLOT}/{self.constants.NUM_SPS_SUB_SLOT}, "
                    f"{request.end_of_slot_bundle.challenge_chain.get_hash()}, "
                    f"number of sub-slots: {len(self.full_node_store.finished_sub_slots)}, "
                    f"RC hash: {request.end_of_slot_bundle.reward_chain.get_hash()}, "
                    f"Deficit {request.end_of_slot_bundle.reward_chain.deficit}"
                )
                # Notify full nodes of the new sub-slot
                broadcast = full_node_protocol.NewSignagePointOrEndOfSubSlot(
                    request.end_of_slot_bundle.challenge_chain.challenge_chain_end_of_slot_vdf.challenge,
                    request.end_of_slot_bundle.challenge_chain.get_hash(),
                    uint8(0),
                    request.end_of_slot_bundle.reward_chain.end_of_slot_vdf.challenge,
                )
                msg = make_msg(ProtocolMessageTypes.new_signage_point_or_end_of_sub_slot, broadcast)
                await self.server.send_to_all_except([msg], NodeType.FULL_NODE, peer.peer_node_id)

                for infusion in new_infusions:
                    await self.new_infusion_point_vdf(infusion)

                # Notify farmers of the new sub-slot
                broadcast_farmer = farmer_protocol.NewSignagePoint(
                    request.end_of_slot_bundle.challenge_chain.get_hash(),
                    request.end_of_slot_bundle.challenge_chain.get_hash(),
                    request.end_of_slot_bundle.reward_chain.get_hash(),
                    next_difficulty,
                    next_sub_slot_iters,
                    uint8(0),
                )
                msg = make_msg(ProtocolMessageTypes.new_signage_point, broadcast_farmer)
                await self.server.send_to_all([msg], NodeType.FARMER)
                return None, True
            else:
                self.log.info(
                    f"End of slot not added CC challenge "
                    f"{request.end_of_slot_bundle.challenge_chain.challenge_chain_end_of_slot_vdf.challenge}"
                )
        return None, False

    async def respond_transaction(
        self,
        transaction: SpendBundle,
        spend_name: bytes32,
        peer: Optional[ws.WSChiaConnection] = None,
        test: bool = False,
    ) -> Tuple[MempoolInclusionStatus, Optional[Err]]:
        if self.sync_store.get_sync_mode():
            return MempoolInclusionStatus.FAILED, Err.NO_TRANSACTIONS_WHILE_SYNCING
        if not test and not (await self.synced()):
            return MempoolInclusionStatus.FAILED, Err.NO_TRANSACTIONS_WHILE_SYNCING
        peak_height = self.blockchain.get_peak_height()
        if peak_height is None or peak_height <= self.constants.INITIAL_FREEZE_PERIOD:
            return MempoolInclusionStatus.FAILED, Err.INITIAL_TRANSACTION_FREEZE

        if self.mempool_manager.seen(spend_name):
            return MempoolInclusionStatus.FAILED, Err.ALREADY_INCLUDING_TRANSACTION
        self.mempool_manager.add_and_maybe_pop_seen(spend_name)
        self.log.debug(f"Processing transaction: {spend_name}")
        # Ignore if syncing
        if self.sync_store.get_sync_mode():
            status = MempoolInclusionStatus.FAILED
            error: Optional[Err] = Err.NO_TRANSACTIONS_WHILE_SYNCING
        else:
            try:
                cost_result = await self.mempool_manager.pre_validate_spendbundle(transaction)
            except Exception as e:
                self.mempool_manager.remove_seen(spend_name)
                raise e
            async with self.blockchain.lock:
                if self.mempool_manager.get_spendbundle(spend_name) is not None:
                    self.mempool_manager.remove_seen(spend_name)
                    return MempoolInclusionStatus.FAILED, Err.ALREADY_INCLUDING_TRANSACTION
                cost, status, error = await self.mempool_manager.add_spendbundle(transaction, cost_result, spend_name)
                if status == MempoolInclusionStatus.SUCCESS:
                    self.log.debug(f"Added transaction to mempool: {spend_name}")
                    # Only broadcast successful transactions, not pending ones. Otherwise it's a DOS
                    # vector.
                    mempool_item = self.mempool_manager.get_mempool_item(spend_name)
                    assert mempool_item is not None
                    fees = mempool_item.fee
                    assert fees >= 0
                    assert cost is not None
                    new_tx = full_node_protocol.NewTransaction(
                        spend_name,
                        cost,
                        uint64(transaction.fees()),
                    )
                    msg = make_msg(ProtocolMessageTypes.new_transaction, new_tx)
                    if peer is None:
                        await self.server.send_to_all([msg], NodeType.FULL_NODE)
                    else:
                        await self.server.send_to_all_except([msg], NodeType.FULL_NODE, peer.peer_node_id)
                else:
                    self.mempool_manager.remove_seen(spend_name)
                    self.log.warning(
                        f"Wasn't able to add transaction with id {spend_name}, " f"status {status} error: {error}"
                    )
        return status, error

    async def _needs_compact_proof(
        self, vdf_info: VDFInfo, header_block: HeaderBlock, field_vdf: CompressibleVDFField
    ) -> bool:
        if field_vdf == CompressibleVDFField.CC_EOS_VDF:
            for sub_slot in header_block.finished_sub_slots:
                if sub_slot.challenge_chain.challenge_chain_end_of_slot_vdf == vdf_info:
                    if (
                        sub_slot.proofs.challenge_chain_slot_proof.witness_type == 0
                        and sub_slot.proofs.challenge_chain_slot_proof.normalized_to_identity
                    ):
                        return False
                    return True
        if field_vdf == CompressibleVDFField.ICC_EOS_VDF:
            for sub_slot in header_block.finished_sub_slots:
                if (
                    sub_slot.infused_challenge_chain is not None
                    and sub_slot.infused_challenge_chain.infused_challenge_chain_end_of_slot_vdf == vdf_info
                ):
                    assert sub_slot.proofs.infused_challenge_chain_slot_proof is not None
                    if (
                        sub_slot.proofs.infused_challenge_chain_slot_proof.witness_type == 0
                        and sub_slot.proofs.infused_challenge_chain_slot_proof.normalized_to_identity
                    ):
                        return False
                    return True
        if field_vdf == CompressibleVDFField.CC_SP_VDF:
            if header_block.reward_chain_block.challenge_chain_sp_vdf is None:
                return False
            if vdf_info == header_block.reward_chain_block.challenge_chain_sp_vdf:
                assert header_block.challenge_chain_sp_proof is not None
                if (
                    header_block.challenge_chain_sp_proof.witness_type == 0
                    and header_block.challenge_chain_sp_proof.normalized_to_identity
                ):
                    return False
                return True
        if field_vdf == CompressibleVDFField.CC_IP_VDF:
            if vdf_info == header_block.reward_chain_block.challenge_chain_ip_vdf:
                if (
                    header_block.challenge_chain_ip_proof.witness_type == 0
                    and header_block.challenge_chain_ip_proof.normalized_to_identity
                ):
                    return False
                return True
        return False

    async def _can_accept_compact_proof(
        self,
        vdf_info: VDFInfo,
        vdf_proof: VDFProof,
        height: uint32,
        header_hash: bytes32,
        field_vdf: CompressibleVDFField,
    ) -> bool:
        """
        - Checks if the provided proof is indeed compact.
        - Checks if proof verifies given the vdf_info from the start of sub-slot.
        - Checks if the provided vdf_info is correct, assuming it refers to the start of sub-slot.
        - Checks if the existing proof was non-compact. Ignore this proof if we already have a compact proof.
        """
        # TODO(Florin): Use a cache for recent proofs, and ignore proof if it was already received.
        if vdf_proof.witness_type > 0 or not vdf_proof.normalized_to_identity:
            return False
        if not vdf_proof.is_valid(self.constants, ClassgroupElement.get_default_element(), vdf_info):
            return False
        header_block = await self.blockchain.get_header_block_by_height(height, header_hash)
        if header_block is None:
            return False
        return await self._needs_compact_proof(vdf_info, header_block, field_vdf)

    async def _replace_proof(
        self,
        vdf_info: VDFInfo,
        vdf_proof: VDFProof,
        height: uint32,
        field_vdf: CompressibleVDFField,
    ):
        full_blocks = await self.block_store.get_full_blocks_at([height])
        assert len(full_blocks) > 0
        for block in full_blocks:
            new_block = None
            block_record = self.blockchain.height_to_block_record(height)

            if field_vdf == CompressibleVDFField.CC_EOS_VDF:
                for index, sub_slot in enumerate(block.finished_sub_slots):
                    if sub_slot.challenge_chain.challenge_chain_end_of_slot_vdf == vdf_info:
                        new_proofs = dataclasses.replace(sub_slot.proofs, challenge_chain_slot_proof=vdf_proof)
                        new_subslot = dataclasses.replace(sub_slot, proofs=new_proofs)
                        new_finished_subslots = block.finished_sub_slots
                        new_finished_subslots[index] = new_subslot
                        new_block = dataclasses.replace(block, finished_sub_slots=new_finished_subslots)
                        break
            if field_vdf == CompressibleVDFField.ICC_EOS_VDF:
                for index, sub_slot in enumerate(block.finished_sub_slots):
                    if (
                        sub_slot.infused_challenge_chain is not None
                        and sub_slot.infused_challenge_chain.infused_challenge_chain_end_of_slot_vdf == vdf_info
                    ):
                        new_proofs = dataclasses.replace(sub_slot.proofs, infused_challenge_chain_slot_proof=vdf_proof)
                        new_subslot = dataclasses.replace(sub_slot, proofs=new_proofs)
                        new_finished_subslots = block.finished_sub_slots
                        new_finished_subslots[index] = new_subslot
                        new_block = dataclasses.replace(block, finished_sub_slots=new_finished_subslots)
                        break
            if field_vdf == CompressibleVDFField.CC_SP_VDF:
                assert block.challenge_chain_sp_proof is not None
                new_block = dataclasses.replace(block, challenge_chain_sp_proof=vdf_proof)
            if field_vdf == CompressibleVDFField.CC_IP_VDF:
                new_block = dataclasses.replace(block, challenge_chain_ip_proof=vdf_proof)
            assert new_block is not None
            await self.block_store.add_full_block(new_block, block_record)

    async def respond_compact_vdf_timelord(self, request: timelord_protocol.RespondCompactProofOfTime):
        field_vdf = CompressibleVDFField(int(request.field_vdf))
        if not await self._can_accept_compact_proof(
            request.vdf_info, request.vdf_proof, request.height, request.header_hash, field_vdf
        ):
            self.log.error(f"Couldn't add compact proof of time from a bluebox: {request}.")
            return
        async with self.blockchain.lock:
            await self._replace_proof(request.vdf_info, request.vdf_proof, request.height, field_vdf)
        msg = make_msg(
            ProtocolMessageTypes.new_compact_vdf,
            full_node_protocol.NewCompactVDF(request.height, request.header_hash, request.field_vdf, request.vdf_info),
        )
        if self.server is not None:
            await self.server.send_to_all([msg], NodeType.FULL_NODE)

    async def new_compact_vdf(self, request: full_node_protocol.NewCompactVDF, peer: ws.WSChiaConnection):
        header_block = await self.blockchain.get_header_block_by_height(request.height, request.header_hash)
        if header_block is None:
            return
        field_vdf = CompressibleVDFField(int(request.field_vdf))
        if await self._needs_compact_proof(request.vdf_info, header_block, field_vdf):
            msg = make_msg(
                ProtocolMessageTypes.request_compact_vdf,
                full_node_protocol.RequestCompactVDF(
                    request.height, request.header_hash, request.field_vdf, request.vdf_info
                ),
            )
            await peer.send_message(msg)

    async def request_compact_vdf(self, request: full_node_protocol.RequestCompactVDF, peer: ws.WSChiaConnection):
        header_block = await self.blockchain.get_header_block_by_height(request.height, request.header_hash)
        if header_block is None:
            return
        vdf_proof: Optional[VDFProof] = None
        field_vdf = CompressibleVDFField(int(request.field_vdf))
        if field_vdf == CompressibleVDFField.CC_EOS_VDF:
            for sub_slot in header_block.finished_sub_slots:
                if sub_slot.challenge_chain.challenge_chain_end_of_slot_vdf == request.vdf_info:
                    vdf_proof = sub_slot.proofs.challenge_chain_slot_proof
                    break
        if field_vdf == CompressibleVDFField.ICC_EOS_VDF:
            for sub_slot in header_block.finished_sub_slots:
                if (
                    sub_slot.infused_challenge_chain is not None
                    and sub_slot.infused_challenge_chain.infused_challenge_chain_end_of_slot_vdf == request.vdf_info
                ):
                    vdf_proof = sub_slot.proofs.infused_challenge_chain_slot_proof
                    break
        if (
            field_vdf == CompressibleVDFField.CC_SP_VDF
            and header_block.reward_chain_block.challenge_chain_sp_vdf == request.vdf_info
        ):
            vdf_proof = header_block.challenge_chain_sp_proof
        if (
            field_vdf == CompressibleVDFField.CC_IP_VDF
            and header_block.reward_chain_block.challenge_chain_ip_vdf == request.vdf_info
        ):
            vdf_proof = header_block.challenge_chain_ip_proof
        if vdf_proof is None or vdf_proof.witness_type > 0 or not vdf_proof.normalized_to_identity:
            self.log.error(f"{peer} requested compact vdf we don't have, height: {request.height}.")
            return
        compact_vdf = full_node_protocol.RespondCompactVDF(
            request.height,
            request.header_hash,
            request.field_vdf,
            request.vdf_info,
            vdf_proof,
        )
        msg = make_msg(ProtocolMessageTypes.respond_compact_vdf, compact_vdf)
        await peer.send_message(msg)

    async def respond_compact_vdf(self, request: full_node_protocol.RespondCompactVDF, peer: ws.WSChiaConnection):
        field_vdf = CompressibleVDFField(int(request.field_vdf))
        if not await self._can_accept_compact_proof(
            request.vdf_info, request.vdf_proof, request.height, request.header_hash, field_vdf
        ):
            self.log.error(f"Couldn't add compact proof of time from a full_node peer: {peer}.")
            return
        async with self.blockchain.lock:
            if self.blockchain.seen_compact_proofs(request.vdf_info, request.height):
                return
            await self._replace_proof(request.vdf_info, request.vdf_proof, request.height, field_vdf)
        msg = make_msg(
            ProtocolMessageTypes.new_compact_vdf,
            full_node_protocol.NewCompactVDF(request.height, request.header_hash, request.field_vdf, request.vdf_info),
        )
        if self.server is not None:
            await self.server.send_to_all_except([msg], NodeType.FULL_NODE, peer.peer_node_id)

    async def broadcast_uncompact_blocks(self, uncompact_interval_scan: int, target_uncompact_proofs: int):
        try:
            while not self._shut_down:
                while self.sync_store.get_sync_mode():
                    if self._shut_down:
                        return
                    await asyncio.sleep(30)

                broadcast_list: List[timelord_protocol.RequestCompactProofOfTime] = []
                min_height = 0
                new_min_height = None
                max_height = self.blockchain.get_peak_height()
                if max_height is None:
                    await asyncio.sleep(30)
                    continue
                batches_finished = 0
                self.log.info("Scanning the blockchain for uncompact blocks.")
                for h in range(min_height, max_height, 100):
                    # Got 10 times the target header count, sampling the target headers should contain
                    # enough randomness to split the work between blueboxes.
                    if len(broadcast_list) > target_uncompact_proofs * 10:
                        break
                    stop_height = min(h + 99, max_height)
                    headers = await self.blockchain.get_header_blocks_in_range(min_height, stop_height)
                    for header in headers.values():
                        prev_broadcast_list_len = len(broadcast_list)
                        expected_header_hash = self.blockchain.height_to_hash(header.height)
                        if header.header_hash != expected_header_hash:
                            continue
                        for sub_slot in header.finished_sub_slots:
                            if (
                                sub_slot.proofs.challenge_chain_slot_proof.witness_type > 0
                                or not sub_slot.proofs.challenge_chain_slot_proof.normalized_to_identity
                            ):
                                broadcast_list.append(
                                    timelord_protocol.RequestCompactProofOfTime(
                                        sub_slot.challenge_chain.challenge_chain_end_of_slot_vdf,
                                        header.header_hash,
                                        header.height,
                                        uint8(CompressibleVDFField.CC_EOS_VDF),
                                    )
                                )
                            if sub_slot.proofs.infused_challenge_chain_slot_proof is not None and (
                                sub_slot.proofs.infused_challenge_chain_slot_proof.witness_type > 0
                                or not sub_slot.proofs.infused_challenge_chain_slot_proof.normalized_to_identity
                            ):
                                assert sub_slot.infused_challenge_chain is not None
                                broadcast_list.append(
                                    timelord_protocol.RequestCompactProofOfTime(
                                        sub_slot.infused_challenge_chain.infused_challenge_chain_end_of_slot_vdf,
                                        header.header_hash,
                                        header.height,
                                        uint8(CompressibleVDFField.ICC_EOS_VDF),
                                    )
                                )
                        if header.challenge_chain_sp_proof is not None and (
                            header.challenge_chain_sp_proof.witness_type > 0
                            or not header.challenge_chain_sp_proof.normalized_to_identity
                        ):
                            assert header.reward_chain_block.challenge_chain_sp_vdf is not None
                            broadcast_list.append(
                                timelord_protocol.RequestCompactProofOfTime(
                                    header.reward_chain_block.challenge_chain_sp_vdf,
                                    header.header_hash,
                                    header.height,
                                    uint8(CompressibleVDFField.CC_SP_VDF),
                                )
                            )

                        if (
                            header.challenge_chain_ip_proof.witness_type > 0
                            or not header.challenge_chain_ip_proof.normalized_to_identity
                        ):
                            broadcast_list.append(
                                timelord_protocol.RequestCompactProofOfTime(
                                    header.reward_chain_block.challenge_chain_ip_vdf,
                                    header.header_hash,
                                    header.height,
                                    uint8(CompressibleVDFField.CC_IP_VDF),
                                )
                            )
                        # This is the first header with uncompact proofs. Store its height so next time we iterate
                        # only from here. Fix header block iteration window to at least 1000, so reorgs will be
                        # handled correctly.
                        if prev_broadcast_list_len == 0 and len(broadcast_list) > 0 and h <= max(1, max_height - 1000):
                            new_min_height = header.height

                    # Small sleep between batches.
                    batches_finished += 1
                    if batches_finished % 10 == 0:
                        await asyncio.sleep(1)

                # We have no uncompact blocks, but mentain the block iteration window to at least 1000 blocks.
                if new_min_height is None:
                    new_min_height = max(1, max_height - 1000)
                min_height = new_min_height
                if len(broadcast_list) > target_uncompact_proofs:
                    random.shuffle(broadcast_list)
                    broadcast_list = broadcast_list[:target_uncompact_proofs]
                if self.sync_store.get_sync_mode():
                    continue
                if self.server is not None:
                    for new_pot in broadcast_list:
                        msg = make_msg(ProtocolMessageTypes.request_compact_proof_of_time, new_pot)
                        await self.server.send_to_all([msg], NodeType.TIMELORD)
                await asyncio.sleep(uncompact_interval_scan)
        except Exception as e:
            error_stack = traceback.format_exc()
            self.log.error(f"Exception in broadcast_uncompact_blocks: {e}")
            self.log.error(f"Exception Stack: {error_stack}")<|MERGE_RESOLUTION|>--- conflicted
+++ resolved
@@ -136,8 +136,7 @@
         self.uncompact_task = None
         if peak is not None:
             full_peak = await self.blockchain.get_full_peak()
-<<<<<<< HEAD
-            await self.peak_post_processing(full_peak, peak, peak.height - 1, None)
+            await self.peak_post_processing(full_peak, peak, max(peak.height - 1, 0), None)
         if self.config["send_uncompact_interval"] != 0:
             assert self.config["target_uncompact_proofs"] != 0
             self.uncompact_task = asyncio.create_task(
@@ -146,9 +145,6 @@
                     self.config["target_uncompact_proofs"],
                 )
             )
-=======
-            await self.peak_post_processing(full_peak, peak, max(peak.height - 1, 0), None)
->>>>>>> 5f058115
 
     def set_server(self, server: ChiaServer):
         self.server = server
