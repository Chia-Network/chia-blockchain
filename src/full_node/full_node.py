import asyncio
import dataclasses
import logging
import time
import traceback

from pathlib import Path
from typing import AsyncGenerator, Optional, Dict, Callable, List, Tuple, Any
import aiosqlite
import src.server.ws_connection as ws

from src.consensus.constants import ConsensusConstants
from src.consensus.difficulty_adjustment import get_sub_slot_iters_and_difficulty
from src.consensus.pot_iterations import (
    calculate_sp_iters,
    calculate_ip_iters,
    is_overflow_sub_block,
    calculate_iterations_quality,
)
from src.consensus.pot_iterations import is_overflow_sub_block

from src.full_node.block_store import BlockStore
from src.consensus.blockchain import Blockchain, ReceiveBlockResult
from src.full_node.coin_store import CoinStore
from src.full_node.full_node_store import FullNodeStore
from src.consensus.make_sub_epoch_summary import next_sub_epoch_summary
from src.full_node.mempool_manager import MempoolManager
from src.full_node.sub_block_record import SubBlockRecord
from src.full_node.sync_blocks_processor import SyncBlocksProcessor
from src.full_node.sync_peers_handler import SyncPeersHandler
from src.full_node.sync_store import SyncStore
from src.protocols import (
    full_node_protocol,
    timelord_protocol,
    wallet_protocol,
)

from src.server.node_discovery import FullNodePeers
from src.server.outbound_message import Delivery, Message, NodeType, OutboundMessage
from src.server.server import ChiaServer
from src.server.ws_connection import WSChiaConnection
from src.types.end_of_slot_bundle import EndOfSubSlotBundle
from src.types.full_block import FullBlock

from src.types.sized_bytes import bytes32
from src.types.sub_epoch_summary import SubEpochSummary
from src.types.unfinished_block import UnfinishedBlock
from src.util.errors import ConsensusError
from src.util.ints import uint32, uint128, uint8
from src.util.path import mkdir, path_from_root

OutboundMessageGenerator = AsyncGenerator[OutboundMessage, None]


class FullNode:
    block_store: BlockStore
    full_node_store: FullNodeStore
    # full_node_peers: FullNodePeers
    sync_store: SyncStore
    coin_store: CoinStore
    mempool_manager: MempoolManager
    connection: aiosqlite.Connection
    sync_peers_handler: Optional[SyncPeersHandler]
    blockchain: Blockchain
    config: Dict
    server: Any
    log: logging.Logger
    constants: ConsensusConstants
    _shut_down: bool
    root_path: Path
    state_changed_callback: Optional[Callable]

    def __init__(
        self,
        config: Dict,
        root_path: Path,
        consensus_constants: ConsensusConstants,
        name: str = None,
    ):
        self.root_path = root_path
        self.config = config
        self.server = None
        self._shut_down = False  # Set to true to close all infinite loops
        self.constants = consensus_constants
        self.sync_peers_handler = None
        if name:
            self.log = logging.getLogger(name)
        else:
            self.log = logging.getLogger(__name__)

        self.db_path = path_from_root(root_path, config["database_path"])
        mkdir(self.db_path.parent)

    def _set_state_changed_callback(self, callback: Callable):
        self.state_changed_callback = callback

    async def _start(self):
        # create the store (db) and full node instance
        self.connection = await aiosqlite.connect(self.db_path)
        self.block_store = await BlockStore.create(self.connection)
        self.full_node_store = await FullNodeStore.create(self.constants)
        self.sync_store = await SyncStore.create()
        self.coin_store = await CoinStore.create(self.connection)
        self.log.info("Initializing blockchain from disk")
        self.blockchain = await Blockchain.create(self.coin_store, self.block_store, self.constants)
        self.mempool_manager = MempoolManager(self.coin_store, self.constants)
        if self.blockchain.get_peak() is None:
            self.log.info("Initialized with empty blockchain")
        else:
            self.log.info(
                f"Blockchain initialized to peak {self.blockchain.get_peak().header_hash} height"
                f" {self.blockchain.get_peak().height}"
            )
            await self.mempool_manager.new_peak(self.blockchain.get_peak())

        self.state_changed_callback = None
        try:
            """
            self.full_node_peers = FullNodePeers(
                self.server,
                self.root_path,
                self.global_connections,
                self.config["target_peer_count"] - self.config["target_outbound_peer_count"],
                self.config["target_outbound_peer_count"],
                self.config["peer_db_path"],
                self.config["introducer_peer"],
                self.config["peer_connect_interval"],
                self.log,
            )
            await self.full_node_peers.start()
            """
        except Exception as e:
            self.log.error(f"Exception in peer discovery: {e}")

        # TODO(mariano)
        # uncompact_interval = self.config["send_uncompact_interval"]
        # if uncompact_interval > 0:
        #     self.broadcast_uncompact_task = asyncio.create_task(self.broadcast_uncompact_blocks(uncompact_interval))

    def _set_server(self, server: ChiaServer):
        self.server = server
        try:
            self.full_node_peers = FullNodePeers(
                self.server,
                self.root_path,
                self.config["target_peer_count"]
                - self.config["target_outbound_peer_count"],
                self.config["target_outbound_peer_count"],
                self.config["peer_db_path"],
                self.config["introducer_peer"],
                self.config["peer_connect_interval"],
                self.log,
            )
            asyncio.create_task(self.full_node_peers.start())
        except Exception as e:
            self.log.error(f"Exception in peer discovery: {e}")

    def _state_changed(self, change: str):
        if self.state_changed_callback is not None:
            self.state_changed_callback(change)

    async def _send_peak_to_timelords(self):
        """
        Sends all of the current peaks (as well as unfinished blocks) to timelords
        """
        peak_block = await self.blockchain.get_full_peak()
        peak = self.blockchain.sub_blocks[peak_block.header_hash]
        difficulty = self.blockchain.get_next_difficulty(peak, False)
        if peak is not None:
            ses: Optional[SubEpochSummary] = next_sub_epoch_summary(
                self.constants,
                self.blockchain.sub_blocks,
                self.blockchain.height_to_hash,
                peak.signage_point_index,
                peak.sub_slot_itsub_slot_iters,
                peak_block,
            )
            timelord_new_peak: timelord_protocol.NewPeak = timelord_protocol.NewPeak(
                peak_block.reward_chain_sub_block, difficulty, peak.deficit, peak.sub_slot_iters, ses
            )

            # Tell timelord about the new peak
            msg = Message("new_peak", timelord_new_peak)
            await self.server.send_to_all([msg], NodeType.TIMELORD)

    async def _on_connect(self, connection: WSChiaConnection):
        """
          Whenever we connect to another node / wallet, send them our current heads. Also send heads to farmers
          and challenges to timelords.
          """
        peak_full: FullBlock = await self.blockchain.get_full_peak()
        peak: SubBlockRecord = self.blockchain.sub_blocks[peak_full.header_hash]
        request_node = full_node_protocol.NewPeak(
            peak.header_hash,
            peak.sub_block_height,
            peak.weight,
            peak.sub_block_height,
            peak_full.reward_chain_sub_block.get_unfinished().get_hash(),
        )
        if connection.connection_type is NodeType.FULL_NODE:
            # Send filter to node and request mempool items that are not in it
            my_filter = self.mempool_manager.get_filter()
            mempool_request = full_node_protocol.RequestMempoolTransactions(my_filter)

            msg = Message("request_mempool_transactions", mempool_request)
            await connection.send_message(msg)

            return Message("new_peak", request_node)
        elif  connection.connection_type is NodeType.WALLET:
            # If connected to a wallet, send the LCA
            request_wallet = wallet_protocol.NewPeak(
                peak.header_hash, peak.sub_block_height, peak.weight, peak.sub_block_height
            )
            return Message("new_peak", request_wallet)
        elif connection.connection_type is NodeType.TIMELORD:
            await self._send_peak_to_timelords()

    async def _on_disconnect(self, connection: WSChiaConnection):
        self.log.info("peer disconnected")

    def _num_needed_peers(self) -> int:
        assert self.server is not None
        assert self.server.all_connections is not None
        diff = self.config["target_peer_count"] - len(self.server.all_connections)
        return diff if diff >= 0 else 0

    def _close(self):
        self._shut_down = True
        self.blockchain.shut_down()
        asyncio.create_task(self.full_node_peers.close())

    async def _await_closed(self):
        await self.connection.close()

    async def _sync(self):
        """
        Performs a full sync of the blockchain.
            - Check which are the heaviest peaks
            - Request headers for the heaviest
            - Find the fork point to see where to start downloading headers
            - Verify the weight of the tip, using the headers
            - Download all blocks
            - Disconnect peers that provide invalid blocks or don't have the blocks
        """
        self.log.info("Starting to perform sync with peers.")
        self.log.info("Waiting to receive peaks from peers.")
        self.sync_peers_handler = None
        self.sync_store.waiting_for_peaks = True
        # TODO: better way to tell that we have finished receiving peaks
        # TODO: fix DOS issue. Attacker can request syncing to an invalid blockchain
        await asyncio.sleep(2)
        highest_weight: uint128 = uint128(0)
        peak_height: uint32 = uint32(0)
        sync_start_time = time.time()

        # Based on responses from peers about the current heads, see which head is the heaviest
        # (similar to longest chain rule).
        self.sync_store.waiting_for_peaks = False

        potential_peaks: List[Tuple[bytes32, FullBlock]] = self.sync_store.get_potential_peaks_tuples()
        self.log.info(f"Have collected {len(potential_peaks)} potential peaks")
        if self._shut_down:
            return

        for header_hash, potential_peak_block in potential_peaks:
            if potential_peak_block.weight > highest_weight:
                highest_weight = potential_peak_block.weight
                peak_height = potential_peak_block.height

        if highest_weight <= self.blockchain.get_peak().weight:
            self.log.info("Not performing sync, already caught up.")
            return

        self.log.info(f"Peak height {peak_height}")

        # TODO (almog): verify weight proof here
        # Finding the fork point allows us to only download headers and blocks from the fork point

        fork_point_height: uint32 = uint32(0)
        self.log.info(f"Fork point at height {fork_point_height}")

        peers: List[WSChiaConnection] = list(self.server.full_nodes.values())

        self.sync_peers_handler = SyncPeersHandler(
            self.sync_store, peers, fork_point_height, self.blockchain, peak_height, self.server
        )

        # Start processing blocks that we have received (no block yet)
        block_processor = SyncBlocksProcessor(
            self.sync_store,
            fork_point_height,
            uint32(peak_height),
            self.blockchain,
        )

        block_processor_task = asyncio.create_task(block_processor.process())
        peak: Optional[SubBlockRecord] = self.blockchain.get_peak()
        while not self.sync_peers_handler.done():
            # Periodically checks for done, timeouts, shutdowns, new peers or disconnected peers.
            if self._shut_down:
                block_processor.shut_down()
                break
            if block_processor_task.done():
                break
            await self.sync_peers_handler.monitor_timeouts()

            cur_peers: List[WSChiaConnection] = [
                con
                for id, con in self.server.all_connections.items()
                if (
                        con.peer_node_id is not None
                        and con.connection_type == NodeType.FULL_NODE
                )
            ]

            for node_id in cur_peers:
                if node_id not in peers:
                    self.sync_peers_handler.new_node_connected(node_id)
            for node_id in peers:
                if node_id not in cur_peers:
                    # Disconnected peer, removes requests that are being sent to it
                    self.sync_peers_handler.node_disconnected(node_id)
            peers = cur_peers

            await self.sync_peers_handler.add_to_request_sets()

            new_peak = self.blockchain.get_peak()
            if new_peak != peak:
                msg = Message(
                        "new_peak",
                        wallet_protocol.NewPeak(
                            new_peak.header_hash,
                            new_peak.height,
                            new_peak.weight,
                            new_peak.prev_hash,
                        ),
                    )
                self.server.send_to_all([msg], NodeType.WALLET)

            self._state_changed("sub_block")
            await asyncio.sleep(5)

        # Awaits for all blocks to be processed, a timeout to happen, or the node to shutdown
        await block_processor_task
        block_processor_task.result()  # If there was a timeout, this will raise TimeoutError
        if self._shut_down:
            return

        # A successful sync will leave the height at least as high as peak_height
        assert self.blockchain.get_peak().height >= peak_height

        self.log.info(
            f"Finished sync up to height {peak_height}. Total time: "
            f"{round((time.time() - sync_start_time)/60, 2)} minutes."
        )

    async def _finish_sync(self):
        """
        Finalize sync by setting sync mode to False, clearing all sync information, and adding any final
        blocks that we have finalized recently.
        """
        if self.server is None:
            return

        potential_fut_blocks = (self.sync_store.get_potential_future_blocks()).copy()
        self.sync_store.set_sync_mode(False)

        async with self.blockchain.lock:
            await self.sync_store.clear_sync_info()

        for block in potential_fut_blocks:
            if self._shut_down:
                return
            await self.respond_sub_block(full_node_protocol.RespondSubBlock(block))

        # Update timelords with most recent information
        await self._send_peak_to_timelords()

        peak: SubBlockRecord = self.blockchain.get_peak()
        request_wallet = wallet_protocol.NewPeak(
            peak.header_hash, peak.sub_block_height, peak.weight, peak.sub_block_height
        )
        msg = Message("new_peak", request_wallet)
        await self.server.send_to_all([msg], NodeType.WALLET)
        self._state_changed("sub_block")

    async def respond_sub_block(
        self, respond_sub_block: full_node_protocol.RespondSubBlock
    ):
        """
        Receive a full block from a peer full node (or ourselves).
        """
        sub_block: FullBlock = respond_sub_block.sub_block
        if self.sync_store.get_sync_mode():
            # This is a peak sent to us by another peer
            if self.sync_store.waiting_for_peaks:
                # Add the block to our potential peaks list
                self.sync_store.add_potential_peak(sub_block)
                return

            # This is a block we asked for during sync
            if self.sync_peers_handler is not None:
                requests = await self.sync_peers_handler.new_block(sub_block)
                for req in requests:
                    msg = req.message
                    node_id = req.specific_peer_node_id
                    if node_id is not None:
                        await self.server.send_to_specific([msg], node_id)
                    else:
                        await self.server.send_to_all([msg], NodeType.FULL_NODE)
            return

        # Adds the block to seen, and check if it's seen before (which means header is in memory)
        header_hash = sub_block.header.get_hash()
        if self.blockchain.contains_sub_block(header_hash):
            return

        if sub_block.transactions_generator is None:
            # This is the case where we already had the unfinished block, and asked for this sub-block without
            # the transactions (since we already had them). Therefore, here we add the transactions.
            unfinished_rh: bytes32 = sub_block.reward_chain_sub_block.get_unfinished().get_hash()
            unf_block: Optional[UnfinishedBlock] = self.full_node_store.get_unfinished_block(unfinished_rh)
            if unf_block is not None and unf_block.transactions_generator is not None:
                sub_block = dataclasses.replace(sub_block, transactions_generator=unf_block.transactions_generator)

        async with self.blockchain.lock:
            # Tries to add the block to the blockchain
            added, error_code, fork_height = await self.blockchain.receive_block(sub_block, False)
            if added == ReceiveBlockResult.NEW_PEAK:
                await self.mempool_manager.new_peak(await self.blockchain.get_peak())

        if added == ReceiveBlockResult.ALREADY_HAVE_BLOCK:
            return
        elif added == ReceiveBlockResult.INVALID_BLOCK:
            self.log.error(f"Block {header_hash} at height {sub_block.height} is invalid with code {error_code}.")
            assert error_code is not None
            raise ConsensusError(error_code, header_hash)

        elif added == ReceiveBlockResult.DISCONNECTED_BLOCK:
            self.log.info(f"Disconnected block {header_hash} at height {sub_block.height}")
            peak_height = self.blockchain.get_peak().height

            if sub_block.height > peak_height + self.config["sync_blocks_behind_threshold"]:
                async with self.blockchain.lock:
                    if self.sync_store.get_sync_mode():
                        return
                    await self.sync_store.clear_sync_info()
                    self.sync_store.add_potential_peak(sub_block)
                    # TODO: only set sync mode after verifying weight proof, to prevent dos attack
                    self.sync_store.set_sync_mode(True)
                self.log.info(
                    f"We are too far behind this block. Our height is {peak_height} and block is at "
                    f"{sub_block.height}"
                )
                try:
                    # Performs sync, and catch exceptions so we don't close the connection
                    await self._sync()
                except asyncio.CancelledError:
                    self.log.error("Syncing failed, CancelledError")
                except Exception as e:
                    tb = traceback.format_exc()
                    self.log.error(f"Error with syncing: {type(e)}{tb}")
                finally:
                    await self._finish_sync()

            elif sub_block.height >= peak_height - 5:
                # Allows shallow reorgs by simply requesting the previous height repeatedly
                # TODO: replace with fetching multiple blocks at once
                self.log.info(
                    f"We have received a disconnected block at height {sub_block.height}, "
                    f"current peak is {peak_height}"
                )
                msg = Message(
                    "request_block",
                    full_node_protocol.RequestSubBlock(uint32(sub_block.height - 1), True),
                )
                self.full_node_store.add_disconnected_block(sub_block)
                return msg
            return
        elif added == ReceiveBlockResult.NEW_PEAK:
            # Only propagate blocks which extend the blockchain (becomes one of the heads)
            new_peak: SubBlockRecord = self.blockchain.get_peak()
            self.log.info(f"Updated peak to {new_peak} at height {new_peak.height}, " f"forked at {fork_height}")

            difficulty = self.blockchain.get_next_difficulty(new_peak, False)
            sub_slot_iters = self.blockchain.get_next_slot_iters(new_peak, False)
            self.log.info(f"Difficulty {difficulty} slot iterations {sub_slot_iters}")

            # Find the sub slot of the peak
            curr = sub_block
            while len(curr.finished_sub_slots) == 0:
                curr = await self.blockchain.get_full_block(curr.prev_header_hash)
                assert curr is not None
            peak_sub_slot = curr.finished_sub_slots[-1]
            peak_sub_slot_iters = new_peak.infusion_sub_slot_total_iters(self.constants)
            is_overflow: bool = is_overflow_sub_block(
                self.constants, sub_block.reward_chain_sub_block.signage_point_index
            )
            if is_overflow:
                # Find the previous sub-slots end of slot
                if len(curr.finished_sub_slots) >= 2:
                    prev_sub_slot = curr.finished_sub_slots[-2]
                else:
                    curr = await self.blockchain.get_full_block(curr.prev_header_hash)
                    while len(curr.finished_sub_slots) == 0:
                        curr = await self.blockchain.get_full_block(curr.prev_header_hash)
                        assert curr is not None
                    prev_sub_slot = curr.finished_sub_slots[-1]

                # If overflow, guaranteed to have the same slot iters for previous slot
                prev_sub_slot_iters = peak_sub_slot_iters - sub_slot_iters
            else:
                prev_sub_slot = None
                prev_sub_slot_iters = None

            added_eos: Optional[EndOfSubSlotBundle] = self.full_node_store.new_peak(
                new_peak,
                peak_sub_slot,
                peak_sub_slot_iters,
                prev_sub_slot,
                prev_sub_slot_iters,
                fork_height != sub_block.height - 1,
                self.blockchain.sub_blocks,
            )
            # TODO: maybe broadcast new SP as well?

            # If there were pending end of slots that happen after this peak, broadcast them if they are added
            if added_eos is not None:
                broadcast = full_node_protocol.NewSignagePointOrEndOfSubSlot(
                    added_eos.challenge_chain.get_hash(),
                    uint8(0),
                    added_eos.reward_chain.end_of_slot_vdf.challenge,
                )
                msg = Message("new_signage_point_or_end_of_sub_slot", broadcast)
                self.server.send_to_all([msg], NodeType.FullNode)

            if new_peak.height % 1000 == 0:
                # Occasionally clear the seen list to keep it small
                self.full_node_store.clear_seen_unfinished_blocks()

            await self._send_peak_to_timelords()

            # Tell full nodes about the new peak
            msg = Message(
                    "new_peak",
                    full_node_protocol.NewPeak(
                        sub_block.header_hash,
                        sub_block.height,
                        sub_block.weight,
                        fork_height,
                        sub_block.reward_chain_sub_block.get_unfinished().get_hash(),
                    ),
                )
            self.server.send_to_all([msg], NodeType.FULL_NODE)

            # Tell wallets about the new peak
            msg = Message(
                    "new_peak",
                    wallet_protocol.NewPeak(
                        sub_block.header_hash,
                        sub_block.height,
                        sub_block.weight,
                        fork_height,
                    ),
                )
            self.server.send_to_all([msg], NodeType.Wallet)

        elif added == ReceiveBlockResult.ADDED_AS_ORPHAN:
            self.log.info(f"Received orphan block of height {sub_block.height}")
        else:
            # Should never reach here, all the cases are covered
            raise RuntimeError(f"Invalid result from receive_block {added}")

        # This code path is reached if added == ADDED_AS_ORPHAN or NEW_TIP
        next_block: Optional[FullBlock] = self.full_node_store.get_disconnected_block_by_prev(sub_block.header_hash)

        # Recursively process the next block if we have it
        if next_block is not None:
            await self.respond_sub_block(full_node_protocol.RespondSubBlock(next_block))

        # Removes all temporary data for old blocks
        clear_height = uint32(max(0, self.blockchain.get_peak().height - 50))
        self.full_node_store.clear_candidate_blocks_below(clear_height)
        self.full_node_store.clear_disconnected_blocks_below(clear_height)
        self.full_node_store.clear_unfinished_blocks_below(clear_height)
        self._state_changed("sub_block")

    async def _respond_unfinished_sub_block(
        self, respond_unfinished_sub_block: full_node_protocol.RespondUnfinishedSubBlock,
            peer: Optional[ws.WSChiaConnection]
    ) -> Optional[Message]:
        """
        We have received an unfinished sub-block, either created by us, or from another peer.
        We can validate it and if it's a good block, propagate it to other peers and
        timelords.
        """
        block = respond_unfinished_sub_block.unfinished_sub_block
        # Adds the unfinished block to seen, and check if it's seen before, to prevent
        # processing it twice. This searches for the exact version of the unfinished block (there can be many different
        # foliages for the same trunk). Note that it does not require that this block was successfully processed
        if self.full_node_store.seen_unfinished_block(block.header_hash):
            return

        # This searched for the trunk hash (unfinished reward hash). If we have already added a block with the same
        # hash, return
        if self.full_node_store.get_unfinished_block(block.reward_chain_sub_block.get_hash()) is not None:
            return

        if block.height > 0 and not self.blockchain.contains_sub_block(block.prev_header_hash):
            # No need to request the parent, since the peer will send it to us anyway, via NewPeak
            self.log.info(f"Received a disconnected unfinished block at height {block.height}")
            return

        peak: Optional[SubBlockRecord] = self.blockchain.get_peak()
        if peak is not None:
            if block.total_iters < peak.sp_total_iters(self.constants):
                # This means this unfinished block is pretty far behind, it will not add weight to our chain
                return

        async with self.blockchain.lock:
            # TODO: pre-validate VDFs outside of lock
            required_iters, error_code = await self.blockchain.validate_unfinished_block(block)
            if error_code is not None:
                raise ConsensusError(error_code)

        assert required_iters is not None

        # Perform another check, in case we have already concurrently added the same unfinished block
        if self.full_node_store.get_unfinished_block(block.reward_chain_sub_block.get_hash()) is not None:
            return

        self.full_node_store.add_unfinished_block(block)

        timelord_request = timelord_protocol.NewUnfinishedSubBlock(
            block.reward_chain_sub_block,
            block.challenge_chain_sp_proof,
            block.reward_chain_sp_proof,
            block.foliage_sub_block,
            next_sub_epoch_summary(
                self.constants,
                self.blockchain.sub_blocks,
                self.blockchain.height_to_hash,
                block.reward_chain_sub_block.signage_point_index,
                required_iters,
                block,
            ),
        )

        msg = Message("new_unfinished_sub_block", timelord_request)
        self.server.send_to_all([msg], NodeType.TIMELORD)

        full_node_request = full_node_protocol.NewUnfinishedSubBlock(block.reward_chain_sub_block.get_hash())
<<<<<<< HEAD
        yield OutboundMessage(
            NodeType.FULL_NODE,
            Message("new_unfinished_sub_block", full_node_request),
            Delivery.BROADCAST_TO_OTHERS,
        )
        self._state_changed("sub_block")

    @api_request
    async def new_signage_point_or_end_of_sub_slot(
        self, new_sp: full_node_protocol.NewSignagePointOrEndOfSubSlot
    ) -> OutboundMessageGenerator:
        if (
            self.full_node_store.get_signage_point_by_index(
                new_sp.challenge_hash, new_sp.index_from_challenge, new_sp.last_rc_infusion
            )
            is not None
        ):
            return

        full_node_request = full_node_protocol.RequestSignagePointOrEndOfSubSlot(
            new_sp.challenge_hash, new_sp.index_from_challenge, new_sp.last_rc_infusion
        )
        yield OutboundMessage(
            NodeType.FULL_NODE,
            Message("request_signage_point_or_end_of_sub_slot", full_node_request),
            Delivery.RESPOND,
        )

    @api_request
    async def request_signage_point_or_end_of_sub_slot(
        self, request: full_node_protocol.RequestSignagePointOrEndOfSubSlot
    ) -> OutboundMessageGenerator:
        if request.index_from_challenge == 0:
            sub_slot: Optional[Tuple[EndOfSubSlotBundle, int]] = self.full_node_store.get_sub_slot(
                request.challenge_hash
            )
            if sub_slot is not None:
                yield OutboundMessage(
                    NodeType.FULL_NODE,
                    Message("respond_end_of_slot", full_node_protocol.RespondEndOfSubSlot(sub_slot[0])),
                    Delivery.RESPOND,
                )
            else:
                self.log.warning("")
        else:
            sp: Optional[SignagePoint] = self.full_node_store.get_signage_point_by_index(
                request.challenge_hash, request.index_from_challenge, request.last_rc_infusion
            )
            if sp is not None:
                full_node_response = full_node_protocol.RespondSignagePoint(
                    request.index_from_challenge,
                    sp.cc_vdf,
                    sp.cc_proof,
                    sp.rc_vdf,
                    sp.rc_proof,
                )
                yield OutboundMessage(
                    NodeType.FULL_NODE,
                    Message("respond_signage_point", full_node_response),
                    Delivery.RESPOND,
                )

    @api_request
    async def respond_signage_point(self, request: full_node_protocol.RespondSignagePoint) -> OutboundMessageGenerator:
        peak = self.blockchain.get_peak()
        next_sub_slot_iters = self.blockchain.get_next_slot_iters(peak.get_hash(), True)

        added = self.full_node_store.new_signage_point(
            request.index_from_challenge,
            self.blockchain.sub_blocks,
            self.blockchain.get_peak(),
            next_sub_slot_iters,
            SignagePoint(
                request.challenge_chain_vdf,
                request.challenge_chain_proof,
                request.reward_chain_vdf,
                request.reward_chain_proof,
            ),
        )

        if added:
            broadcast = full_node_protocol.NewSignagePointOrEndOfSubSlot(
                request.challenge_chain_vdf.challenge,
                request.index_from_challenge,
                request.reward_chain_vdf.challenge,
            )
            yield OutboundMessage(
                NodeType.FULL_NODE,
                Message("new_signage_point_or_end_of_sub_slot", broadcast),
                Delivery.BROADCAST_TO_OTHERS,
            )

    @api_request
    async def respond_end_of_sub_slot(
        self, request: full_node_protocol.RespondEndOfSubSlot
    ) -> OutboundMessageGenerator:

        added = self.full_node_store.new_finished_sub_slot(
            request.end_of_slot_bundle, self.blockchain.sub_blocks, self.blockchain.get_peak()
        )

        if added:
            broadcast = full_node_protocol.NewSignagePointOrEndOfSubSlot(
                request.end_of_slot_bundle.challenge_chain.get_hash(),
                uint8(0),
                request.end_of_slot_bundle.reward_chain.end_of_slot_vdf.challenge,
            )
            yield OutboundMessage(
                NodeType.FULL_NODE,
                Message("new_signage_point_or_end_of_sub_slot", broadcast),
                Delivery.BROADCAST_TO_OTHERS,
            )

    @api_request
    async def request_mempool_transactions(
        self, request: full_node_protocol.RequestMempoolTransactions
    ) -> OutboundMessageGenerator:
        received_filter = PyBIP158(bytearray(request.filter))

        items: List[MempoolItem] = await self.mempool_manager.get_items_not_in_filter(received_filter)

        for item in items:
            transaction = full_node_protocol.RespondTransaction(item.spend_bundle)
            yield OutboundMessage(
                NodeType.FULL_NODE,
                Message("respond_transaction", transaction),
                Delivery.RESPOND,
            )

    # FARMER PROTOCOL
    @api_request
    async def declare_proof_of_space(self, request: farmer_protocol.DeclareProofOfSpace) -> OutboundMessageGenerator:
        """
        Creates a block body and header, with the proof of space, coinbase, and fee targets provided
        by the farmer, and sends the hash of the header data back to the farmer.
        """
        if request.pool_target is None or request.pool_signature is None:
            raise ValueError("Adaptable pool protocol not yet available.")

        # Checks that the proof of space is a response to a recent challenge and valid SP
        pos_sub_slot: Optional[Tuple[EndOfSubSlotBundle, int]] = self.full_node_store.get_sub_slot(
            request.proof_of_space.challenge
        )
        sp_vdfs: Optional[SignagePoint] = self.full_node_store.get_signage_point(request.challenge_chain_sp)

        if sp_vdfs is None or pos_sub_slot is None:
            self.log.warning(f"Received proof of space for an unknown signage point: {request}")
            return

        # Now we know that the proof of space has a signage point either:
        # 1. In the previous sub-slot of the peak (overflow)
        # 2. In the same sub-slot as the peak
        # 3. In a future sub-slot that we already know of

        # Checks that the proof of space is valid
        quality_string: Optional[bytes32] = request.proof_of_space.verify_and_get_quality_string(
            self.constants, request.challenge_hash, request.challenge_chain_sp
        )
        assert len(quality_string) == 32

        # Grab best transactions from Mempool for given tip target
        async with self.blockchain.lock:
            peak: Optional[SubBlockRecord] = self.blockchain.get_peak()
            if peak is None:
                spend_bundle: Optional[SpendBundle] = None
            else:
                spend_bundle: Optional[SpendBundle] = await self.mempool_manager.create_bundle_from_mempool(
                    peak.header_hash
                )
        if pos_sub_slot[0].challenge_chain.new_difficulty is not None:
            difficulty = pos_sub_slot[0].challenge_chain.new_difficulty
            sub_slot_iters = pos_sub_slot[0].challenge_chain.new_sub_slot_iters
        else:
            if peak is None or peak.height == 0:
                difficulty = self.constants.DIFFICULTY_STARTING
                sub_slot_iters = self.constants.SUB_SLOT_ITERS_STARTING
            else:
                difficulty = uint64(peak.weight - self.blockchain.sub_blocks[peak.prev_hash].weight)
                sub_slot_iters = peak.sub_slot_iters

        required_iters: uint64 = calculate_iterations_quality(
            quality_string,
            request.proof_of_space.size,
            difficulty,
            request.challenge_chain_sp,
        )
        sp_iters: uint64 = calculate_sp_iters(self.constants, sub_slot_iters, request.signage_point_index)
        ip_iters: uint64 = calculate_ip_iters(
            self.constants, sub_slot_iters, request.signage_point_index, required_iters
        )
        total_iters_pos_slot: uint128 = pos_sub_slot[2]

        def get_plot_sig(to_sign, _) -> G2Element:
            if to_sign == request.challenge_chain_sp:
                return request.challenge_chain_sp_signature
            if to_sign == request.reward_chain_sp:
                return request.reward_chain_sp_signature
            return G2Element.infinity()

        finished_sub_slots: List[EndOfSubSlotBundle] = self.full_node_store.get_finished_sub_slots(
            peak, self.blockchain.sub_blocks, request.proof_of_space.challenge
        )

        unfinished_block: Optional[UnfinishedBlock] = create_unfinished_block(
            self.constants,
            total_iters_pos_slot,
            sub_slot_iters,
            request.signage_point_index,
            sp_iters,
            ip_iters,
            request.proof_of_space,
            pos_sub_slot[0].challenge_chain.get_hash(),
            request.farmer_puzzle_hash,
            request.pool_target,
            get_plot_sig,
            get_plot_sig,
            sp_vdfs,
            uint64(int(time.time())),
            b"",
            spend_bundle,
            peak,
            self.blockchain.sub_blocks,
            finished_sub_slots,
        )
        self.full_node_store.add_candidate_block(quality_string, unfinished_block)

        message = farmer_protocol.RequestSignedValues(
            quality_string,
            unfinished_block.foliage_sub_block.get_hash(),
            unfinished_block.foliage_block.get_hash(),
        )
        yield OutboundMessage(NodeType.FARMER, Message("request_signed_values", message), Delivery.RESPOND)

    @api_request
    async def signed_values(self, farmer_request: farmer_protocol.SignedValues) -> OutboundMessageGenerator:
        """
        Signature of header hash, by the harvester. This is enough to create an unfinished
        block, which only needs a Proof of Time to be finished. If the signature is valid,
        we call the unfinished_block routine.
        """
        candidate: Optional[UnfinishedBlock] = self.full_node_store.get_candidate_block(farmer_request.quality_string)
        if candidate is None:
            self.log.warning(f"Quality string {farmer_request.quality_string} not found in database")
            return

        fsb2 = dataclasses.replace(
            candidate.foliage_sub_block,
            foliage_sub_block_signature=farmer_request.foliage_sub_block_signature,
        )
        fsb3 = dataclasses.replace(fsb2, foliage_block_signature=farmer_request.foliage_block_signature)
        new_candidate = dataclasses.replace(candidate, foliage_sub_block=fsb3)

        # Propagate to ourselves (which validates and does further propagations)
        request = full_node_protocol.RespondUnfinishedSubBlock(new_candidate)

        async for m in self.respond_unfinished_sub_block(request):
            # Yield all new messages (propagation to peers)
            yield m

    # TIMELORD PROTOCOL
    @api_request
    async def new_infusion_point_vdf(self, request: timelord_protocol.NewInfusionPointVDF) -> OutboundMessageGenerator:
        # Lookup unfinished blocks
        unfinished_block: Optional[UnfinishedBlock] = self.full_node_store.get_unfinished_block(
            request.unfinished_reward_hash
        )

        if unfinished_block is None:
            self.log.warning(
                f"Do not have unfinished reward chain block {request.unfinished_reward_hash}, cannot finish."
            )

        prev_sb: Optional[SubBlockRecord] = None
        if request.reward_chain_ip_vdf.challenge == self.constants.FIRST_RC_CHALLENGE:
            # Genesis
            assert unfinished_block.height == 0
=======
        msg = Message("new_unfinished_sub_block", full_node_request)
        if peer is not None:
            self.server.send_to_all_except([msg], NodeType.FULL_NODE, peer.peer_node_id)
>>>>>>> c28181f8
        else:
            self.server.send_to_all([msg], NodeType.FULL_NODE)
        self._state_changed("sub_block")<|MERGE_RESOLUTION|>--- conflicted
+++ resolved
@@ -143,8 +143,7 @@
             self.full_node_peers = FullNodePeers(
                 self.server,
                 self.root_path,
-                self.config["target_peer_count"]
-                - self.config["target_outbound_peer_count"],
+                self.config["target_peer_count"] - self.config["target_outbound_peer_count"],
                 self.config["target_outbound_peer_count"],
                 self.config["peer_db_path"],
                 self.config["introducer_peer"],
@@ -185,9 +184,9 @@
 
     async def _on_connect(self, connection: WSChiaConnection):
         """
-          Whenever we connect to another node / wallet, send them our current heads. Also send heads to farmers
-          and challenges to timelords.
-          """
+        Whenever we connect to another node / wallet, send them our current heads. Also send heads to farmers
+        and challenges to timelords.
+        """
         peak_full: FullBlock = await self.blockchain.get_full_peak()
         peak: SubBlockRecord = self.blockchain.sub_blocks[peak_full.header_hash]
         request_node = full_node_protocol.NewPeak(
@@ -206,7 +205,7 @@
             await connection.send_message(msg)
 
             return Message("new_peak", request_node)
-        elif  connection.connection_type is NodeType.WALLET:
+        elif connection.connection_type is NodeType.WALLET:
             # If connected to a wallet, send the LCA
             request_wallet = wallet_protocol.NewPeak(
                 peak.header_hash, peak.sub_block_height, peak.weight, peak.sub_block_height
@@ -307,10 +306,7 @@
             cur_peers: List[WSChiaConnection] = [
                 con
                 for id, con in self.server.all_connections.items()
-                if (
-                        con.peer_node_id is not None
-                        and con.connection_type == NodeType.FULL_NODE
-                )
+                if (con.peer_node_id is not None and con.connection_type == NodeType.FULL_NODE)
             ]
 
             for node_id in cur_peers:
@@ -327,14 +323,14 @@
             new_peak = self.blockchain.get_peak()
             if new_peak != peak:
                 msg = Message(
-                        "new_peak",
-                        wallet_protocol.NewPeak(
-                            new_peak.header_hash,
-                            new_peak.height,
-                            new_peak.weight,
-                            new_peak.prev_hash,
-                        ),
-                    )
+                    "new_peak",
+                    wallet_protocol.NewPeak(
+                        new_peak.header_hash,
+                        new_peak.height,
+                        new_peak.weight,
+                        new_peak.prev_hash,
+                    ),
+                )
                 self.server.send_to_all([msg], NodeType.WALLET)
 
             self._state_changed("sub_block")
@@ -384,9 +380,7 @@
         await self.server.send_to_all([msg], NodeType.WALLET)
         self._state_changed("sub_block")
 
-    async def respond_sub_block(
-        self, respond_sub_block: full_node_protocol.RespondSubBlock
-    ):
+    async def respond_sub_block(self, respond_sub_block: full_node_protocol.RespondSubBlock):
         """
         Receive a full block from a peer full node (or ourselves).
         """
@@ -542,27 +536,27 @@
 
             # Tell full nodes about the new peak
             msg = Message(
-                    "new_peak",
-                    full_node_protocol.NewPeak(
-                        sub_block.header_hash,
-                        sub_block.height,
-                        sub_block.weight,
-                        fork_height,
-                        sub_block.reward_chain_sub_block.get_unfinished().get_hash(),
-                    ),
-                )
+                "new_peak",
+                full_node_protocol.NewPeak(
+                    sub_block.header_hash,
+                    sub_block.height,
+                    sub_block.weight,
+                    fork_height,
+                    sub_block.reward_chain_sub_block.get_unfinished().get_hash(),
+                ),
+            )
             self.server.send_to_all([msg], NodeType.FULL_NODE)
 
             # Tell wallets about the new peak
             msg = Message(
-                    "new_peak",
-                    wallet_protocol.NewPeak(
-                        sub_block.header_hash,
-                        sub_block.height,
-                        sub_block.weight,
-                        fork_height,
-                    ),
-                )
+                "new_peak",
+                wallet_protocol.NewPeak(
+                    sub_block.header_hash,
+                    sub_block.height,
+                    sub_block.weight,
+                    fork_height,
+                ),
+            )
             self.server.send_to_all([msg], NodeType.Wallet)
 
         elif added == ReceiveBlockResult.ADDED_AS_ORPHAN:
@@ -586,8 +580,9 @@
         self._state_changed("sub_block")
 
     async def _respond_unfinished_sub_block(
-        self, respond_unfinished_sub_block: full_node_protocol.RespondUnfinishedSubBlock,
-            peer: Optional[ws.WSChiaConnection]
+        self,
+        respond_unfinished_sub_block: full_node_protocol.RespondUnfinishedSubBlock,
+        peer: Optional[ws.WSChiaConnection],
     ) -> Optional[Message]:
         """
         We have received an unfinished sub-block, either created by us, or from another peer.
@@ -650,288 +645,9 @@
         self.server.send_to_all([msg], NodeType.TIMELORD)
 
         full_node_request = full_node_protocol.NewUnfinishedSubBlock(block.reward_chain_sub_block.get_hash())
-<<<<<<< HEAD
-        yield OutboundMessage(
-            NodeType.FULL_NODE,
-            Message("new_unfinished_sub_block", full_node_request),
-            Delivery.BROADCAST_TO_OTHERS,
-        )
-        self._state_changed("sub_block")
-
-    @api_request
-    async def new_signage_point_or_end_of_sub_slot(
-        self, new_sp: full_node_protocol.NewSignagePointOrEndOfSubSlot
-    ) -> OutboundMessageGenerator:
-        if (
-            self.full_node_store.get_signage_point_by_index(
-                new_sp.challenge_hash, new_sp.index_from_challenge, new_sp.last_rc_infusion
-            )
-            is not None
-        ):
-            return
-
-        full_node_request = full_node_protocol.RequestSignagePointOrEndOfSubSlot(
-            new_sp.challenge_hash, new_sp.index_from_challenge, new_sp.last_rc_infusion
-        )
-        yield OutboundMessage(
-            NodeType.FULL_NODE,
-            Message("request_signage_point_or_end_of_sub_slot", full_node_request),
-            Delivery.RESPOND,
-        )
-
-    @api_request
-    async def request_signage_point_or_end_of_sub_slot(
-        self, request: full_node_protocol.RequestSignagePointOrEndOfSubSlot
-    ) -> OutboundMessageGenerator:
-        if request.index_from_challenge == 0:
-            sub_slot: Optional[Tuple[EndOfSubSlotBundle, int]] = self.full_node_store.get_sub_slot(
-                request.challenge_hash
-            )
-            if sub_slot is not None:
-                yield OutboundMessage(
-                    NodeType.FULL_NODE,
-                    Message("respond_end_of_slot", full_node_protocol.RespondEndOfSubSlot(sub_slot[0])),
-                    Delivery.RESPOND,
-                )
-            else:
-                self.log.warning("")
-        else:
-            sp: Optional[SignagePoint] = self.full_node_store.get_signage_point_by_index(
-                request.challenge_hash, request.index_from_challenge, request.last_rc_infusion
-            )
-            if sp is not None:
-                full_node_response = full_node_protocol.RespondSignagePoint(
-                    request.index_from_challenge,
-                    sp.cc_vdf,
-                    sp.cc_proof,
-                    sp.rc_vdf,
-                    sp.rc_proof,
-                )
-                yield OutboundMessage(
-                    NodeType.FULL_NODE,
-                    Message("respond_signage_point", full_node_response),
-                    Delivery.RESPOND,
-                )
-
-    @api_request
-    async def respond_signage_point(self, request: full_node_protocol.RespondSignagePoint) -> OutboundMessageGenerator:
-        peak = self.blockchain.get_peak()
-        next_sub_slot_iters = self.blockchain.get_next_slot_iters(peak.get_hash(), True)
-
-        added = self.full_node_store.new_signage_point(
-            request.index_from_challenge,
-            self.blockchain.sub_blocks,
-            self.blockchain.get_peak(),
-            next_sub_slot_iters,
-            SignagePoint(
-                request.challenge_chain_vdf,
-                request.challenge_chain_proof,
-                request.reward_chain_vdf,
-                request.reward_chain_proof,
-            ),
-        )
-
-        if added:
-            broadcast = full_node_protocol.NewSignagePointOrEndOfSubSlot(
-                request.challenge_chain_vdf.challenge,
-                request.index_from_challenge,
-                request.reward_chain_vdf.challenge,
-            )
-            yield OutboundMessage(
-                NodeType.FULL_NODE,
-                Message("new_signage_point_or_end_of_sub_slot", broadcast),
-                Delivery.BROADCAST_TO_OTHERS,
-            )
-
-    @api_request
-    async def respond_end_of_sub_slot(
-        self, request: full_node_protocol.RespondEndOfSubSlot
-    ) -> OutboundMessageGenerator:
-
-        added = self.full_node_store.new_finished_sub_slot(
-            request.end_of_slot_bundle, self.blockchain.sub_blocks, self.blockchain.get_peak()
-        )
-
-        if added:
-            broadcast = full_node_protocol.NewSignagePointOrEndOfSubSlot(
-                request.end_of_slot_bundle.challenge_chain.get_hash(),
-                uint8(0),
-                request.end_of_slot_bundle.reward_chain.end_of_slot_vdf.challenge,
-            )
-            yield OutboundMessage(
-                NodeType.FULL_NODE,
-                Message("new_signage_point_or_end_of_sub_slot", broadcast),
-                Delivery.BROADCAST_TO_OTHERS,
-            )
-
-    @api_request
-    async def request_mempool_transactions(
-        self, request: full_node_protocol.RequestMempoolTransactions
-    ) -> OutboundMessageGenerator:
-        received_filter = PyBIP158(bytearray(request.filter))
-
-        items: List[MempoolItem] = await self.mempool_manager.get_items_not_in_filter(received_filter)
-
-        for item in items:
-            transaction = full_node_protocol.RespondTransaction(item.spend_bundle)
-            yield OutboundMessage(
-                NodeType.FULL_NODE,
-                Message("respond_transaction", transaction),
-                Delivery.RESPOND,
-            )
-
-    # FARMER PROTOCOL
-    @api_request
-    async def declare_proof_of_space(self, request: farmer_protocol.DeclareProofOfSpace) -> OutboundMessageGenerator:
-        """
-        Creates a block body and header, with the proof of space, coinbase, and fee targets provided
-        by the farmer, and sends the hash of the header data back to the farmer.
-        """
-        if request.pool_target is None or request.pool_signature is None:
-            raise ValueError("Adaptable pool protocol not yet available.")
-
-        # Checks that the proof of space is a response to a recent challenge and valid SP
-        pos_sub_slot: Optional[Tuple[EndOfSubSlotBundle, int]] = self.full_node_store.get_sub_slot(
-            request.proof_of_space.challenge
-        )
-        sp_vdfs: Optional[SignagePoint] = self.full_node_store.get_signage_point(request.challenge_chain_sp)
-
-        if sp_vdfs is None or pos_sub_slot is None:
-            self.log.warning(f"Received proof of space for an unknown signage point: {request}")
-            return
-
-        # Now we know that the proof of space has a signage point either:
-        # 1. In the previous sub-slot of the peak (overflow)
-        # 2. In the same sub-slot as the peak
-        # 3. In a future sub-slot that we already know of
-
-        # Checks that the proof of space is valid
-        quality_string: Optional[bytes32] = request.proof_of_space.verify_and_get_quality_string(
-            self.constants, request.challenge_hash, request.challenge_chain_sp
-        )
-        assert len(quality_string) == 32
-
-        # Grab best transactions from Mempool for given tip target
-        async with self.blockchain.lock:
-            peak: Optional[SubBlockRecord] = self.blockchain.get_peak()
-            if peak is None:
-                spend_bundle: Optional[SpendBundle] = None
-            else:
-                spend_bundle: Optional[SpendBundle] = await self.mempool_manager.create_bundle_from_mempool(
-                    peak.header_hash
-                )
-        if pos_sub_slot[0].challenge_chain.new_difficulty is not None:
-            difficulty = pos_sub_slot[0].challenge_chain.new_difficulty
-            sub_slot_iters = pos_sub_slot[0].challenge_chain.new_sub_slot_iters
-        else:
-            if peak is None or peak.height == 0:
-                difficulty = self.constants.DIFFICULTY_STARTING
-                sub_slot_iters = self.constants.SUB_SLOT_ITERS_STARTING
-            else:
-                difficulty = uint64(peak.weight - self.blockchain.sub_blocks[peak.prev_hash].weight)
-                sub_slot_iters = peak.sub_slot_iters
-
-        required_iters: uint64 = calculate_iterations_quality(
-            quality_string,
-            request.proof_of_space.size,
-            difficulty,
-            request.challenge_chain_sp,
-        )
-        sp_iters: uint64 = calculate_sp_iters(self.constants, sub_slot_iters, request.signage_point_index)
-        ip_iters: uint64 = calculate_ip_iters(
-            self.constants, sub_slot_iters, request.signage_point_index, required_iters
-        )
-        total_iters_pos_slot: uint128 = pos_sub_slot[2]
-
-        def get_plot_sig(to_sign, _) -> G2Element:
-            if to_sign == request.challenge_chain_sp:
-                return request.challenge_chain_sp_signature
-            if to_sign == request.reward_chain_sp:
-                return request.reward_chain_sp_signature
-            return G2Element.infinity()
-
-        finished_sub_slots: List[EndOfSubSlotBundle] = self.full_node_store.get_finished_sub_slots(
-            peak, self.blockchain.sub_blocks, request.proof_of_space.challenge
-        )
-
-        unfinished_block: Optional[UnfinishedBlock] = create_unfinished_block(
-            self.constants,
-            total_iters_pos_slot,
-            sub_slot_iters,
-            request.signage_point_index,
-            sp_iters,
-            ip_iters,
-            request.proof_of_space,
-            pos_sub_slot[0].challenge_chain.get_hash(),
-            request.farmer_puzzle_hash,
-            request.pool_target,
-            get_plot_sig,
-            get_plot_sig,
-            sp_vdfs,
-            uint64(int(time.time())),
-            b"",
-            spend_bundle,
-            peak,
-            self.blockchain.sub_blocks,
-            finished_sub_slots,
-        )
-        self.full_node_store.add_candidate_block(quality_string, unfinished_block)
-
-        message = farmer_protocol.RequestSignedValues(
-            quality_string,
-            unfinished_block.foliage_sub_block.get_hash(),
-            unfinished_block.foliage_block.get_hash(),
-        )
-        yield OutboundMessage(NodeType.FARMER, Message("request_signed_values", message), Delivery.RESPOND)
-
-    @api_request
-    async def signed_values(self, farmer_request: farmer_protocol.SignedValues) -> OutboundMessageGenerator:
-        """
-        Signature of header hash, by the harvester. This is enough to create an unfinished
-        block, which only needs a Proof of Time to be finished. If the signature is valid,
-        we call the unfinished_block routine.
-        """
-        candidate: Optional[UnfinishedBlock] = self.full_node_store.get_candidate_block(farmer_request.quality_string)
-        if candidate is None:
-            self.log.warning(f"Quality string {farmer_request.quality_string} not found in database")
-            return
-
-        fsb2 = dataclasses.replace(
-            candidate.foliage_sub_block,
-            foliage_sub_block_signature=farmer_request.foliage_sub_block_signature,
-        )
-        fsb3 = dataclasses.replace(fsb2, foliage_block_signature=farmer_request.foliage_block_signature)
-        new_candidate = dataclasses.replace(candidate, foliage_sub_block=fsb3)
-
-        # Propagate to ourselves (which validates and does further propagations)
-        request = full_node_protocol.RespondUnfinishedSubBlock(new_candidate)
-
-        async for m in self.respond_unfinished_sub_block(request):
-            # Yield all new messages (propagation to peers)
-            yield m
-
-    # TIMELORD PROTOCOL
-    @api_request
-    async def new_infusion_point_vdf(self, request: timelord_protocol.NewInfusionPointVDF) -> OutboundMessageGenerator:
-        # Lookup unfinished blocks
-        unfinished_block: Optional[UnfinishedBlock] = self.full_node_store.get_unfinished_block(
-            request.unfinished_reward_hash
-        )
-
-        if unfinished_block is None:
-            self.log.warning(
-                f"Do not have unfinished reward chain block {request.unfinished_reward_hash}, cannot finish."
-            )
-
-        prev_sb: Optional[SubBlockRecord] = None
-        if request.reward_chain_ip_vdf.challenge == self.constants.FIRST_RC_CHALLENGE:
-            # Genesis
-            assert unfinished_block.height == 0
-=======
         msg = Message("new_unfinished_sub_block", full_node_request)
         if peer is not None:
             self.server.send_to_all_except([msg], NodeType.FULL_NODE, peer.peer_node_id)
->>>>>>> c28181f8
         else:
             self.server.send_to_all([msg], NodeType.FULL_NODE)
         self._state_changed("sub_block")