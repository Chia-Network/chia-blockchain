import dataclasses
import time

import src.server.ws_connection as ws
from typing import AsyncGenerator, List, Optional, Tuple, Callable, Dict
from chiabip158 import PyBIP158
from blspy import G2Element, AugSchemeMPL

from src.consensus.block_creation import create_unfinished_block
from src.consensus.pot_iterations import (
    calculate_ip_iters,
    calculate_sp_iters,
    calculate_iterations_quality,
)

from src.full_node.full_node import FullNode
from src.full_node.signage_point import SignagePoint
from src.consensus.sub_block_record import SubBlockRecord
from src.full_node.weight_proof import init_block_block_cache_mock, WeightProofHandler

from src.protocols import (
    introducer_protocol,
    farmer_protocol,
    full_node_protocol,
    timelord_protocol,
    wallet_protocol,
)
from src.protocols.wallet_protocol import RejectHeaderRequest
from src.server.outbound_message import Message, NodeType, OutboundMessage
from src.types.coin import Coin, hash_coin_list

from src.types.end_of_slot_bundle import EndOfSubSlotBundle
from src.types.full_block import FullBlock
from src.types.header_block import HeaderBlock

from src.types.mempool_inclusion_status import MempoolInclusionStatus
from src.types.mempool_item import MempoolItem
from src.types.pool_target import PoolTarget
from src.types.sized_bytes import bytes32
from src.types.spend_bundle import SpendBundle
from src.types.unfinished_block import UnfinishedBlock
from src.util.api_decorators import api_request, peer_required
from src.util.errors import Err
from src.util.ints import uint64, uint128, uint8, uint32
from src.types.peer_info import PeerInfo
from src.util.merkle_set import MerkleSet

OutboundMessageGenerator = AsyncGenerator[OutboundMessage, None]


class FullNodeAPI:
    full_node: FullNode

    def __init__(self, full_node):
        self.full_node = full_node

    def _set_state_changed_callback(self, callback: Callable):
        self.full_node.state_changed_callback = callback

    @property
    def server(self):
        return self.full_node.server

    @property
    def log(self):
        return self.full_node.log

    @peer_required
    @api_request
    async def request_peers(self, _request: full_node_protocol.RequestPeers, peer: ws.WSChiaConnection):
        if peer.peer_server_port is None:
            return None
        peer_info = PeerInfo(peer.peer_host, peer.peer_server_port)
        if self.full_node.full_node_peers is not None:
            msg = await self.full_node.full_node_peers.request_peers(peer_info)
            return msg

    @peer_required
    @api_request
    async def respond_peers(
        self, request: introducer_protocol.RespondPeers, peer: ws.WSChiaConnection
    ) -> Optional[Message]:
        if self.full_node.full_node_peers is not None:
            await self.full_node.full_node_peers.respond_peers(request, peer.get_peer_info(), False)
        await peer.close()
        return None

    @api_request
    async def new_peak(self, request: full_node_protocol.NewPeak) -> Optional[Message]:
        """
        A peer notifies us that they have added a new peak to their blockchain. If we don't have it,
        we can ask for it.
        """
        # Check if we have this block in the blockchain
        if self.full_node.blockchain.contains_sub_block(request.header_hash):
            return None

        # Not interested in less heavy peaks
        peak: Optional[SubBlockRecord] = self.full_node.blockchain.get_peak()
        if peak is not None and peak.weight > request.weight:
            return None

        # TODO: potential optimization, don't request blocks that we have already sent out
        request_transactions: bool = (
            self.full_node.full_node_store.get_unfinished_block(request.unfinished_reward_block_hash) is None
        )
        message = Message(
            "request_sub_block",
            full_node_protocol.RequestSubBlock(request.sub_block_height, request_transactions),
        )
        return message

    @api_request
    async def new_transaction(self, transaction: full_node_protocol.NewTransaction) -> Optional[Message]:
        """
        A peer notifies us of a new transaction.
        Requests a full transaction if we haven't seen it previously, and if the fees are enough.
        """
        # Ignore if syncing
        if self.full_node.sync_store.get_sync_mode():
            return None
        # Ignore if already seen
        if self.full_node.mempool_manager.seen(transaction.transaction_id):
            return None

        if self.full_node.mempool_manager.is_fee_enough(transaction.fees, transaction.cost):
            request_tx = full_node_protocol.RequestTransaction(transaction.transaction_id)
            msg = Message("request_transaction", request_tx)
            return msg
        return None

    @api_request
    async def request_transaction(self, request: full_node_protocol.RequestTransaction) -> Optional[Message]:
        """ Peer has requested a full transaction from us. """
        # Ignore if syncing
        if self.full_node.sync_store.get_sync_mode():
            return None
        spend_bundle = self.full_node.mempool_manager.get_spendbundle(request.transaction_id)
        if spend_bundle is None:
            return None

        transaction = full_node_protocol.RespondTransaction(spend_bundle)

        msg = Message("respond_transaction", transaction)
        self.log.info(f"sending transaction (tx_id: {spend_bundle.name()}) to peer")
        return msg

    @peer_required
    @api_request
    async def respond_transaction(
        self, tx: full_node_protocol.RespondTransaction, peer: ws.WSChiaConnection
    ) -> Optional[Message]:
        """
        Receives a full transaction from peer.
        If tx is added to mempool, send tx_id to others. (new_transaction)
        """
        # Ignore if syncing
        if self.full_node.sync_store.get_sync_mode():
            return None

        async with self.full_node.blockchain.lock:
            # Ignore if we have already added this transaction
            if self.full_node.mempool_manager.get_spendbundle(tx.transaction.name()) is not None:
                return None
            cost, status, error = await self.full_node.mempool_manager.add_spendbundle(tx.transaction)
            if status == MempoolInclusionStatus.SUCCESS:
                self.log.info(f"Added transaction to mempool: {tx.transaction.name()}")
                fees = tx.transaction.fees()
                assert fees >= 0
                assert cost is not None
                new_tx = full_node_protocol.NewTransaction(
                    tx.transaction.name(),
                    cost,
                    uint64(tx.transaction.fees()),
                )
                message = Message("new_transaction", new_tx)
                await self.server.send_to_all_except([message], NodeType.FULL_NODE, peer.peer_node_id)
            else:
                self.log.warning(
                    f"Was not able to add transaction with id {tx.transaction.name()}, {status} error: {error}"
                )
        return None

    @api_request
    async def request_proof_of_weight(self, request: full_node_protocol.RequestProofOfWeight) -> Optional[Message]:
        self.log.info(f"got weight proof request {request}")
        cache = await init_block_block_cache_mock(self.full_node.blockchain, uint32(0), request.total_number_of_blocks)
<<<<<<< HEAD
        wpf = WeightProofHandler(self.full_node.constants, cache)
        wpf.set_block_cache(cache)
        wp = wpf.create_proof_of_weight(
            uint32(self.full_node.constants.WEIGHT_PROOF_RECENT_BLOCKS), request.total_number_of_blocks, request.tip
=======
        self.full_node.weight_proof_handler.set_block_cache(cache)
        wp = await self.full_node.weight_proof_handler.create_proof_of_weight(
            self.full_node.constants.WEIGHT_PROOF_RECENT_BLOCKS, request.total_number_of_blocks, request.tip
>>>>>>> bf88cec7
        )
        return Message("respond_proof_of_weight", full_node_protocol.RespondProofOfWeight(wp))

    @api_request
    async def respond_proof_of_weight(self, response: full_node_protocol.RespondProofOfWeight) -> Optional[Message]:
        self.log.info(f"got weight proof response {response.wp}")
        cache = await init_block_block_cache_mock(
            self.full_node.blockchain, uint32(0), self.full_node.blockchain.peak_height
        )
        wpf = WeightProofHandler(self.full_node.constants, cache)
        wpf.set_block_cache(cache)
        return await wpf.validate_weight_proof(response.wp)

    @api_request
    async def request_sub_block(self, request: full_node_protocol.RequestSubBlock) -> Optional[Message]:
        if request.sub_height not in self.full_node.blockchain.sub_height_to_hash:
            return None
        block: Optional[FullBlock] = await self.full_node.block_store.get_full_block(
            self.full_node.blockchain.sub_height_to_hash[request.sub_height]
        )
        if block is not None:
            if not request.include_transaction_block:
                block = dataclasses.replace(block, transactions_generator=None)
            msg = Message("respond_sub_block", full_node_protocol.RespondSubBlock(block))
            return msg
        return None

    @api_request
    @peer_required
    async def respond_sub_block(
        self,
        respond_sub_block: full_node_protocol.RespondSubBlock,
        peer: ws.WSChiaConnection,
    ) -> Optional[Message]:
        """
        Receive a full block from a peer full node (or ourselves).
        """
        if self.full_node.sync_store.get_sync_mode():
            return await self.full_node.respond_sub_block(respond_sub_block, peer)
        else:
            async with self.full_node.timelord_lock:
                return await self.full_node.respond_sub_block(respond_sub_block, peer)

    @api_request
    async def new_unfinished_sub_block(
        self, new_unfinished_sub_block: full_node_protocol.NewUnfinishedSubBlock
    ) -> Optional[Message]:
        # Ignore if syncing
        if self.full_node.sync_store.get_sync_mode():
            return None
        if (
            self.full_node.full_node_store.get_unfinished_block(new_unfinished_sub_block.unfinished_reward_hash)
            is not None
        ):
            return None

        msg = Message(
            "request_unfinished_sub_block",
            full_node_protocol.RequestUnfinishedSubBlock(new_unfinished_sub_block.unfinished_reward_hash),
        )
        return msg

    @api_request
    async def request_unfinished_sub_block(
        self, request_unfinished_sub_block: full_node_protocol.RequestUnfinishedSubBlock
    ) -> Optional[Message]:
        unfinished_block: Optional[UnfinishedBlock] = self.full_node.full_node_store.get_unfinished_block(
            request_unfinished_sub_block.unfinished_reward_hash
        )
        if unfinished_block is not None:
            msg = Message(
                "respond_unfinished_sub_block",
                full_node_protocol.RespondUnfinishedSubBlock(unfinished_block),
            )
            return msg
        return None

    @peer_required
    @api_request
    async def respond_unfinished_sub_block(
        self,
        respond_unfinished_sub_block: full_node_protocol.RespondUnfinishedSubBlock,
        peer: ws.WSChiaConnection,
    ) -> Optional[Message]:
        if self.full_node.sync_store.get_sync_mode():
            return None
        await self.full_node.respond_unfinished_sub_block(respond_unfinished_sub_block, peer)
        return None

    @api_request
    async def new_signage_point_or_end_of_sub_slot(
        self, new_sp: full_node_protocol.NewSignagePointOrEndOfSubSlot
    ) -> Optional[Message]:
        # Ignore if syncing
        if self.full_node.sync_store.get_sync_mode():
            return None
        if (
            self.full_node.full_node_store.get_signage_point_by_index(
                new_sp.challenge_hash,
                new_sp.index_from_challenge,
                new_sp.last_rc_infusion,
            )
            is not None
        ):
            return None
        if self.full_node.full_node_store.have_newer_signage_point(
            new_sp.challenge_hash, new_sp.index_from_challenge, new_sp.last_rc_infusion
        ):
            return None

        if new_sp.index_from_challenge == 0 and new_sp.prev_challenge_hash is not None:
            if self.full_node.full_node_store.get_sub_slot(new_sp.prev_challenge_hash) is None:
                # If this is an end of sub slot, and we don't have the prev, request the prev instead
                full_node_request = full_node_protocol.RequestSignagePointOrEndOfSubSlot(
                    new_sp.prev_challenge_hash, uint8(0), new_sp.last_rc_infusion
                )
                return Message("request_signage_point_or_end_of_sub_slot", full_node_request)
        if new_sp.index_from_challenge > 0:
            if (
                new_sp.challenge_hash != self.full_node.constants.FIRST_CC_CHALLENGE
                and self.full_node.full_node_store.get_sub_slot(new_sp.challenge_hash) is None
            ):
                # If this is a normal signage point,, and we don't have the end of sub slot, request the end of sub slot
                full_node_request = full_node_protocol.RequestSignagePointOrEndOfSubSlot(
                    new_sp.challenge_hash, uint8(0), new_sp.last_rc_infusion
                )
                return Message("request_signage_point_or_end_of_sub_slot", full_node_request)

        # Otherwise (we have the prev or the end of sub slot), request it normally
        full_node_request = full_node_protocol.RequestSignagePointOrEndOfSubSlot(
            new_sp.challenge_hash, new_sp.index_from_challenge, new_sp.last_rc_infusion
        )

        return Message("request_signage_point_or_end_of_sub_slot", full_node_request)

    @api_request
    async def request_signage_point_or_end_of_sub_slot(
        self, request: full_node_protocol.RequestSignagePointOrEndOfSubSlot
    ) -> Optional[Message]:

        if request.index_from_challenge == 0:
            sub_slot: Optional[Tuple[EndOfSubSlotBundle, int, uint128]] = self.full_node.full_node_store.get_sub_slot(
                request.challenge_hash
            )
            if sub_slot is not None:
                return Message(
                    "respond_end_of_sub_slot",
                    full_node_protocol.RespondEndOfSubSlot(sub_slot[0]),
                )
        else:
            if self.full_node.full_node_store.get_sub_slot(request.challenge_hash) is None:
                if request.challenge_hash != self.full_node.constants.FIRST_CC_CHALLENGE:
                    self.log.warning(f"Don't have challenge hash {request.challenge_hash}")

            sp: Optional[SignagePoint] = self.full_node.full_node_store.get_signage_point_by_index(
                request.challenge_hash,
                request.index_from_challenge,
                request.last_rc_infusion,
            )
            if sp is not None:
                assert (
                    sp.cc_vdf is not None
                    and sp.cc_proof is not None
                    and sp.rc_vdf is not None
                    and sp.rc_proof is not None
                )
                full_node_response = full_node_protocol.RespondSignagePoint(
                    request.index_from_challenge,
                    sp.cc_vdf,
                    sp.cc_proof,
                    sp.rc_vdf,
                    sp.rc_proof,
                )
                return Message("respond_signage_point", full_node_response)
            else:
                self.log.warning(f"Don't have signage point {request}")
        return None

    @peer_required
    @api_request
    async def respond_signage_point(
        self, request: full_node_protocol.RespondSignagePoint, peer: ws.WSChiaConnection
    ) -> Optional[Message]:
        if self.full_node.sync_store.get_sync_mode():
            return None
        async with self.full_node.timelord_lock:
            # Already have signage point
            if (
                self.full_node.full_node_store.get_signage_point(request.challenge_chain_vdf.output.get_hash())
                is not None
            ):
                return None
            peak = self.full_node.blockchain.get_peak()
            if peak is not None and peak.sub_block_height > self.full_node.constants.MAX_SUB_SLOT_SUB_BLOCKS:
                sub_slot_iters = peak.sub_slot_iters
                difficulty = uint64(peak.weight - self.full_node.blockchain.sub_blocks[peak.prev_hash].weight)
                next_sub_slot_iters = self.full_node.blockchain.get_next_slot_iters(peak.header_hash, True)
                next_difficulty = self.full_node.blockchain.get_next_difficulty(peak.header_hash, True)
                sub_slots_for_peak = await self.full_node.blockchain.get_sp_and_ip_sub_slots(peak.header_hash)
                assert sub_slots_for_peak is not None
                ip_sub_slot: Optional[EndOfSubSlotBundle] = sub_slots_for_peak[1]
            else:
                sub_slot_iters = self.full_node.constants.SUB_SLOT_ITERS_STARTING
                difficulty = self.full_node.constants.DIFFICULTY_STARTING
                next_sub_slot_iters = sub_slot_iters
                next_difficulty = difficulty
                ip_sub_slot = None

            added = self.full_node.full_node_store.new_signage_point(
                request.index_from_challenge,
                self.full_node.blockchain.sub_blocks,
                self.full_node.blockchain.get_peak(),
                next_sub_slot_iters,
                SignagePoint(
                    request.challenge_chain_vdf,
                    request.challenge_chain_proof,
                    request.reward_chain_vdf,
                    request.reward_chain_proof,
                ),
            )

            if added:
                self.log.info(
                    f"⏲️  Finished signage point {request.index_from_challenge}/"
                    f"{self.full_node.constants.NUM_SPS_SUB_SLOT}: "
                    f"{request.challenge_chain_vdf.output.get_hash()} "
                )
                sub_slot_tuple = self.full_node.full_node_store.get_sub_slot(request.challenge_chain_vdf.challenge)
                if sub_slot_tuple is not None:
                    prev_challenge = sub_slot_tuple[0].challenge_chain.challenge_chain_end_of_slot_vdf.challenge
                else:
                    prev_challenge = None
                # Notify nodes of the new signage point
                broadcast = full_node_protocol.NewSignagePointOrEndOfSubSlot(
                    prev_challenge,
                    request.challenge_chain_vdf.challenge,
                    request.index_from_challenge,
                    request.reward_chain_vdf.challenge,
                )
                msg = Message("new_signage_point_or_end_of_sub_slot", broadcast)
                await self.server.send_to_all_except([msg], NodeType.FULL_NODE, peer.peer_node_id)

                if peak is not None and peak.sub_block_height > self.full_node.constants.MAX_SUB_SLOT_SUB_BLOCKS:
                    # Makes sure to potentially update the difficulty if we are past the peak (into a new sub-slot)
                    assert ip_sub_slot is not None
                    if request.challenge_chain_vdf.challenge != ip_sub_slot.challenge_chain.get_hash():
                        difficulty = next_difficulty
                        sub_slot_iters = next_sub_slot_iters

                # Notify farmers of the new signage point
                broadcast_farmer = farmer_protocol.NewSignagePoint(
                    request.challenge_chain_vdf.challenge,
                    request.challenge_chain_vdf.output.get_hash(),
                    request.reward_chain_vdf.output.get_hash(),
                    difficulty,
                    sub_slot_iters,
                    request.index_from_challenge,
                )
                msg = Message("new_signage_point", broadcast_farmer)
                await self.server.send_to_all([msg], NodeType.FARMER)
            else:
                self.log.warning(
                    f"Signage point {request.index_from_challenge} not added, CC challenge: "
                    f"{request.challenge_chain_vdf.challenge}, RC challenge: {request.reward_chain_vdf.challenge}"
                )

            return None

    @peer_required
    @api_request
    async def respond_end_of_sub_slot(
        self, request: full_node_protocol.RespondEndOfSubSlot, peer: ws.WSChiaConnection
    ) -> Optional[Message]:
        if self.full_node.sync_store.get_sync_mode():
            return None
        msg, _ = await self.full_node.respond_end_of_sub_slot(request, peer)
        return msg

    @peer_required
    @api_request
    async def request_mempool_transactions(
        self,
        request: full_node_protocol.RequestMempoolTransactions,
        peer: ws.WSChiaConnection,
    ) -> Optional[Message]:
        received_filter = PyBIP158(bytearray(request.filter))

        items: List[MempoolItem] = await self.full_node.mempool_manager.get_items_not_in_filter(received_filter)

        for item in items:
            transaction = full_node_protocol.RespondTransaction(item.spend_bundle)
            msg = Message("respond_transaction", transaction)
            await peer.send_message(msg)
        return None

    # FARMER PROTOCOL
    @api_request
    async def declare_proof_of_space(self, request: farmer_protocol.DeclareProofOfSpace) -> Optional[Message]:
        """
        Creates a block body and header, with the proof of space, coinbase, and fee targets provided
        by the farmer, and sends the hash of the header data back to the farmer.
        """
        async with self.full_node.timelord_lock:
            if request.pool_target is None or request.pool_signature is None:
                raise ValueError("Adaptable pool protocol not yet available.")

            sp_vdfs: Optional[SignagePoint] = self.full_node.full_node_store.get_signage_point(
                request.challenge_chain_sp
            )

            if sp_vdfs is None:
                self.log.warning(f"Received proof of space for an unknown signage point {request.challenge_chain_sp}")
                return None
            if request.signage_point_index > 0:
                assert sp_vdfs.rc_vdf is not None
                if sp_vdfs.rc_vdf.output.get_hash() != request.reward_chain_sp:
                    self.log.info(
                        f"Received proof of space for a potentially old signage point {request.challenge_chain_sp}. "
                        f"Current sp: {sp_vdfs.rc_vdf.output.get_hash()}"
                    )
                    return None

            if request.signage_point_index == 0:
                cc_challenge_hash: bytes32 = request.challenge_chain_sp
            else:
                assert sp_vdfs.cc_vdf is not None
                cc_challenge_hash = sp_vdfs.cc_vdf.challenge

            pos_sub_slot: Optional[Tuple[EndOfSubSlotBundle, int, uint128]] = None
            if request.challenge_hash != self.full_node.constants.FIRST_CC_CHALLENGE:
                # Checks that the proof of space is a response to a recent challenge and valid SP
                pos_sub_slot = self.full_node.full_node_store.get_sub_slot(cc_challenge_hash)
                if pos_sub_slot is None:
                    self.log.warning(f"Received proof of space for an unknown sub slot: {request}")
                    return None
                total_iters_pos_slot: uint128 = pos_sub_slot[2]
            else:
                total_iters_pos_slot = uint128(0)
            assert cc_challenge_hash == request.challenge_hash

            # Now we know that the proof of space has a signage point either:
            # 1. In the previous sub-slot of the peak (overflow)
            # 2. In the same sub-slot as the peak
            # 3. In a future sub-slot that we already know of

            # Checks that the proof of space is valid
            quality_string: Optional[bytes32] = request.proof_of_space.verify_and_get_quality_string(
                self.full_node.constants, cc_challenge_hash, request.challenge_chain_sp
            )
            assert quality_string is not None and len(quality_string) == 32

            # Grab best transactions from Mempool for given tip target
            async with self.full_node.blockchain.lock:
                peak: Optional[SubBlockRecord] = self.full_node.blockchain.get_peak()
                if peak is None:
                    spend_bundle: Optional[SpendBundle] = None
                else:
                    spend_bundle = await self.full_node.mempool_manager.create_bundle_from_mempool(peak.header_hash)
            if peak is None or peak.sub_block_height <= self.full_node.constants.MAX_SUB_SLOT_SUB_BLOCKS:
                difficulty = self.full_node.constants.DIFFICULTY_STARTING
                sub_slot_iters = self.full_node.constants.SUB_SLOT_ITERS_STARTING
            else:
                assert pos_sub_slot is not None
                if pos_sub_slot[0].challenge_chain.new_difficulty is not None:
                    assert pos_sub_slot[0].challenge_chain.new_sub_slot_iters is not None
                    difficulty = pos_sub_slot[0].challenge_chain.new_difficulty
                    sub_slot_iters = pos_sub_slot[0].challenge_chain.new_sub_slot_iters
                else:
                    difficulty = uint64(peak.weight - self.full_node.blockchain.sub_blocks[peak.prev_hash].weight)
                    sub_slot_iters = peak.sub_slot_iters

            required_iters: uint64 = calculate_iterations_quality(
                quality_string,
                request.proof_of_space.size,
                difficulty,
                request.challenge_chain_sp,
            )
            sp_iters: uint64 = calculate_sp_iters(self.full_node.constants, sub_slot_iters, request.signage_point_index)
            ip_iters: uint64 = calculate_ip_iters(
                self.full_node.constants,
                sub_slot_iters,
                request.signage_point_index,
                required_iters,
            )

            def get_plot_sig(to_sign, _) -> G2Element:
                if to_sign == request.challenge_chain_sp:
                    return request.challenge_chain_sp_signature
                elif to_sign == request.reward_chain_sp:
                    return request.reward_chain_sp_signature
                return G2Element.infinity()

            def get_pool_sig(_1, _2) -> G2Element:
                return request.pool_signature

            prev_sb: Optional[SubBlockRecord] = self.full_node.blockchain.get_peak()

            # Finds the previous sub block from the signage point, ensuring that the reward chain VDF is correct
            if prev_sb is not None:
                if request.signage_point_index == 0:
                    if pos_sub_slot is None:
                        self.log.warning("Pos sub slot is None")
                        return None
                    rc_challenge = pos_sub_slot[0].reward_chain.end_of_slot_vdf.challenge
                else:
                    assert sp_vdfs.rc_vdf is not None
                    rc_challenge = sp_vdfs.rc_vdf.challenge

                # Backtrack through empty sub-slots
                for eos, _, _ in reversed(self.full_node.full_node_store.finished_sub_slots):
                    if eos is not None and eos.reward_chain.get_hash() == rc_challenge:
                        rc_challenge = eos.reward_chain.end_of_slot_vdf.challenge

                found = False
                attempts = 0
                while prev_sb is not None and attempts < 10:
                    if prev_sb.reward_infusion_new_challenge == rc_challenge:
                        found = True
                        break
                    if prev_sb.finished_reward_slot_hashes is not None and len(prev_sb.finished_reward_slot_hashes) > 0:
                        if prev_sb.finished_reward_slot_hashes[-1] == rc_challenge:
                            # This sub-block includes a sub-slot which is where our SP vdf starts. Go back one more
                            # to find the prev sub block
                            prev_sb = self.full_node.blockchain.sub_blocks.get(prev_sb.prev_hash, None)
                            found = True
                            break
                    prev_sb = self.full_node.blockchain.sub_blocks.get(prev_sb.prev_hash, None)
                    attempts += 1
                if not found:
                    self.log.warning("Did not find a previous block with the correct reward chain hash")
                    return None

            try:
                finished_sub_slots: List[EndOfSubSlotBundle] = self.full_node.full_node_store.get_finished_sub_slots(
                    prev_sb, self.full_node.blockchain.sub_blocks, cc_challenge_hash
                )
                if (
                    len(finished_sub_slots) > 0
                    and pos_sub_slot is not None
                    and finished_sub_slots[-1] != pos_sub_slot[0]
                ):
                    self.log.error("Have different sub-slots than is required to farm this sub-block")
                    return None
            except ValueError as e:
                self.log.warning(f"Value Error: {e}")
                return None
            if prev_sb is None:
                pool_target = PoolTarget(
                    self.full_node.constants.GENESIS_PRE_FARM_POOL_PUZZLE_HASH,
                    uint32(0),
                )
            else:
                pool_target = request.pool_target

            unfinished_block: UnfinishedBlock = create_unfinished_block(
                self.full_node.constants,
                total_iters_pos_slot,
                sub_slot_iters,
                request.signage_point_index,
                sp_iters,
                ip_iters,
                request.proof_of_space,
                cc_challenge_hash,
                request.farmer_puzzle_hash,
                pool_target,
                get_plot_sig,
                get_pool_sig,
                sp_vdfs,
                uint64(int(time.time())),
                b"",
                spend_bundle,
                prev_sb,
                self.full_node.blockchain.sub_blocks,
                finished_sub_slots,
            )
            if prev_sb is not None:
                height: uint32 = uint32(prev_sb.sub_block_height + 1)
            else:
                height = uint32(0)
            self.full_node.full_node_store.add_candidate_block(quality_string, height, unfinished_block)

            foliage_sb_data_hash = unfinished_block.foliage_sub_block.foliage_sub_block_data.get_hash()
            if unfinished_block.is_block():
                foliage_block_hash = unfinished_block.foliage_sub_block.foliage_block_hash
            else:
                foliage_block_hash = bytes([0] * 32)

            message = farmer_protocol.RequestSignedValues(
                quality_string,
                foliage_sb_data_hash,
                foliage_block_hash,
            )
            return Message("request_signed_values", message)

    @api_request
    async def signed_values(self, farmer_request: farmer_protocol.SignedValues) -> Optional[Message]:
        """
        Signature of header hash, by the harvester. This is enough to create an unfinished
        block, which only needs a Proof of Time to be finished. If the signature is valid,
        we call the unfinished_block routine.
        """
        candidate: Optional[UnfinishedBlock] = self.full_node.full_node_store.get_candidate_block(
            farmer_request.quality_string
        )

        if candidate is None:
            self.log.warning(f"Quality string {farmer_request.quality_string} not found in database")
            return None

        if not AugSchemeMPL.verify(
            candidate.reward_chain_sub_block.proof_of_space.plot_public_key,
            candidate.foliage_sub_block.foliage_sub_block_data.get_hash(),
            farmer_request.foliage_sub_block_signature,
        ):
            self.log.warning("Signature not valid. There might be a collision in plots. Ignore this during tests.")
            return None

        fsb2 = dataclasses.replace(
            candidate.foliage_sub_block,
            foliage_sub_block_signature=farmer_request.foliage_sub_block_signature,
        )
        if candidate.is_block():
            fsb2 = dataclasses.replace(fsb2, foliage_block_signature=farmer_request.foliage_block_signature)

        new_candidate = dataclasses.replace(candidate, foliage_sub_block=fsb2)
        if not self.full_node.has_valid_pool_sig(new_candidate):
            self.log.warning("Trying to make a pre-farm block but height is not 0")
            return None

        # Propagate to ourselves (which validates and does further propagations)
        request = full_node_protocol.RespondUnfinishedSubBlock(new_candidate)

        await self.full_node.respond_unfinished_sub_block(request, None, True)
        return None

    # TIMELORD PROTOCOL
    @api_request
    async def new_infusion_point_vdf(self, request: timelord_protocol.NewInfusionPointVDF) -> Optional[Message]:
        if self.full_node.sync_store.get_sync_mode():
            return None
        # Lookup unfinished blocks
        return await self.full_node.new_infusion_point_vdf(request)

    @peer_required
    @api_request
    async def new_signage_point_vdf(
        self, request: timelord_protocol.NewSignagePointVDF, peer: ws.WSChiaConnection
    ) -> None:
        if self.full_node.sync_store.get_sync_mode():
            return None

        full_node_message = full_node_protocol.RespondSignagePoint(
            request.index_from_challenge,
            request.challenge_chain_sp_vdf,
            request.challenge_chain_sp_proof,
            request.reward_chain_sp_vdf,
            request.reward_chain_sp_proof,
        )
        await self.respond_signage_point(full_node_message, peer)

    @peer_required
    @api_request
    async def new_end_of_sub_slot_vdf(
        self, request: timelord_protocol.NewEndOfSubSlotVDF, peer: ws.WSChiaConnection
    ) -> Optional[Message]:
        if self.full_node.sync_store.get_sync_mode():
            return None
        if (
            self.full_node.full_node_store.get_sub_slot(request.end_of_sub_slot_bundle.challenge_chain.get_hash())
            is not None
        ):
            return None
        # Calls our own internal message to handle the end of sub slot, and potentially broadcasts to other peers.
        full_node_message = full_node_protocol.RespondEndOfSubSlot(request.end_of_sub_slot_bundle)
        msg, added = await self.full_node.respond_end_of_sub_slot(full_node_message, peer)
        if not added:
            self.log.error(
                f"Was not able to add end of sub-slot: "
                f"{request.end_of_sub_slot_bundle.challenge_chain.challenge_chain_end_of_slot_vdf.challenge}. "
                f"Re-sending new-peak to timelord"
            )
            await self.full_node.send_peak_to_timelords()
            return None
        else:
            return msg

    @api_request
    async def request_sub_block_header(self, request: wallet_protocol.RequestSubBlockHeader) -> Optional[Message]:
        if request.sub_height not in self.full_node.blockchain.sub_height_to_hash:
            msg = Message("reject_sub_block_header", RejectHeaderRequest(request.sub_height))
            return msg
        block: Optional[FullBlock] = await self.full_node.block_store.get_full_block(
            self.full_node.blockchain.sub_height_to_hash[request.sub_height]
        )
        if block is not None:
            header_block: HeaderBlock = await block.get_block_header()
            msg = Message(
                "respond_sub_block_header",
                wallet_protocol.RespondSubBlockHeader(header_block),
            )
            return msg
        return None

    @api_request
    async def request_additions(self, request: wallet_protocol.RequestAdditions) -> Optional[Message]:
        block: Optional[FullBlock] = await self.full_node.block_store.get_full_block(request.header_hash)
        if (
            block is None
            or block.is_block() is False
            or block.sub_block_height not in self.full_node.blockchain.sub_height_to_hash
        ):
            reject = wallet_protocol.RejectAdditionsRequest(request.sub_height, request.header_hash)

            msg = Message("reject_additions_request", reject)
            return msg

        assert block is not None and block.foliage_block is not None
        _, additions = await block.tx_removals_and_additions()
        puzzlehash_coins_map: Dict[bytes32, List[Coin]] = {}
        for coin in additions + list(block.get_included_reward_coins()):
            if coin.puzzle_hash in puzzlehash_coins_map:
                puzzlehash_coins_map[coin.puzzle_hash].append(coin)
            else:
                puzzlehash_coins_map[coin.puzzle_hash] = [coin]

        coins_map: List[Tuple[bytes32, List[Coin]]] = []
        proofs_map: List[Tuple[bytes32, bytes, Optional[bytes]]] = []

        if request.puzzle_hashes is None:
            for puzzle_hash, coins in puzzlehash_coins_map.items():
                coins_map.append((puzzle_hash, coins))
            response = wallet_protocol.RespondAdditions(block.sub_block_height, block.header_hash, coins_map, None)
        else:
            # Create addition Merkle set
            addition_merkle_set = MerkleSet()
            # Addition Merkle set contains puzzlehash and hash of all coins with that puzzlehash
            for puzzle, coins in puzzlehash_coins_map.items():
                addition_merkle_set.add_already_hashed(puzzle)
                addition_merkle_set.add_already_hashed(hash_coin_list(coins))

            assert addition_merkle_set.get_root() == block.foliage_block.additions_root
            for puzzle_hash in request.puzzle_hashes:
                result, proof = addition_merkle_set.is_included_already_hashed(puzzle_hash)
                if puzzle_hash in puzzlehash_coins_map:
                    coins_map.append((puzzle_hash, puzzlehash_coins_map[puzzle_hash]))
                    hash_coin_str = hash_coin_list(puzzlehash_coins_map[puzzle_hash])
                    result_2, proof_2 = addition_merkle_set.is_included_already_hashed(hash_coin_str)
                    assert result
                    assert result_2
                    proofs_map.append((puzzle_hash, proof, proof_2))
                else:
                    coins_map.append((puzzle_hash, []))
                    assert not result
                    proofs_map.append((puzzle_hash, proof, None))
            response = wallet_protocol.RespondAdditions(
                block.sub_block_height, block.header_hash, coins_map, proofs_map
            )
        msg = Message("respond_additions", response)
        return msg

    @api_request
    async def request_removals(self, request: wallet_protocol.RequestRemovals) -> Optional[Message]:
        block: Optional[FullBlock] = await self.full_node.block_store.get_full_block(request.header_hash)
        if (
            block is None
            or block.is_block() is False
            or block.sub_block_height != request.sub_height
            or block.sub_block_height not in self.full_node.blockchain.sub_height_to_hash
            or self.full_node.blockchain.sub_height_to_hash[block.sub_block_height] != block.header_hash
        ):
            reject = wallet_protocol.RejectRemovalsRequest(request.sub_height, request.header_hash)
            msg = Message("reject_removals_request", reject)
            return msg

        assert block is not None and block.foliage_block is not None
        all_removals, _ = await block.tx_removals_and_additions()

        coins_map: List[Tuple[bytes32, Optional[Coin]]] = []
        proofs_map: List[Tuple[bytes32, bytes]] = []

        # If there are no transactions, respond with empty lists
        if block.transactions_generator is None:
            proofs: Optional[List]
            if request.coin_names is None:
                proofs = None
            else:
                proofs = []
            response = wallet_protocol.RespondRemovals(block.height, block.header_hash, [], proofs)
        elif request.coin_names is None or len(request.coin_names) == 0:
            for removal in all_removals:
                cr = await self.full_node.coin_store.get_coin_record(removal)
                assert cr is not None
                coins_map.append((cr.coin.name(), cr.coin))
            response = wallet_protocol.RespondRemovals(block.height, block.header_hash, coins_map, None)
        else:
            assert block.transactions_generator
            removal_merkle_set = MerkleSet()
            for coin_name in all_removals:
                removal_merkle_set.add_already_hashed(coin_name)
            assert removal_merkle_set.get_root() == block.foliage_block.removals_root
            for coin_name in request.coin_names:
                result, proof = removal_merkle_set.is_included_already_hashed(coin_name)
                proofs_map.append((coin_name, proof))
                if coin_name in all_removals:
                    cr = await self.full_node.coin_store.get_coin_record(coin_name)
                    assert cr is not None
                    coins_map.append((coin_name, cr.coin))
                    assert result
                else:
                    coins_map.append((coin_name, None))
                    assert not result
            response = wallet_protocol.RespondRemovals(block.height, block.header_hash, coins_map, proofs_map)

        msg = Message("respond_removals", response)
        return msg

    @api_request
    async def send_transaction(self, request: wallet_protocol.SendTransaction) -> Optional[Message]:
        # Ignore if syncing
        if self.full_node.sync_store.get_sync_mode():
            return None
        # Ignore if syncing
        if self.full_node.sync_store.get_sync_mode():
            status = MempoolInclusionStatus.FAILED
            error: Optional[Err] = Err.UNKNOWN
        else:
            async with self.full_node.blockchain.lock:
                cost, status, error = await self.full_node.mempool_manager.add_spendbundle(request.transaction)
                if status == MempoolInclusionStatus.SUCCESS:
                    self.log.info(f"Added transaction to mempool: {request.transaction.name()}")
                    # Only broadcast successful transactions, not pending ones. Otherwise it's a DOS
                    # vector.
                    fees = request.transaction.fees()
                    assert fees >= 0
                    assert cost is not None
                    new_tx = full_node_protocol.NewTransaction(
                        request.transaction.name(),
                        cost,
                        uint64(request.transaction.fees()),
                    )
                    msg = Message("new_transaction", new_tx)
                    await self.full_node.server.send_to_all([msg], NodeType.FULL_NODE)
                else:
                    self.log.warning(
                        f"Wasn't able to add transaction with id {request.transaction.name()}, "
                        f"status {status} error: {error}"
                    )

        error_name = error.name if error is not None else None
        if status == MempoolInclusionStatus.SUCCESS:
            response = wallet_protocol.TransactionAck(request.transaction.name(), status, error_name)
        else:
            # If if failed/pending, but it previously succeeded (in mempool), this is idempotence, return SUCCESS
            if self.full_node.mempool_manager.get_spendbundle(request.transaction.name()) is not None:
                response = wallet_protocol.TransactionAck(
                    request.transaction.name(), MempoolInclusionStatus.SUCCESS, None
                )
            else:
                response = wallet_protocol.TransactionAck(request.transaction.name(), status, error_name)
        msg = Message("transaction_ack", response)
        return msg<|MERGE_RESOLUTION|>--- conflicted
+++ resolved
@@ -16,7 +16,7 @@
 from src.full_node.full_node import FullNode
 from src.full_node.signage_point import SignagePoint
 from src.consensus.sub_block_record import SubBlockRecord
-from src.full_node.weight_proof import init_block_block_cache_mock, WeightProofHandler
+from src.full_node.weight_proof import init_block_block_cache_mock
 
 from src.protocols import (
     introducer_protocol,
@@ -185,28 +185,16 @@
     async def request_proof_of_weight(self, request: full_node_protocol.RequestProofOfWeight) -> Optional[Message]:
         self.log.info(f"got weight proof request {request}")
         cache = await init_block_block_cache_mock(self.full_node.blockchain, uint32(0), request.total_number_of_blocks)
-<<<<<<< HEAD
-        wpf = WeightProofHandler(self.full_node.constants, cache)
-        wpf.set_block_cache(cache)
-        wp = wpf.create_proof_of_weight(
-            uint32(self.full_node.constants.WEIGHT_PROOF_RECENT_BLOCKS), request.total_number_of_blocks, request.tip
-=======
         self.full_node.weight_proof_handler.set_block_cache(cache)
         wp = await self.full_node.weight_proof_handler.create_proof_of_weight(
             self.full_node.constants.WEIGHT_PROOF_RECENT_BLOCKS, request.total_number_of_blocks, request.tip
->>>>>>> bf88cec7
         )
         return Message("respond_proof_of_weight", full_node_protocol.RespondProofOfWeight(wp))
 
     @api_request
     async def respond_proof_of_weight(self, response: full_node_protocol.RespondProofOfWeight) -> Optional[Message]:
         self.log.info(f"got weight proof response {response.wp}")
-        cache = await init_block_block_cache_mock(
-            self.full_node.blockchain, uint32(0), self.full_node.blockchain.peak_height
-        )
-        wpf = WeightProofHandler(self.full_node.constants, cache)
-        wpf.set_block_cache(cache)
-        return await wpf.validate_weight_proof(response.wp)
+        return await self.full_node.weight_proof_handler.validate_weight_proof(response)
 
     @api_request
     async def request_sub_block(self, request: full_node_protocol.RequestSubBlock) -> Optional[Message]:
