import collections
from typing import Dict, Optional, Tuple, List, Set
import logging

from chiabip158 import PyBIP158
from blspy import G1Element, AugSchemeMPL, G2Element

from src.consensus.constants import ConsensusConstants
from src.consensus.sub_block_record import SubBlockRecord
from src.types.condition_opcodes import ConditionOpcode
from src.types.condition_var_pair import ConditionVarPair
from src.full_node.bundle_tools import best_solution_program
from src.types.coin import Coin
from src.types.spend_bundle import SpendBundle
from src.types.coin_record import CoinRecord
from src.types.mempool_item import MempoolItem
from src.full_node.mempool import Mempool
from src.types.sized_bytes import bytes32
from src.full_node.coin_store import CoinStore
from src.util.errors import Err
from src.util.clvm import int_from_bytes
from src.consensus.cost_calculator import calculate_cost_of_program
from src.full_node.mempool_check_conditions import mempool_check_conditions_dict
from src.util.condition_tools import pkm_pairs_for_conditions_dict
from src.util.ints import uint64, uint32
from src.types.mempool_inclusion_status import MempoolInclusionStatus
from sortedcontainers import SortedDict


log = logging.getLogger(__name__)


class MempoolManager:
    def __init__(self, coin_store: CoinStore, consensus_constants: ConsensusConstants):
        self.constants: ConsensusConstants = consensus_constants

        # Transactions that were unable to enter mempool, used for retry. (they were invalid)
        self.potential_txs: Dict[bytes32, SpendBundle] = {}
        # Keep track of seen spend_bundles
        self.seen_bundle_hashes: Dict[bytes32, bytes32] = {}

        # old_mempools will contain transactions that were removed in the last 10 blocks
        self.old_mempools: SortedDict[uint32, Dict[bytes32, MempoolItem]] = SortedDict()  # pylint: disable=E1136
        self.coin_store = coin_store

        tx_per_sec = self.constants.TX_PER_SEC
        sec_per_block = self.constants.SUB_SLOT_TIME_TARGET // self.constants.SLOT_SUB_BLOCKS_TARGET
        block_buffer_count = self.constants.MEMPOOL_BLOCK_BUFFER

        # MEMPOOL_SIZE = 60000
        self.mempool_size = int(tx_per_sec * sec_per_block * block_buffer_count)
        self.potential_cache_size = 300
        self.seen_cache_size = 10000
        self.coinbase_freeze = self.constants.COINBASE_FREEZE_PERIOD

        # The mempool will correspond to a certain peak
        self.peak: Optional[SubBlockRecord] = None
        self.mempool: Mempool = Mempool.create(self.mempool_size)

    async def create_bundle_from_mempool(self, peak_header_hash: bytes32) -> Optional[SpendBundle]:
        """
        Returns aggregated spendbundle that can be used for creating new block
        """
        if self.peak is None or self.peak.header_hash != peak_header_hash:
            return None
        cost_sum = 0
        spend_bundles: List[SpendBundle] = []
        for dic in self.mempool.sorted_spends.values():
            for item in dic.values():
                if item.cost + cost_sum <= self.constants.MAX_BLOCK_COST_CLVM:
                    spend_bundles.append(item.spend_bundle)
                    cost_sum += item.cost
                else:
                    break
        if len(spend_bundles) > 0:
            return SpendBundle.aggregate(spend_bundles)
        else:
            return None

    def get_filter(self) -> bytes:
        all_transactions: Set[bytes32] = set()
        byte_array_list = []
        for key, mempool_item in self.mempool.spends.items():
            if key not in all_transactions:
                all_transactions.add(key)
                byte_array_list.append(bytearray(key))

        tx_filter: PyBIP158 = PyBIP158(byte_array_list)
        return bytes(tx_filter.GetEncoded())

    def is_fee_enough(self, fees: uint64, cost: uint64) -> bool:
        """
        Determines whether any of the pools can accept a transaction with a given fees
        and cost.
        """
        if cost == 0:
            return False
        fees_per_cost = fees / cost
        print("Fee:", fees_per_cost, self.mempool.get_min_fee_rate())
        if not self.mempool.at_full_capacity() or fees_per_cost >= self.mempool.get_min_fee_rate():
            return True
        return False

    def maybe_pop_seen(self):
        while len(self.seen_bundle_hashes) > self.seen_cache_size:
            first_in = list(self.seen_bundle_hashes.keys())[0]
            self.seen_bundle_hashes.pop(first_in)

    async def add_spendbundle(
        self, new_spend: SpendBundle
    ) -> Tuple[Optional[uint64], MempoolInclusionStatus, Optional[Err]]:
        """
        Tries to add spendbundle to either self.mempools or to_pool if it's specified.
        Returns true if it's added in any of pools, Returns error if it fails.
        """
        if self.peak is None:
            return None, MempoolInclusionStatus.FAILED, Err.MEMPOOL_NOT_INITIALIZED

        self.seen_bundle_hashes[new_spend.name()] = new_spend.name()
        self.maybe_pop_seen()

        # Calculate the cost and fees
        program = best_solution_program(new_spend)
        # npc contains names of the coins removed, puzzle_hashes and their spend conditions
        fail_reason, npc_list, cost = calculate_cost_of_program(
            program,
            self.constants.CLVM_COST_RATIO_CONSTANT,
        )
        if fail_reason:
            return None, MempoolInclusionStatus.FAILED, fail_reason

        # build removal list
        removal_names: List[bytes32] = new_spend.removal_names()

        additions = new_spend.additions()
        additions_dict: Dict[bytes32, Coin] = {}
        for add in additions:
            additions_dict[add.name()] = add

        addition_amount = uint64(0)

        # Check additions for max coin amount
        for coin in additions:
            if coin.amount >= self.constants.MAX_COIN_AMOUNT:
                return (
                    None,
                    MempoolInclusionStatus.FAILED,
                    Err.COIN_AMOUNT_EXCEEDS_MAXIMUM,
                )
            addition_amount = uint64(addition_amount + coin.amount)

        # Check for duplicate outputs
        addition_counter = collections.Counter(_.name() for _ in additions)
        for k, v in addition_counter.items():
            if v > 1:
                return None, MempoolInclusionStatus.FAILED, Err.DUPLICATE_OUTPUT

        # Check for duplicate inputs
        removal_counter = collections.Counter(name for name in removal_names)
        for k, v in removal_counter.items():
            if v > 1:
                return None, MempoolInclusionStatus.FAILED, Err.DOUBLE_SPEND

<<<<<<< HEAD
        # Skip if already added
        if new_spend.name() in self.mempool.spends:
            return uint64(cost), MempoolInclusionStatus.SUCCESS, None
=======
        # Spend might be valid for one pool but not for other
        added_count = 0
        errors: List[Err] = []
        targets: List[Mempool]

        # If the transaction is added to potential set (to be retried), this is set.
        added_to_potential: bool = False
        potential_error: Optional[Err] = None

        if to_pool is not None:
            targets = [to_pool]
        else:
            targets = list(self.mempools.values())

        for pool in targets:
            # Skip if already added
            if new_spend.name() in pool.spends:
                added_count += 1
                continue

            removal_record_dict: Dict[bytes32, CoinRecord] = {}
            removal_coin_dict: Dict[bytes32, Coin] = {}

            unknown_unspent_error: bool = False
            removal_amount = uint64(0)
            for name in removal_names:
                removal_record = await self.coin_store.get_coin_record(
                    name, pool.header
                )
                if removal_record is None and name not in additions_dict:
                    unknown_unspent_error = True
                    break
                elif name in additions_dict:
                    removal_coin = additions_dict[name]
                    removal_record = CoinRecord(
                        removal_coin,
                        uint32(pool.header.height + 1),
                        uint32(0),
                        False,
                        False,
                    )

                assert removal_record is not None
                removal_amount = uint64(removal_amount + removal_record.coin.amount)
                removal_record_dict[name] = removal_record
                removal_coin_dict[name] = removal_record.coin

            if unknown_unspent_error:
                errors.append(Err.UNKNOWN_UNSPENT)
                continue

            if addition_amount > removal_amount:
                return None, MempoolInclusionStatus.FAILED, Err.MINTING_COIN

            fees = removal_amount - addition_amount
            assert_fee_sum: uint64 = uint64(0)

            for npc in npc_list:
                if ConditionOpcode.ASSERT_FEE in npc.condition_dict:
                    fee_list: List[ConditionVarPair] = npc.condition_dict[
                        ConditionOpcode.ASSERT_FEE
                    ]
                    for cvp in fee_list:
                        fee = int_from_bytes(cvp.vars[0])
                        assert_fee_sum = assert_fee_sum + fee
>>>>>>> cf6b1a23

        removal_record_dict: Dict[bytes32, CoinRecord] = {}
        removal_coin_dict: Dict[bytes32, Coin] = {}

        unknown_unspent_error: bool = False
        removal_amount = uint64(0)
        for name in removal_names:
            removal_record = await self.coin_store.get_coin_record(name)
            if removal_record is None and name not in additions_dict:
                unknown_unspent_error = True
                break
            elif name in additions_dict:
                removal_coin = additions_dict[name]
                removal_record = CoinRecord(
                    removal_coin, self.peak.height + 1, uint32(0), False, False, removal_record.timestamp
                )

            assert removal_record is not None
            removal_amount = uint64(removal_amount + removal_record.coin.amount)
            removal_record_dict[name] = removal_record
            removal_coin_dict[name] = removal_record.coin

        if unknown_unspent_error:
            return None, MempoolInclusionStatus.FAILED, Err.UNKNOWN_UNSPENT

        if addition_amount > removal_amount:
            print(addition_amount, removal_amount)
            return None, MempoolInclusionStatus.FAILED, Err.MINTING_COIN

        fees = removal_amount - addition_amount
        assert_fee_sum: uint64 = uint64(0)

        for npc in npc_list:
            if ConditionOpcode.ASSERT_FEE in npc.condition_dict:
                fee_list: List[ConditionVarPair] = npc.condition_dict[ConditionOpcode.ASSERT_FEE]
                for cvp in fee_list:
                    fee = int_from_bytes(cvp.var1)
                    assert_fee_sum = assert_fee_sum + fee

        if fees < assert_fee_sum:
            return (
                None,
                MempoolInclusionStatus.FAILED,
                Err.ASSERT_FEE_CONDITION_FAILED,
            )

        if cost == 0:
            return None, MempoolInclusionStatus.FAILED, Err.UNKNOWN

        fees_per_cost: float = fees / cost

        # If pool is at capacity check the fee, if not then accept even without the fee
        if self.mempool.at_full_capacity():
            if fees == 0:
                return None, MempoolInclusionStatus.FAILED, Err.INVALID_FEE_LOW_FEE
            if fees_per_cost < self.mempool.get_min_fee_rate():
                return None, MempoolInclusionStatus.FAILED, Err.INVALID_FEE_LOW_FEE

        # Check removals against UnspentDB + DiffStore + Mempool + SpendBundle
        # Use this information later when constructing a block
        fail_reason, conflicts = await self.check_removals(removal_record_dict)
        # If there is a mempool conflict check if this spendbundle has a higher fee per cost than all others
        tmp_error: Optional[Err] = None
        conflicting_pool_items: Dict[bytes32, MempoolItem] = {}
        if fail_reason is Err.MEMPOOL_CONFLICT:
            for conflicting in conflicts:
                sb: MempoolItem = self.mempool.removals[conflicting.name()]
                conflicting_pool_items[sb.name] = sb
            for item in conflicting_pool_items.values():
                if item.fee_per_cost >= fees_per_cost:
                    self.add_to_potential_tx_set(new_spend)
                    return (
                        uint64(cost),
                        MempoolInclusionStatus.PENDING,
                        Err.MEMPOOL_CONFLICT,
                    )
        elif fail_reason:
            return None, MempoolInclusionStatus.FAILED, fail_reason

        if tmp_error:
            return None, MempoolInclusionStatus.FAILED, tmp_error

        # Verify conditions, create hash_key list for aggsig check
        pks: List[G1Element] = []
        msgs: List[bytes32] = []
        error: Optional[Err] = None
        for npc in npc_list:
            coin_record: CoinRecord = removal_record_dict[npc.coin_name]
            # Check that the revealed removal puzzles actually match the puzzle hash
            if npc.puzzle_hash != coin_record.coin.puzzle_hash:
                log.warning("Mempool rejecting transaction because of wrong puzzle_hash")
                log.warning(f"{npc.puzzle_hash} != {coin_record.coin.puzzle_hash}")
                return None, MempoolInclusionStatus.FAILED, Err.WRONG_PUZZLE_HASH

            error = mempool_check_conditions_dict(coin_record, new_spend, npc.condition_dict, self.peak.height + 1)

            if error:
                if error is Err.ASSERT_BLOCK_INDEX_EXCEEDS_FAILED or error is Err.ASSERT_BLOCK_AGE_EXCEEDS_FAILED:
                    self.add_to_potential_tx_set(new_spend)
                    return uint64(cost), MempoolInclusionStatus.PENDING, error
                break

            for pk, message in pkm_pairs_for_conditions_dict(npc.condition_dict, npc.coin_name):
                pks.append(pk)
                msgs.append(message)

        if error:
            return None, MempoolInclusionStatus.FAILED, error

        # Verify aggregated signature
        if len(pks) == 0 and len(msgs) == 0:
            validates = new_spend.aggregated_signature == G2Element.infinity()
        else:
            validates = AugSchemeMPL.aggregate_verify(pks, msgs, new_spend.aggregated_signature)
        if not validates:
            log.warning(f"{pks} {msgs} {new_spend}")
            return None, MempoolInclusionStatus.FAILED, Err.BAD_AGGREGATE_SIGNATURE

        # Remove all conflicting Coins and SpendBundles
        if fail_reason:
            mempool_item: MempoolItem
            for mempool_item in conflicting_pool_items.values():
                self.mempool.remove_spend(mempool_item)

        new_item = MempoolItem(new_spend, fees_per_cost, uint64(fees), uint64(cost))
        self.mempool.add_to_pool(new_item, additions, removal_coin_dict)
        return uint64(cost), MempoolInclusionStatus.SUCCESS, None

    async def check_removals(self, removals: Dict[bytes32, CoinRecord]) -> Tuple[Optional[Err], List[Coin]]:
        """
        This function checks for double spends, unknown spends and conflicting transactions in mempool.
        Returns Error (if any), dictionary of Unspents, list of coins with conflict errors (if any any).
        """
        conflicts: List[Coin] = []

        for record in removals.values():
            removal = record.coin
            # 1. Checks if it's been spent already
            if record.spent == 1:
                return Err.DOUBLE_SPEND, []
            # 2. Checks if there's a mempool conflict
            if removal.name() in self.mempool.removals:
                conflicts.append(removal)

            # 3. Check coinbase freeze period
            if record.coinbase == 1:
                if self.peak.height + 1 < record.confirmed_block_index + self.coinbase_freeze:
                    return Err.COINBASE_NOT_YET_SPENDABLE, []

        if len(conflicts) > 0:
            return Err.MEMPOOL_CONFLICT, conflicts
        # 5. If coins can be spent return list of unspents as we see them in local storage
        return None, []

    def add_to_potential_tx_set(self, spend: SpendBundle):
        """
        Adds SpendBundles that have failed to be added to the pool in potential tx set.
        This is later used to retry to add them.
        """
        self.potential_txs[spend.name()] = spend

        while len(self.potential_txs) > self.potential_cache_size:
            first_in = list(self.potential_txs.keys())[0]
            self.potential_txs.pop(first_in)

    def seen(self, bundle_hash: bytes32) -> bool:
        """ Return true if we saw this spendbundle before """
        if bundle_hash in self.seen_bundle_hashes:
            return True
        else:
            return False

    def get_spendbundle(self, bundle_hash: bytes32) -> Optional[SpendBundle]:
        """ Returns a full SpendBundle if it's inside one the mempools"""
        if bundle_hash in self.mempool.spends:
            return self.mempool.spends[bundle_hash].spend_bundle
        return None

    async def new_peak(self, new_peak: SubBlockRecord):
        """
        Called when a new peak is available, we try to recreate a mempool for the new tip.
        """
        if self.peak == new_peak:
            return
        self.peak = new_peak

        old_pool = self.mempool
        self.mempool = Mempool.create(self.mempool_size)

        for item in old_pool.spends.values():
            await self.add_spendbundle(item.spend_bundle)

        for tx in self.potential_txs.values():
            await self.add_spendbundle(tx)

    async def get_items_not_in_filter(self, mempool_filter: PyBIP158) -> List[MempoolItem]:
        items: List[MempoolItem] = []
        checked_items: Set[bytes32] = set()

        for key, item in self.mempool.spends.items():
            if key in checked_items:
                continue
            if mempool_filter.Match(bytearray(key)):
                checked_items.add(key)
                continue
            checked_items.add(key)
            items.append(item)

        return items<|MERGE_RESOLUTION|>--- conflicted
+++ resolved
@@ -161,77 +161,9 @@
             if v > 1:
                 return None, MempoolInclusionStatus.FAILED, Err.DOUBLE_SPEND
 
-<<<<<<< HEAD
         # Skip if already added
         if new_spend.name() in self.mempool.spends:
             return uint64(cost), MempoolInclusionStatus.SUCCESS, None
-=======
-        # Spend might be valid for one pool but not for other
-        added_count = 0
-        errors: List[Err] = []
-        targets: List[Mempool]
-
-        # If the transaction is added to potential set (to be retried), this is set.
-        added_to_potential: bool = False
-        potential_error: Optional[Err] = None
-
-        if to_pool is not None:
-            targets = [to_pool]
-        else:
-            targets = list(self.mempools.values())
-
-        for pool in targets:
-            # Skip if already added
-            if new_spend.name() in pool.spends:
-                added_count += 1
-                continue
-
-            removal_record_dict: Dict[bytes32, CoinRecord] = {}
-            removal_coin_dict: Dict[bytes32, Coin] = {}
-
-            unknown_unspent_error: bool = False
-            removal_amount = uint64(0)
-            for name in removal_names:
-                removal_record = await self.coin_store.get_coin_record(
-                    name, pool.header
-                )
-                if removal_record is None and name not in additions_dict:
-                    unknown_unspent_error = True
-                    break
-                elif name in additions_dict:
-                    removal_coin = additions_dict[name]
-                    removal_record = CoinRecord(
-                        removal_coin,
-                        uint32(pool.header.height + 1),
-                        uint32(0),
-                        False,
-                        False,
-                    )
-
-                assert removal_record is not None
-                removal_amount = uint64(removal_amount + removal_record.coin.amount)
-                removal_record_dict[name] = removal_record
-                removal_coin_dict[name] = removal_record.coin
-
-            if unknown_unspent_error:
-                errors.append(Err.UNKNOWN_UNSPENT)
-                continue
-
-            if addition_amount > removal_amount:
-                return None, MempoolInclusionStatus.FAILED, Err.MINTING_COIN
-
-            fees = removal_amount - addition_amount
-            assert_fee_sum: uint64 = uint64(0)
-
-            for npc in npc_list:
-                if ConditionOpcode.ASSERT_FEE in npc.condition_dict:
-                    fee_list: List[ConditionVarPair] = npc.condition_dict[
-                        ConditionOpcode.ASSERT_FEE
-                    ]
-                    for cvp in fee_list:
-                        fee = int_from_bytes(cvp.vars[0])
-                        assert_fee_sum = assert_fee_sum + fee
->>>>>>> cf6b1a23
 
         removal_record_dict: Dict[bytes32, CoinRecord] = {}
         removal_coin_dict: Dict[bytes32, Coin] = {}
@@ -268,7 +200,7 @@
             if ConditionOpcode.ASSERT_FEE in npc.condition_dict:
                 fee_list: List[ConditionVarPair] = npc.condition_dict[ConditionOpcode.ASSERT_FEE]
                 for cvp in fee_list:
-                    fee = int_from_bytes(cvp.var1)
+                    fee = int_from_bytes(cvp.vars[0])
                     assert_fee_sum = assert_fee_sum + fee
 
         if fees < assert_fee_sum:
