--- conflicted
+++ resolved
@@ -16,7 +16,7 @@
     constants: ConsensusConstants,
     sub_blocks: Dict[bytes32, SubBlockRecord],
     blocks_included_height: uint32,
-    prev_prev_sub_block: bytes32,
+    prev_prev_sub_block: SubBlockRecord,
     new_difficulty: Optional[uint64],
     new_ips: Optional[uint64],
 ) -> SubEpochSummary:
@@ -25,45 +25,23 @@
     "blocks_included_height". Prev_sb is the last sub block in the previous sub-epoch. On a new epoch,
     new_difficulty and new_ips are also added.
     """
-<<<<<<< HEAD
     assert prev_prev_sub_block.height == blocks_included_height - 2
-    if blocks_included_height // constants.SUB_EPOCH_SUB_BLOCKS == 1:
-        ses = SubEpochSummary(constants.GENESIS_SES_HASH, constants.FIRST_RC_CHALLENGE, uint8(0), None, None)
-    else:
-        curr = prev_prev_sub_block
-        while curr.sub_epoch_summary_included is None:
-            curr = sub_blocks[curr.prev_hash]
-        assert curr.sub_epoch_summary_included is not None
-        prev_ses = curr.sub_epoch_summary_included.get_hash()
-        ses = SubEpochSummary(
-            prev_ses,
-            curr.finished_reward_slot_hashes[-1],
-            uint8(curr.height % constants.SUB_EPOCH_SUB_BLOCKS),
-            new_difficulty,
-            new_ips,
-        )
-=======
-    assert prev_sb.height == blocks_included_height - 1
-    # if first sub_epoch
+
+    # If first sub_epoch
     if blocks_included_height // constants.SUB_EPOCH_SUB_BLOCKS == 1:
         return SubEpochSummary(constants.GENESIS_SES_HASH, constants.FIRST_RC_CHALLENGE, uint8(0), None, None)
-
-    curr = prev_sb
+    curr: SubBlockRecord = prev_prev_sub_block
     while curr.sub_epoch_summary_included is None:
         curr = sub_blocks[curr.prev_hash]
     assert curr.sub_epoch_summary_included is not None
     prev_ses = curr.sub_epoch_summary_included.get_hash()
-    ses = SubEpochSummary(
+    return SubEpochSummary(
         prev_ses,
         curr.finished_reward_slot_hashes[-1],
-        curr.height % constants.SUB_EPOCH_SUB_BLOCKS,
+        uint8(curr.height % constants.SUB_EPOCH_SUB_BLOCKS),
         new_difficulty,
         new_ips,
     )
-
->>>>>>> bf7c11a4
-    assert ses is not None
-    return ses
 
 
 def next_sub_epoch_summary(
