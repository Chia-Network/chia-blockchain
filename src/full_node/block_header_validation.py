--- conflicted
+++ resolved
@@ -15,7 +15,6 @@
 )
 from src.full_node.deficit import calculate_deficit
 from src.full_node.difficulty_adjustment import finishes_sub_epoch, get_ips_and_difficulty
-from src.full_node.difficulty_adjustment import get_next_ips, get_next_difficulty
 from src.full_node.make_sub_epoch_summary import make_sub_epoch_summary
 from src.full_node.sub_block_record import SubBlockRecord
 from src.types.classgroup import ClassgroupElement
@@ -113,10 +112,6 @@
                             icc_iters_committed = calculate_sub_slot_iters(constants, prev_sb.ips)
                         ip_iters_prev = calculate_ip_iters(constants, prev_sb.ips, prev_sb.required_iters)
                         icc_iters_proof: uint64 = calculate_sub_slot_iters(constants, prev_sb.ips) - ip_iters_prev
-<<<<<<< HEAD
-
-=======
->>>>>>> 7b2ba6bc
                         if prev_sb.is_challenge_sub_block(constants):
                             icc_vdf_input = ClassgroupElement.get_default_element()
                         else:
