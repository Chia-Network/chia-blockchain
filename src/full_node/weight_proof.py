--- conflicted
+++ resolved
@@ -97,11 +97,6 @@
         for height in heights:
             if height < end_height:
                 continue
-<<<<<<< HEAD
-            if height > new_tip.sub_block_height:
-                break
-=======
->>>>>>> 977b2b3e
             summary = self.blockchain.get_ses(height)
             sub_epoch_data.append(_make_sub_epoch_data(summary))
 
@@ -135,8 +130,6 @@
         sub_epoch_n = uint32(0)
         summary_heights = self.blockchain.get_ses_heights()
         for idx, ses_height in enumerate(summary_heights):
-            if ses_height > tip_rec.sub_block_height:
-                break
             # next sub block
             ses_block = await self.blockchain.get_sub_block_from_db(self.blockchain.sub_height_to_hash(ses_height))
             if ses_block is None or ses_block.sub_epoch_summary_included is None:
@@ -202,10 +195,7 @@
                 curr_height = curr_height + uint32(1)  # type: ignore
                 idx += 1
 
-<<<<<<< HEAD
-=======
         self.log.error(f"get headers in range {curr_height} {tip_height}")
->>>>>>> 977b2b3e
         headers: Dict[bytes32, HeaderBlock] = await self.blockchain.get_header_blocks_in_range(curr_height, tip_height)
         while curr_height <= tip_height:
             # add to needed reward chain recent blocks
@@ -428,11 +418,7 @@
         assert curr is not None
         while curr.sub_block_height < ses_block.sub_block_height:
             if sub_blocks[curr.header_hash].is_challenge_sub_block(self.constants):
-<<<<<<< HEAD
-                self.log.debug(f"challenge segment, starts at {curr.sub_block_height} ")
-=======
                 self.log.info(f"challenge segment, starts at {curr.sub_block_height} ")
->>>>>>> 977b2b3e
                 seg, sub_height = await self._handle_challenge_segment(curr, sub_epoch_n, header_blocks, sub_blocks)
                 if seg is None:
                     self.log.error(f"failed creating segment {curr.header_hash} ")
@@ -469,11 +455,7 @@
         sub_slots.extend(first_sub_slots)
 
         # # VDFs from slot after challenge block to end of slot
-<<<<<<< HEAD
-        self.log.debug(
-=======
         self.log.info(
->>>>>>> 977b2b3e
             f"create slot end vdf for block {header_block.header_hash} height {header_block.sub_block_height} "
         )
 
@@ -493,11 +475,7 @@
         self, start_height: uint32, header_blocks: Dict[bytes32, HeaderBlock], sub_blocks: Dict[bytes32, SubBlockRecord]
     ) -> Tuple[Optional[List[SubSlotData]], uint32]:
         # gets all vdfs first sub slot after challenge block to last sub slot
-<<<<<<< HEAD
-        self.log.debug(f"slot end vdf start height {start_height}")
-=======
         self.log.info(f"slot end vdf start height {start_height}")
->>>>>>> 977b2b3e
         curr = header_blocks[self.blockchain.sub_height_to_hash(start_height)]
         cc_proofs: List[VDFProof] = []
         icc_proofs: List[VDFProof] = []
@@ -513,11 +491,7 @@
             if curr.challenge_chain_ip_proof is not None:
                 cc_proofs.append(curr.challenge_chain_ip_proof)
             curr = header_blocks[self.blockchain.sub_height_to_hash(uint32(curr.sub_block_height + 1))]
-<<<<<<< HEAD
-        self.log.debug(f"slot end vdf end height {curr.sub_block_height}")
-=======
         self.log.info(f"slot end vdf end height {curr.sub_block_height}")
->>>>>>> 977b2b3e
         return sub_slots_data, curr.sub_block_height
 
     # returns a challenge chain vdf from slot start to signage point
