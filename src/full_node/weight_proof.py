import asyncio
import logging
import random
from typing import Optional, List, Tuple

import math

from src.consensus.blockchain_interface import BlockchainInterface
from src.consensus.constants import ConsensusConstants
from src.consensus.pot_iterations import calculate_iterations_quality, calculate_ip_iters
from src.consensus.sub_block_record import SubBlockRecord
from src.types.classgroup import ClassgroupElement
from src.types.end_of_slot_bundle import EndOfSubSlotBundle
from src.types.sized_bytes import bytes32
from src.types.slots import ChallengeChainSubSlot, RewardChainSubSlot, InfusedChallengeChainSubSlot
from src.types.sub_epoch_summary import SubEpochSummary
from src.types.vdf import VDFProof, VDFInfo
from src.types.weight_proof import (
    WeightProof,
    SubEpochData,
    SubEpochChallengeSegment,
    SubSlotData,
    ProofBlockHeader,
)
from src.util.hash import std_hash
from src.util.ints import uint32, uint64, uint8, uint128


class WeightProofHandler:

    LAMBDA_L = 100
    C = 0.5
    MAX_SAMPLES = 10  # todo switch to 256 after testing / segment size resolved
    WeightProofHandler = "weight_proof_handler"

    def __init__(
        self,
        constants: ConsensusConstants,
        blockchain: BlockchainInterface,
        name: str = None,
    ):
        self.tip: Optional[bytes32] = None
        self.proof: Optional[WeightProof] = None
        self.constants = constants
        self.blockchain = blockchain
        self.lock = asyncio.Lock()
        if name:
            self.log = logging.getLogger(name)
        else:
            self.log = logging.getLogger(self.WeightProofHandler)

    async def get_proof_of_weight(self, tip: bytes32) -> Optional[WeightProof]:

        tip_rec = self.blockchain.sub_block_record(tip)
        if tip_rec is None:
            self.log.error("unknown tip")
            return None

        if tip_rec.sub_block_height < self.constants.WEIGHT_PROOF_RECENT_BLOCKS:
            self.log.debug("chain to short for weight proof")
            return None
        curr: Optional[SubBlockRecord] = tip_rec
        await self.lock.acquire()
        if self.proof is not None:
            if tip == self.tip:
                self.lock.release()
                return self.proof
            recent_chain_start = self.proof.recent_chain_data[0].reward_chain_sub_block.sub_block_height
            while curr is not None:
                if curr.sub_block_height < recent_chain_start:
                    self.log.info("this peak is on a fork longer then recent proof chain")
                    break
                if curr.header_hash == self.tip:
                    new_wp = await self._extend_proof_of_weight(self.proof, tip_rec)
                    self.proof = new_wp
                    self.tip = tip
                    self.lock.release()
                    return new_wp
                curr = self.blockchain.sub_block_record(curr.prev_hash)
                if curr is None:
                    self.lock.release()
                    return None

        wp = await self._create_proof_of_weight(tip)
        if wp is None:
            self.lock.release()
            return None
        self.proof = wp
        self.tip = tip
        self.lock.release()
        return wp

    async def _extend_proof_of_weight(
        self, weight_proof: WeightProof, new_tip: SubBlockRecord
    ) -> Optional[WeightProof]:
        # replace recent chain

        self.log.info(f"extend weight proof peak {new_tip.header_hash} {new_tip.sub_block_height}")

        recent_chain = await self._get_recent_chain(new_tip.sub_block_height, weight_proof)
        if recent_chain is None:
            return None
        end_height = weight_proof.recent_chain_data[-1].reward_chain_sub_block.sub_block_height
        sub_epoch_data = weight_proof.sub_epochs
        for summary in self.blockchain.get_ses_from_height(end_height):
            sub_epoch_data.append(_make_sub_epoch_data(summary))

        # todo handle new sampling
        return WeightProof(sub_epoch_data, weight_proof.sub_epoch_segments, recent_chain)

    async def _create_proof_of_weight(self, tip: bytes32) -> Optional[WeightProof]:
        """
        Creates a weight proof object
        """
        assert self.blockchain is not None
        sub_epoch_data: List[SubEpochData] = []
        sub_epoch_segments: List[SubEpochChallengeSegment] = []
        tip_rec = self.blockchain.sub_block_record(tip)
        if tip_rec is None:
            self.log.error("failed not tip in cache")
            return None
        self.log.info(f"create weight proof peak {tip} {tip_rec.sub_block_height}")
        recent_chain = await self._get_recent_chain(tip_rec.sub_block_height)
        if recent_chain is None:
            return None

        weight_to_check = self._get_weights_for_sampling(random.Random(tip), tip_rec.weight, recent_chain)
        if weight_to_check is None:
            self.log.warning("math error while sampling sub epochs")

        prev_ses_block = self.blockchain.height_to_sub_block_record(uint32(0))
        if prev_ses_block is None:
            return None

        sub_epoch_n = uint32(0)
        summary_heights = self.blockchain.get_ses_heights()
        for idx, ses_height in enumerate(summary_heights):
            # next sub block
            ses_block = self.blockchain.height_to_sub_block_record(ses_height)
            if ses_block is None or ses_block.sub_epoch_summary_included is None:
                self.log.error("error while building proof")
                return None

            self.log.debug(f"handle sub epoch summary {idx} at height: {ses_height} weight: {ses_block.weight}")
            sub_epoch_data.append(_make_sub_epoch_data(ses_block.sub_epoch_summary_included))

            # if we have enough sub_epoch samples, dont sample
            if sub_epoch_n >= self.MAX_SAMPLES:
                self.log.debug("reached sampled sub epoch cap")
                continue

            # sample sub epoch
            if self._sample_sub_epoch(prev_ses_block, ses_block, weight_to_check):  # type: ignore
                segments = await self.__create_sub_epoch_segments(ses_block, prev_ses_block, uint32(idx))
                if segments is None:
                    self.log.error(f"failed while building segments for sub epoch {idx}, ses height {ses_height} ")
                    return None
                self.log.debug(f"sub epoch {sub_epoch_n} has {len(segments)} segments")
                sub_epoch_segments.extend(segments)
                sub_epoch_n = uint32(sub_epoch_n + 1)
            prev_ses_block = ses_block
        self.log.info(f"sub_epochs: {len(sub_epoch_data)}")
        return WeightProof(sub_epoch_data, sub_epoch_segments, recent_chain)

    def _sample_sub_epoch(
        self, start_of_epoch: SubBlockRecord, end_of_epoch: SubBlockRecord, weight_to_check: List[uint128]
    ) -> bool:
        if weight_to_check is None:
            return True
        choose = False
        for weight in weight_to_check:
            if start_of_epoch.weight < weight < end_of_epoch.weight:
                self.log.debug(f"start weight: {start_of_epoch.weight}")
                self.log.debug(f"weight to check {weight}")
                self.log.debug(f"end weight: {end_of_epoch.weight}")
                choose = True
                break

        return choose

    async def _get_recent_chain(
        self, tip_height: uint32, wp: Optional[WeightProof] = None
    ) -> Optional[List[ProofBlockHeader]]:
        recent_chain: List[ProofBlockHeader] = []

        curr_height = uint32(tip_height - self.constants.WEIGHT_PROOF_RECENT_BLOCKS)

        if wp is not None:
            idx = 0
            for block in wp.recent_chain_data:
                if block.reward_chain_sub_block.sub_block_height == curr_height:
                    break
                idx += 1

            while curr_height <= wp.recent_chain_data[-1].reward_chain_sub_block.sub_block_height:
                recent_chain.append(wp.recent_chain_data[idx])
                curr_height = curr_height + uint32(1)  # type: ignore
                idx += 1

        # await self.block_cache.init_headers(curr_height, tip_height)

        while curr_height <= tip_height:
            # add to needed reward chain recent blocks
            header_block = self.blockchain.height_to_sub_block_record(curr_height)
            if header_block is None:
                self.log.error("creating recent chain failed")
                return None
            recent_chain.append(ProofBlockHeader(header_block.finished_sub_slots, header_block.reward_chain_sub_block))
            curr_height = curr_height + uint32(1)  # type: ignore

        self.log.info(
            f"recent chain, "
            f"start: {recent_chain[0].reward_chain_sub_block.sub_block_height} "
            f"end:  {recent_chain[-1].reward_chain_sub_block.sub_block_height} "
        )
        return recent_chain

    def validate_weight_proof(self, weight_proof: WeightProof) -> Tuple[bool, uint32]:
        # sub epoch summaries validate hashes
        assert self.blockchain is not None
        assert len(weight_proof.sub_epochs) > 0
        if len(weight_proof.sub_epochs) == 0:
            return False, uint32(0)

        self.log.info("validate weight proof")
        summaries = self._validate_sub_epoch_summaries(weight_proof)
        if summaries is None:
            self.log.warning("weight proof failed sub epoch data validation")
            return False, uint32(0)

        self.log.info("validate sub epoch challenge segments")
        if not self._validate_segments(weight_proof, summaries):
            return False, uint32(0)

        self.log.debug("validate weight proof recent blocks")
        if not self._validate_recent_blocks(weight_proof):
            return False, uint32(0)

        return True, self.get_fork_point(summaries)

    def _validate_recent_blocks(self, weight_proof: WeightProof):
        return True

    def _validate_sub_epoch_summaries(
        self,
        weight_proof: WeightProof,
    ) -> Optional[List[SubEpochSummary]]:
        assert self.blockchain is not None

        last_ses_block = _get_last_ses_block_idx(self.constants, weight_proof.recent_chain_data)
        if last_ses_block is None:
            self.log.warning("could not find last ses block")
            return None

        summaries, sub_epoch_data_weight = _map_summaries(
            self.constants.SUB_EPOCH_SUB_BLOCKS,
            self.constants.GENESIS_SES_HASH,
            weight_proof.sub_epochs,
            self.constants.DIFFICULTY_STARTING,
        )

        self.log.info(f"validating {len(summaries)} summaries")

        # validate weight
        if not self._validate_summaries_weight(sub_epoch_data_weight, summaries, weight_proof):
            self.log.error("failed validating weight")
            return None

        last_ses = summaries[-1]
        self.log.info(f"last ses height {last_ses_block.reward_chain_sub_block.sub_block_height}")
        # validate last ses_hash
        if last_ses.get_hash() != last_ses_block.finished_sub_slots[-1].challenge_chain.subepoch_summary_hash:
            self.log.error(
                f"failed to validate ses hashes block height {last_ses_block.reward_chain_sub_block.sub_block_height}"
            )
            return None
        return summaries

    def _validate_summaries_weight(self, sub_epoch_data_weight, summaries, weight_proof) -> bool:
        num_over = summaries[-1].num_sub_blocks_overflow
        ses_end_height = (len(summaries) - 1) * self.constants.SUB_EPOCH_SUB_BLOCKS + num_over - 1
        self.log.info(f"weight height {ses_end_height}")
        curr = None
        for block in weight_proof.recent_chain_data:
            if block.reward_chain_sub_block.sub_block_height == ses_end_height:
                curr = block
        if curr is None:
            return False

        return curr.reward_chain_sub_block.weight == sub_epoch_data_weight

    def _validate_segments(
        self,
        weight_proof: WeightProof,
        summaries: List[SubEpochSummary],
    ):
        rc_sub_slot_hash = self.constants.FIRST_CC_CHALLENGE
        curr_difficulty = self.constants.DIFFICULTY_STARTING
        curr_ssi = self.constants.SUB_SLOT_ITERS_STARTING
        total_blocks, total_ip_iters = 0, 0
        total_slot_iters, total_slots = 0, 0
        total_ip_iters = 0
        curr_sub_epoch_n = -1
        prev_ses: Optional[SubEpochSummary] = None
        for idx, segment in enumerate(weight_proof.sub_epoch_segments):
            if curr_sub_epoch_n < segment.sub_epoch_n:
                self.log.info(f"handle sub epoch {segment.sub_epoch_n}")
                # recreate RewardChainSubSlot for next ses rc_hash
                if segment.sub_epoch_n > 0:
                    rc_sub_slot_hash = self.__get_rc_sub_slot_hash(segment, summaries).get_hash()
                    prev_ses = summaries[segment.sub_epoch_n - 1]
                    curr_difficulty, curr_ssi = self._get_current_vars(segment.sub_epoch_n, summaries)

                if not summaries[segment.sub_epoch_n].reward_chain_hash == rc_sub_slot_hash:
                    self.log.error(f"failed reward_chain_hash validation sub_epoch {segment.sub_epoch_n}")
                    return False

            valid_segment, ip_iters, slot_iters, slots, blocks = self._validate_segment_slots(
                segment,
                curr_ssi,
                curr_difficulty,
                prev_ses,
            )
            prev_ses = None
            if not valid_segment:
                self.log.error(f"failed to validate sub_epoch {segment.sub_epoch_n} slots")
                return False

            total_blocks += blocks
            total_slot_iters += slot_iters
            total_slots += slots
            total_ip_iters += ip_iters

            curr_sub_epoch_n = segment.sub_epoch_n
        avg_ip_iters = total_ip_iters / total_blocks
        avg_slot_iters = total_slot_iters / total_slots
        if avg_slot_iters / avg_ip_iters < float(self.constants.WEIGHT_PROOF_THRESHOLD):
            self.log.error(f"bad avg challenge block positioning ration: {avg_slot_iters / avg_ip_iters}")
            return False

        return True

    def _get_current_vars(self, idx, summaries):

        curr_difficulty = self.constants.DIFFICULTY_STARTING
        curr_ssi = self.constants.SUB_SLOT_ITERS_STARTING

        for ses in reversed(summaries[0:idx]):
            if ses.new_sub_slot_iters is not None:
                curr_ssi = ses.new_sub_slot_iters
                curr_difficulty = ses.new_difficulty
                break

        return curr_difficulty, curr_ssi

    def __get_rc_sub_slot_hash(
        self,
        segment: SubEpochChallengeSegment,
        summaries: List[SubEpochSummary],
    ) -> RewardChainSubSlot:

        ses = summaries[uint32(segment.sub_epoch_n - 1)]
        slot_idx = -1
        for idx, curr in enumerate(segment.sub_slots):
            if curr.is_challenge():
                slot_idx = idx - 1
                break

        assert slot_idx > -1
        first_slot = segment.sub_slots[slot_idx]
        icc_sub_slot_hash: Optional[bytes32] = None
        if first_slot.icc_slot_end_info is not None:
            icc_sub_slot_hash = InfusedChallengeChainSubSlot(first_slot.icc_slot_end_info).get_hash()
        assert first_slot.cc_slot_end_info is not None

        cc_sub_slot = ChallengeChainSubSlot(
            first_slot.cc_slot_end_info,
            icc_sub_slot_hash,
            None if slot_idx != 0 else ses.get_hash(),
            None if slot_idx != 0 else ses.new_sub_slot_iters,
            None if slot_idx != 0 else ses.new_difficulty,
        )
        self.log.debug(f"cc sub slot {cc_sub_slot}    \n {cc_sub_slot.get_hash()}")

        assert first_slot.rc_slot_end_info is not None
        rc_sub_slot = RewardChainSubSlot(
            first_slot.rc_slot_end_info,
            cc_sub_slot.get_hash(),
            icc_sub_slot_hash,
            self.constants.MIN_SUB_BLOCKS_PER_CHALLENGE_BLOCK,
        )
        self.log.debug(f"rc sub slot {rc_sub_slot}    \n {rc_sub_slot.get_hash()}")
        return rc_sub_slot

    async def __create_sub_epoch_segments(
        self, ses_block: SubBlockRecord, se_start: SubBlockRecord, sub_epoch_n: uint32
    ) -> Optional[List[SubEpochChallengeSegment]]:

        # get headers in cache
        # await self.block_cache.init_headers(uint32(se_start.sub_block_height),
        # uint32(ses_block.sub_block_height + 30))
        segments: List[SubEpochChallengeSegment] = []

        curr: Optional[SubBlockRecord] = se_start
        height = se_start.sub_block_height
        assert curr is not None
        while curr.sub_block_height < ses_block.sub_block_height:
            if curr.is_challenge_sub_block(self.constants):
                self.log.debug(f"challenge segment, starts at {curr.sub_block_height} ")
                seg, height = await self._handle_challenge_segment(curr, sub_epoch_n)
                if seg is None:
                    self.log.error(f"failed creating segment {curr.header_hash} ")
                    return None
                segments.append(seg)
            else:
                height = height + uint32(1)  # type: ignore
            curr = self.blockchain.height_to_sub_block_record(height)
            if curr is None:
                return None
        self.log.debug(f"next sub epoch starts at {height}")
        return segments

    async def _handle_challenge_segment(
        self, block_rec: SubBlockRecord, sub_epoch_n: uint32
    ) -> Tuple[Optional[SubEpochChallengeSegment], uint32]:
        assert self.blockchain is not None
        sub_slots: List[SubSlotData] = []
        self.log.debug(
            f"create challenge segment for block {block_rec.header_hash} sub_block_height {block_rec.sub_block_height} "
        )
        block_header = self.blockchain.sub_block_record(block_rec.header_hash)
        if block_header is None:
            return None, uint32(0)

        # VDFs from sub slots before challenge block
        first_sub_slots = await self.__first_sub_slots_data(block_header)
        if first_sub_slots is None:
            self.log.error("failed building first sub slots")
            return None, uint32(0)

        sub_slots.extend(first_sub_slots)

        # # VDFs from slot after challenge block to end of slot
        self.log.debug(
            f"create slot end vdf for block {block_header.header_hash} height {block_header.sub_block_height} "
        )

        challenge_slot_end_sub_slots, end_height = await self.__get_slot_end_vdf(
            uint32(block_header.sub_block_height + 1)
        )
        if challenge_slot_end_sub_slots is None:
            self.log.error("failed building slot end ")
            return None, uint32(0)
        sub_slots.extend(challenge_slot_end_sub_slots)
        return (
            SubEpochChallengeSegment(sub_epoch_n, sub_slots),
            end_height,
        )

    async def __get_slot_end_vdf(self, start_height: uint32) -> Tuple[Optional[List[SubSlotData]], uint32]:
        # gets all vdfs first sub slot after challenge block to last sub slot
        self.log.debug(f"slot end vdf start height {start_height}")
        curr = self.blockchain.height_to_sub_block_record(start_height)
        if curr is None:
            return None, uint32(0)
        curr_header = self.blockchain.sub_block_record(curr.header_hash)
        if curr_header is None:
            return None, uint32(0)
        cc_proofs: List[VDFProof] = []
        icc_proofs: List[VDFProof] = []
        sub_slots_data: List[SubSlotData] = []
        while not curr.is_challenge_sub_block(self.constants):
            for sub_slot in curr_header.finished_sub_slots:
                sub_slots_data.append(handle_finished_slots(sub_slot))
            # append sub slot proofs
            if curr_header.infused_challenge_chain_ip_proof is not None:
                icc_proofs.append(curr_header.infused_challenge_chain_ip_proof)
            if curr_header.challenge_chain_sp_proof is not None:
                cc_proofs.append(curr_header.challenge_chain_sp_proof)
            if curr_header.challenge_chain_ip_proof is not None:
                cc_proofs.append(curr_header.challenge_chain_ip_proof)
            curr = self.blockchain.height_to_sub_block_record(uint32(curr.sub_block_height + 1))
            if curr is None:
                return None, uint32(0)
            curr_header = self.blockchain.sub_block_record(curr.header_hash)
            if curr_header is None:
                return None, uint32(0)
        self.log.debug(f"slot end vdf end height {curr.sub_block_height}")
        return sub_slots_data, curr.sub_block_height

    # returns a challenge chain vdf from slot start to signage point
    async def __first_sub_slots_data(self, block: SubBlockRecord) -> Optional[List[SubSlotData]]:
        # combine cc vdfs of all reward blocks from the start of the sub slot to end

        curr: Optional[SubBlockRecord] = block
        # find slot start
        assert curr is not None
        while not curr.first_in_sub_slot and curr.sub_block_height > 0:
            curr = self.blockchain.sub_block_record(curr.prev_hash)
            if curr is None:
                return None

        # get all finished sub slots
        sub_slots: List[SubSlotData] = []
        for sub_slot in curr.finished_sub_slots:
            sub_slots.append(handle_finished_slots(sub_slot))

        cc_slot_end_vdf: List[VDFProof] = []
        icc_slot_end_vdf: List[VDFProof] = []
        while curr.sub_block_height < block.sub_block_height:
            curr = self.blockchain.height_to_sub_block_record(uint32(curr.sub_block_height + 1))
            if curr is None:
                return None

            if curr.challenge_chain_sp_proof is not None:
                cc_slot_end_vdf.append(curr.challenge_chain_sp_proof)
            if curr.challenge_chain_sp_proof is not None:
                cc_slot_end_vdf.append(curr.challenge_chain_ip_proof)
            if curr.infused_challenge_chain_ip_proof is not None:
                icc_slot_end_vdf.append(curr.infused_challenge_chain_ip_proof)

        # sub_slots.append(handle_finished_slots(cc_slot_end_vdf, curr, icc_slot_end_vdf))
        self.log.debug(f"add challenge block height {block.sub_block_height}")
        ssd = SubSlotData(
            block.reward_chain_sub_block.proof_of_space,
            block.reward_chain_sub_block.challenge_chain_sp_signature,
            block.challenge_chain_sp_proof,
            block.challenge_chain_ip_proof,
            block.reward_chain_sub_block.challenge_chain_sp_vdf,
            block.reward_chain_sub_block.signage_point_index,
            combine_proofs(cc_slot_end_vdf),
            combine_proofs(icc_slot_end_vdf),
            None,
            None,
            None,
        )
        sub_slots.append(ssd)
        return sub_slots

    def __validate_pospace(
        self,
        segment: SubEpochChallengeSegment,
        idx: int,
        curr_diff: uint64,
        prev_cc_sub_slot: Optional[bytes32],
    ) -> Optional[uint64]:

        # find challenge block sub slot
        challenge_sub_slot: SubSlotData = segment.sub_slots[idx]

        if prev_cc_sub_slot is None:
            # genesis
            cc_sp_hash: bytes32 = self.constants.FIRST_CC_CHALLENGE
            challenge = self.constants.FIRST_CC_CHALLENGE
        else:
            challenge = prev_cc_sub_slot
            if challenge_sub_slot.cc_sp_vdf_info is None:
                cc_sp_hash = prev_cc_sub_slot
            else:
                cc_sp_hash = challenge_sub_slot.cc_sp_vdf_info.output.get_hash()

        # validate proof of space
        assert challenge_sub_slot.proof_of_space is not None
        q_str = challenge_sub_slot.proof_of_space.verify_and_get_quality_string(
            self.constants,
            challenge,
            cc_sp_hash,
        )
        if q_str is None:
            self.log.error("could not verify proof of space")
            return None
        return calculate_iterations_quality(
            q_str,
            challenge_sub_slot.proof_of_space.size,
            curr_diff,
            cc_sp_hash,
        )

    def get_cc_sub_slot_hash(self, segment: SubEpochChallengeSegment, idx, ses: Optional[SubEpochSummary]):
        if segment.sub_epoch_n == 0 and idx == 0:
            # genesis
            return self.constants.FIRST_CC_CHALLENGE
        prev_sub_slot = segment.sub_slots[idx - 1]
        cc_vdf = prev_sub_slot.cc_slot_end_info
        icc_vdf = prev_sub_slot.icc_slot_end_info
        icc_vdf_hash: Optional[bytes32] = None
        if icc_vdf is not None:
            icc_vdf_hash = icc_vdf.get_hash()
        assert cc_vdf is not None
        cc_sub_slot = ChallengeChainSubSlot(
            cc_vdf,
            icc_vdf_hash,
            None if idx > 1 or ses is None else ses.get_hash(),
            None if idx > 1 or ses is None else ses.new_sub_slot_iters,
            None if idx > 1 or ses is None else ses.new_difficulty,
        )

        return cc_sub_slot.get_hash()

    def _validate_segment_slots(
        self,
        segment: SubEpochChallengeSegment,
        curr_ssi: uint64,
        curr_difficulty: uint64,
        ses: Optional[SubEpochSummary],
    ) -> Tuple[bool, int, int, int, int]:
        ip_iters, slot_iters, slots, challenge_blocks = 0, 0, 0, 0
        for idx, sub_slot_data in enumerate(segment.sub_slots):
            slot_iters = slot_iters + curr_ssi  # type: ignore
            slots = slots + uint64(1)  # type: ignore
            if sub_slot_data.is_challenge():
                cc_sub_slot_hash = self.get_cc_sub_slot_hash(segment, idx, ses)
                required_iters = self.__validate_pospace(segment, idx, curr_difficulty, cc_sub_slot_hash)
                if required_iters is None:
                    return False, uint64(0), uint64(0), uint64(0), 0
                assert sub_slot_data.cc_signage_point_index is not None
                ip_iters = ip_iters + calculate_ip_iters(  # type: ignore
                    self.constants, curr_ssi, sub_slot_data.cc_signage_point_index, required_iters
                )
                challenge_blocks = challenge_blocks + 1

            # if not validate_sub_slot_vdfs(self.constants, sub_slot_data, prev_ssd):
            #    self.log.info(f"failed to validate {idx} sub slot vdfs")
            # return False, uint64(0), uint64(0), uint64(0), uint64(0)

        return True, ip_iters, slot_iters, slots, challenge_blocks

    def get_fork_point(self, received_summaries: List[SubEpochSummary]) -> uint32:
        # iterate through sub epoch summaries to find fork point
        fork_point_index = 0
        ses_heights = self.blockchain.get_ses_heights()
        for idx, summary_height in enumerate(ses_heights):
<<<<<<< HEAD
            self.log.info(f"check summary {idx} height {summary_height}")
            local_ses = self.blockchain.get_ses(summary_height)
=======
            self.log.debug(f"check summary {idx} height {summary_height}")
            local_ses = self.block_cache.get_ses(summary_height)
>>>>>>> 51965294
            if local_ses is None or local_ses.get_hash() != received_summaries[idx].get_hash():
                break
            fork_point_index = idx

        if fork_point_index > 2:
            # Two summeries can have different blocks and still be identical
            # This gets resolved after one full sub epoch
            height = ses_heights[fork_point_index - 2]
        else:
            height = 0

        return height

    def _get_weights_for_sampling(
        self, rng: random.Random, total_weight: uint128, recent_chain: List[ProofBlockHeader]
    ) -> Optional[List[uint128]]:
        weight_to_check = []
        last_l_weight = recent_chain[-1].reward_chain_sub_block.weight - recent_chain[0].reward_chain_sub_block.weight
        delta = last_l_weight / total_weight
        prob_of_adv_succeeding = 1 - math.log(self.C, delta)
        if prob_of_adv_succeeding <= 0:
            self.log.warning(f"sample prob: {prob_of_adv_succeeding}")
            return None
        queries = -self.LAMBDA_L * math.log(2, prob_of_adv_succeeding)
        for i in range(int(queries) + 1):
            u = rng.random()
            q = 1 - delta ** u
            # todo check division and type conversions
            weight = q * float(total_weight)
            weight_to_check.append(uint128(weight))
        return weight_to_check


def combine_proofs(proofs: List[VDFProof]) -> VDFProof:
    # todo

    return VDFProof(witness_type=uint8(0), witness=b"")


def _make_sub_epoch_data(
    sub_epoch_summary: SubEpochSummary,
) -> SubEpochData:
    reward_chain_hash: bytes32 = sub_epoch_summary.reward_chain_hash
    #  Number of subblocks overflow in previous slot
    previous_sub_epoch_overflows: uint8 = sub_epoch_summary.num_sub_blocks_overflow  # total in sub epoch - expected
    #  New work difficulty and iterations per sub-slot
    sub_slot_iters: Optional[uint64] = sub_epoch_summary.new_sub_slot_iters
    new_difficulty: Optional[uint64] = sub_epoch_summary.new_difficulty
    return SubEpochData(reward_chain_hash, previous_sub_epoch_overflows, sub_slot_iters, new_difficulty)


def validate_sub_slot_vdfs(constants: ConsensusConstants, sub_slot: SubSlotData, prev_sub_slot: SubSlotData) -> bool:
    default = ClassgroupElement.get_default_element()
    if sub_slot.is_challenge():
        assert prev_sub_slot.cc_sp_vdf_info is not None
        assert sub_slot.cc_signage_point is not None
        if not sub_slot.cc_signage_point.is_valid(constants, default, prev_sub_slot.cc_sp_vdf_info):
            return False
        assert sub_slot.cc_infusion_point is not None
        assert prev_sub_slot.cc_slot_end_info is not None
        if not sub_slot.cc_infusion_point.is_valid(constants, default, prev_sub_slot.cc_slot_end_info):
            return False
        assert prev_sub_slot.icc_slot_end_info is not None
        assert sub_slot.icc_slot_end is not None
        if not sub_slot.icc_slot_end.is_valid(constants, default, prev_sub_slot.icc_slot_end_info):
            return False
        return True
    assert sub_slot.cc_slot_end is not None
    assert sub_slot.cc_slot_end_info is not None
    return sub_slot.cc_slot_end.is_valid(constants, default, sub_slot.cc_slot_end_info)


def _map_summaries(
    sub_blocks_for_se: uint32,
    ses_hash: bytes32,
    sub_epoch_data: List[SubEpochData],
    curr_difficulty: uint64,
) -> Tuple[List[SubEpochSummary], uint128]:
    sub_epoch_data_weight: uint128 = uint128(0)
    summaries: List[SubEpochSummary] = []

    for idx, data in enumerate(sub_epoch_data):
        ses = SubEpochSummary(
            ses_hash,
            data.reward_chain_hash,
            data.num_sub_blocks_overflow,
            data.new_difficulty,
            data.new_sub_slot_iters,
        )

        if idx < len(sub_epoch_data) - 1:
            delta = 0
            if idx > 0:
                delta = sub_epoch_data[idx].num_sub_blocks_overflow
            sub_epoch_data_weight = sub_epoch_data_weight + uint128(  # type: ignore
                curr_difficulty * (sub_blocks_for_se + sub_epoch_data[idx + 1].num_sub_blocks_overflow - delta)
            )
        # if new epoch update diff and iters
        if data.new_difficulty is not None:
            curr_difficulty = data.new_difficulty

        # add to dict
        summaries.append(ses)
        ses_hash = std_hash(ses)
    return summaries, sub_epoch_data_weight


def _get_last_ses_block_idx(
    constants: ConsensusConstants, recent_reward_chain: List[ProofBlockHeader]
) -> Optional[ProofBlockHeader]:
    for idx, block in enumerate(reversed(recent_reward_chain)):
        if (block.reward_chain_sub_block.sub_block_height % constants.SUB_EPOCH_SUB_BLOCKS) == 0:
            idx = len(recent_reward_chain) - 1 - idx  # reverse
            # find first block after sub slot end
            while idx < len(recent_reward_chain):
                curr = recent_reward_chain[idx]
                if len(curr.finished_sub_slots) > 0:
                    for slot in curr.finished_sub_slots:
                        if slot.challenge_chain.subepoch_summary_hash is not None:
                            return curr
                idx += 1
    return None


def handle_finished_slots(end_of_slot: EndOfSubSlotBundle):
    icc_end_of_slot_info: Optional[VDFInfo] = None
    if end_of_slot.infused_challenge_chain is not None:
        icc_end_of_slot_info = end_of_slot.infused_challenge_chain.infused_challenge_chain_end_of_slot_vdf
    return SubSlotData(
        None,
        None,
        None,
        None,
        None,
        None,
        end_of_slot.proofs.challenge_chain_slot_proof,
        end_of_slot.proofs.infused_challenge_chain_slot_proof,
        end_of_slot.challenge_chain.challenge_chain_end_of_slot_vdf,
        icc_end_of_slot_info,
        end_of_slot.reward_chain.end_of_slot_vdf,
    )<|MERGE_RESOLUTION|>--- conflicted
+++ resolved
@@ -630,13 +630,8 @@
         fork_point_index = 0
         ses_heights = self.blockchain.get_ses_heights()
         for idx, summary_height in enumerate(ses_heights):
-<<<<<<< HEAD
-            self.log.info(f"check summary {idx} height {summary_height}")
+            self.log.debug(f"check summary {idx} height {summary_height}")
             local_ses = self.blockchain.get_ses(summary_height)
-=======
-            self.log.debug(f"check summary {idx} height {summary_height}")
-            local_ses = self.block_cache.get_ses(summary_height)
->>>>>>> 51965294
             if local_ses is None or local_ses.get_hash() != received_summaries[idx].get_hash():
                 break
             fork_point_index = idx
