import asyncio
import logging
import random
from typing import Optional, List, Tuple, Dict

import math

from src.consensus.blockchain_interface import BlockchainInterface
from src.consensus.constants import ConsensusConstants
from src.consensus.pot_iterations import calculate_iterations_quality, calculate_ip_iters
from src.consensus.sub_block_record import SubBlockRecord
from src.types.classgroup import ClassgroupElement
from src.types.end_of_slot_bundle import EndOfSubSlotBundle
from src.types.header_block import HeaderBlock
from src.types.sized_bytes import bytes32
from src.types.slots import ChallengeChainSubSlot, RewardChainSubSlot, InfusedChallengeChainSubSlot
from src.types.sub_epoch_summary import SubEpochSummary
from src.types.vdf import VDFProof, VDFInfo
from src.types.weight_proof import (
    WeightProof,
    SubEpochData,
    SubEpochChallengeSegment,
    SubSlotData,
    ProofBlockHeader,
)
from src.util.hash import std_hash
from src.util.ints import uint32, uint64, uint8, uint128


class WeightProofHandler:

    LAMBDA_L = 100
    C = 0.5
    MAX_SAMPLES = 10  # todo switch to 256 after testing / segment size resolved
    WeightProofHandler = "weight_proof_handler"

    def __init__(
        self,
        constants: ConsensusConstants,
        blockchain: BlockchainInterface,
        name: str = None,
    ):
        self.tip: Optional[bytes32] = None
        self.proof: Optional[WeightProof] = None
        self.constants = constants
        self.blockchain = blockchain
        self.lock = asyncio.Lock()
        if name:
            self.log = logging.getLogger(name)
        else:
            self.log = logging.getLogger(self.WeightProofHandler)

    async def get_proof_of_weight(self, tip: bytes32) -> Optional[WeightProof]:

        tip_rec = self.blockchain.try_sub_block(tip)
        if tip_rec is None:
            self.log.error("unknown tip")
            return None

        if tip_rec.sub_block_height < self.constants.WEIGHT_PROOF_RECENT_BLOCKS:
            self.log.debug("chain to short for weight proof")
            return None

        await self.lock.acquire()
        if self.proof is not None:
            if tip == self.tip:
                self.lock.release()
                return self.proof
            new_wp = await self._extend_proof_of_weight(self.proof, tip_rec)
            self.proof = new_wp
            self.tip = tip
            self.lock.release()
            return new_wp

        wp = await self._create_proof_of_weight(tip)
        if wp is None:
            self.lock.release()
            return None
        self.proof = wp
        self.tip = tip
        self.lock.release()
        return wp

    async def _extend_proof_of_weight(
        self, weight_proof: WeightProof, new_tip: SubBlockRecord
    ) -> Optional[WeightProof]:
        # replace recent chain

        self.log.info(f"extend weight proof peak {new_tip.header_hash} {new_tip.sub_block_height}")

        recent_chain = await self._get_recent_chain(new_tip.sub_block_height, weight_proof)
        if recent_chain is None:
            return None
        end_height = weight_proof.recent_chain_data[-1].reward_chain_sub_block.sub_block_height
        sub_epoch_data = weight_proof.sub_epochs
<<<<<<< HEAD
        heights = self.blockchain.get_ses_heights()

        for height in heights:
            if height < end_height:
                continue
            summary = self.blockchain.get_ses(height)
=======
        heights = self.block_cache.get_ses_heights()
        for height in heights:
            if height < end_height:
                continue
            summary = self.block_cache.get_ses(height)
>>>>>>> d360dd08
            sub_epoch_data.append(_make_sub_epoch_data(summary))

        # todo handle new sampling
        return WeightProof(sub_epoch_data, weight_proof.sub_epoch_segments, recent_chain)

    async def _create_proof_of_weight(self, tip: bytes32) -> Optional[WeightProof]:
        """
        Creates a weight proof object
        """
        assert self.blockchain is not None
        sub_epoch_data: List[SubEpochData] = []
        sub_epoch_segments: List[SubEpochChallengeSegment] = []
        tip_rec = self.blockchain.sub_block_record(tip)
        if tip_rec is None:
            self.log.error("failed not tip in cache")
            return None
        self.log.info(f"create weight proof peak {tip} {tip_rec.sub_block_height}")
        recent_chain = await self._get_recent_chain(tip_rec.sub_block_height)
        if recent_chain is None:
            return None

        weight_to_check = self._get_weights_for_sampling(random.Random(tip), tip_rec.weight, recent_chain)
        if weight_to_check is None:
            self.log.warning("math error while sampling sub epochs")

        prev_ses_block = await self.blockchain.get_sub_block_from_db(self.blockchain.sub_height_to_hash(uint32(0)))
        if prev_ses_block is None:
            return None

        sub_epoch_n = uint32(0)
        summary_heights = self.blockchain.get_ses_heights()
        for idx, ses_height in enumerate(summary_heights):
            # next sub block
            ses_block = await self.blockchain.get_sub_block_from_db(self.blockchain.sub_height_to_hash(ses_height))
            if ses_block is None or ses_block.sub_epoch_summary_included is None:
                self.log.error("error while building proof")
                return None

            self.log.debug(f"handle sub epoch summary {idx} at height: {ses_height} weight: {ses_block.weight}")
            sub_epoch_data.append(_make_sub_epoch_data(ses_block.sub_epoch_summary_included))

            # if we have enough sub_epoch samples, dont sample
            if sub_epoch_n >= self.MAX_SAMPLES:
                self.log.debug("reached sampled sub epoch cap")
                continue

            # sample sub epoch
            if self._sample_sub_epoch(prev_ses_block, ses_block, weight_to_check):  # type: ignore
                segments = await self.__create_sub_epoch_segments(ses_block, prev_ses_block, uint32(idx))
                if segments is None:
                    self.log.error(f"failed while building segments for sub epoch {idx}, ses height {ses_height} ")
                    return None
                self.log.debug(f"sub epoch {sub_epoch_n} has {len(segments)} segments")
                sub_epoch_segments.extend(segments)
                sub_epoch_n = uint32(sub_epoch_n + 1)
            prev_ses_block = ses_block
        self.log.info(f"sub_epochs: {len(sub_epoch_data)}")
        return WeightProof(sub_epoch_data, sub_epoch_segments, recent_chain)

    def _sample_sub_epoch(
        self, start_of_epoch: SubBlockRecord, end_of_epoch: SubBlockRecord, weight_to_check: List[uint128]
    ) -> bool:
        if weight_to_check is None:
            return True
        choose = False
        for weight in weight_to_check:
            if start_of_epoch.weight < weight < end_of_epoch.weight:
                self.log.debug(f"start weight: {start_of_epoch.weight}")
                self.log.debug(f"weight to check {weight}")
                self.log.debug(f"end weight: {end_of_epoch.weight}")
                choose = True
                break

        return choose

    async def _get_recent_chain(
        self, tip_height: uint32, wp: Optional[WeightProof] = None
    ) -> Optional[List[ProofBlockHeader]]:
        recent_chain: List[ProofBlockHeader] = []

        curr_height = uint32(tip_height - self.constants.WEIGHT_PROOF_RECENT_BLOCKS)

        if wp is not None:
            idx = 0
            for block in wp.recent_chain_data:
                if block.reward_chain_sub_block.sub_block_height == curr_height:
                    break
                idx += 1

            while curr_height <= wp.recent_chain_data[-1].reward_chain_sub_block.sub_block_height:
                recent_chain.append(wp.recent_chain_data[idx])
                curr_height = curr_height + uint32(1)  # type: ignore
                idx += 1

        headers: Dict[bytes32, HeaderBlock] = await self.blockchain.get_header_blocks_in_range(curr_height, tip_height)
        while curr_height <= tip_height:
            # add to needed reward chain recent blocks
            header_block = headers[self.blockchain.sub_height_to_hash(curr_height)]
            if header_block is None:
                self.log.error("creating recent chain failed")
                return None
            recent_chain.append(ProofBlockHeader(header_block.finished_sub_slots, header_block.reward_chain_sub_block))
            curr_height = curr_height + uint32(1)  # type: ignore

        self.log.info(
            f"recent chain, "
            f"start: {recent_chain[0].reward_chain_sub_block.sub_block_height} "
            f"end:  {recent_chain[-1].reward_chain_sub_block.sub_block_height} "
        )
        return recent_chain

    def validate_weight_proof(self, weight_proof: WeightProof) -> Tuple[bool, uint32]:
        # sub epoch summaries validate hashes
        assert self.blockchain is not None
        assert len(weight_proof.sub_epochs) > 0
        if len(weight_proof.sub_epochs) == 0:
            return False, uint32(0)

        peak_height = weight_proof.recent_chain_data[-1].reward_chain_sub_block.sub_block_height
        self.log.info(f"validate weight proof peak height {peak_height}")
        summaries = self._validate_sub_epoch_summaries(weight_proof)
        if summaries is None:
            self.log.warning("weight proof failed sub epoch data validation")
            return False, uint32(0)

        self.log.info("validate sub epoch challenge segments")
        if not self._validate_segments(weight_proof, summaries):
            return False, uint32(0)

        self.log.debug("validate weight proof recent blocks")
        if not self._validate_recent_blocks(weight_proof):
            return False, uint32(0)

        return True, self.get_fork_point(summaries)

    def _validate_recent_blocks(self, weight_proof: WeightProof):
        return True

    def _validate_sub_epoch_summaries(
        self,
        weight_proof: WeightProof,
    ) -> Optional[List[SubEpochSummary]]:
        assert self.blockchain is not None

        last_ses_hash, last_ses_sub_height = _get_last_ses_hash(self.constants, weight_proof.recent_chain_data)
        if last_ses_hash is None:
            self.log.warning("could not find last ses block")
            return None

        summaries, sub_epoch_data_weight = _map_summaries(
            self.constants.SUB_EPOCH_SUB_BLOCKS,
            self.constants.GENESIS_SES_HASH,
            weight_proof.sub_epochs,
            self.constants.DIFFICULTY_STARTING,
        )

        self.log.info(f"validating {len(summaries)} summaries")

        # validate weight
        if not self._validate_summaries_weight(sub_epoch_data_weight, summaries, weight_proof):
            self.log.error("failed validating weight")
            return None

        last_ses = summaries[-1]
        self.log.info(f"last ses height {last_ses_sub_height}")
        # validate last ses_hash
        if last_ses.get_hash() != last_ses_hash:
            self.log.error(f"failed to validate ses hashes block height {last_ses_sub_height}")
            return None
        return summaries

    def _validate_summaries_weight(self, sub_epoch_data_weight, summaries, weight_proof) -> bool:
        num_over = summaries[-1].num_sub_blocks_overflow
        ses_end_height = (len(summaries) - 1) * self.constants.SUB_EPOCH_SUB_BLOCKS + num_over - 1
        curr = None
        for block in weight_proof.recent_chain_data:
            if block.reward_chain_sub_block.sub_block_height == ses_end_height:
                curr = block
        if curr is None:
            return False

        return curr.reward_chain_sub_block.weight == sub_epoch_data_weight

    def _validate_segments(
        self,
        weight_proof: WeightProof,
        summaries: List[SubEpochSummary],
    ):
        rc_sub_slot_hash = self.constants.FIRST_CC_CHALLENGE
        curr_difficulty = self.constants.DIFFICULTY_STARTING
        curr_ssi = self.constants.SUB_SLOT_ITERS_STARTING
        total_blocks, total_ip_iters = 0, 0
        total_slot_iters, total_slots = 0, 0
        total_ip_iters = 0
        curr_sub_epoch_n = -1
        prev_ses: Optional[SubEpochSummary] = None
        for idx, segment in enumerate(weight_proof.sub_epoch_segments):
            if curr_sub_epoch_n < segment.sub_epoch_n:
                self.log.info(f"handle sub epoch {segment.sub_epoch_n}")
                # recreate RewardChainSubSlot for next ses rc_hash
                if segment.sub_epoch_n > 0:
                    rc_sub_slot_hash = self.__get_rc_sub_slot_hash(segment, summaries).get_hash()
                    prev_ses = summaries[segment.sub_epoch_n - 1]
                    curr_difficulty, curr_ssi = self._get_current_vars(segment.sub_epoch_n, summaries)

                if not summaries[segment.sub_epoch_n].reward_chain_hash == rc_sub_slot_hash:
                    self.log.error(f"failed reward_chain_hash validation sub_epoch {segment.sub_epoch_n}")
                    return False

            valid_segment, ip_iters, slot_iters, slots, blocks = self._validate_segment_slots(
                segment,
                curr_ssi,
                curr_difficulty,
                prev_ses,
            )
            prev_ses = None
            if not valid_segment:
                self.log.error(f"failed to validate sub_epoch {segment.sub_epoch_n} slots")
                return False

            total_blocks += blocks
            total_slot_iters += slot_iters
            total_slots += slots
            total_ip_iters += ip_iters

            curr_sub_epoch_n = segment.sub_epoch_n
        avg_ip_iters = total_ip_iters / total_blocks
        avg_slot_iters = total_slot_iters / total_slots
        if avg_slot_iters / avg_ip_iters < float(self.constants.WEIGHT_PROOF_THRESHOLD):
            self.log.error(f"bad avg challenge block positioning ration: {avg_slot_iters / avg_ip_iters}")
            return False

        return True

    def _get_current_vars(self, idx, summaries):

        curr_difficulty = self.constants.DIFFICULTY_STARTING
        curr_ssi = self.constants.SUB_SLOT_ITERS_STARTING

        for ses in reversed(summaries[0:idx]):
            if ses.new_sub_slot_iters is not None:
                curr_ssi = ses.new_sub_slot_iters
                curr_difficulty = ses.new_difficulty
                break

        return curr_difficulty, curr_ssi

    def __get_rc_sub_slot_hash(
        self,
        segment: SubEpochChallengeSegment,
        summaries: List[SubEpochSummary],
    ) -> RewardChainSubSlot:

        ses = summaries[uint32(segment.sub_epoch_n - 1)]
        slot_idx = -1
        for idx, curr in enumerate(segment.sub_slots):
            if curr.is_challenge():
                slot_idx = idx - 1
                break

        assert slot_idx > -1
        first_slot = segment.sub_slots[slot_idx]
        icc_sub_slot_hash: Optional[bytes32] = None
        if first_slot.icc_slot_end_info is not None:
            icc_sub_slot_hash = InfusedChallengeChainSubSlot(first_slot.icc_slot_end_info).get_hash()
        assert first_slot.cc_slot_end_info is not None

        cc_sub_slot = ChallengeChainSubSlot(
            first_slot.cc_slot_end_info,
            icc_sub_slot_hash,
            None if slot_idx != 0 else ses.get_hash(),
            None if slot_idx != 0 else ses.new_sub_slot_iters,
            None if slot_idx != 0 else ses.new_difficulty,
        )
        self.log.debug(f"cc sub slot {cc_sub_slot}    \n {cc_sub_slot.get_hash()}")

        assert first_slot.rc_slot_end_info is not None
        rc_sub_slot = RewardChainSubSlot(
            first_slot.rc_slot_end_info,
            cc_sub_slot.get_hash(),
            icc_sub_slot_hash,
            self.constants.MIN_SUB_BLOCKS_PER_CHALLENGE_BLOCK,
        )
        self.log.debug(f"rc sub slot {rc_sub_slot}    \n {rc_sub_slot.get_hash()}")
        return rc_sub_slot

    async def __create_sub_epoch_segments(
        self, ses_block: SubBlockRecord, se_start: SubBlockRecord, sub_epoch_n: uint32
    ) -> Optional[List[SubEpochChallengeSegment]]:
        segments: List[SubEpochChallengeSegment] = []
        sub_blocks = await self.blockchain.get_sub_blocks_in_range(
            se_start.sub_block_height, ses_block.sub_block_height + self.constants.MAX_SUB_SLOT_SUB_BLOCKS
        )
        header_blocks = await self.blockchain.get_header_blocks_in_range(
            se_start.sub_block_height, ses_block.sub_block_height + self.constants.MAX_SUB_SLOT_SUB_BLOCKS
        )
        curr: Optional[HeaderBlock] = header_blocks[se_start.header_hash]
        sub_height = se_start.sub_block_height
        assert curr is not None
        while curr.sub_block_height < ses_block.sub_block_height:
            if sub_blocks[curr.header_hash].is_challenge_sub_block(self.constants):
                self.log.debug(f"challenge segment, starts at {curr.sub_block_height} ")
                seg, sub_height = await self._handle_challenge_segment(curr, sub_epoch_n, header_blocks, sub_blocks)
                if seg is None:
                    self.log.error(f"failed creating segment {curr.header_hash} ")
                    return None
                segments.append(seg)
            else:
                sub_height = sub_height + uint32(1)  # type: ignore
            curr = header_blocks[self.blockchain.sub_height_to_hash(sub_height)]
            if curr is None:
                return None
        self.log.debug(f"next sub epoch starts at {sub_height}")
        return segments

    async def _handle_challenge_segment(
        self,
        header_block: HeaderBlock,
        sub_epoch_n: uint32,
        header_blocks: Dict[bytes32, HeaderBlock],
        sub_blocks: Dict[bytes32, SubBlockRecord],
    ) -> Tuple[Optional[SubEpochChallengeSegment], uint32]:
        assert self.blockchain is not None
        sub_slots: List[SubSlotData] = []
        self.log.debug(
            f"create challenge segment for block {header_block.header_hash}"
            f" sub_block_height {header_block.sub_block_height} "
        )

        # VDFs from sub slots before challenge block
        first_sub_slots = await self.__first_sub_slots_data(header_block, header_blocks)
        if first_sub_slots is None:
            self.log.error("failed building first sub slots")
            return None, uint32(0)

        sub_slots.extend(first_sub_slots)

        # # VDFs from slot after challenge block to end of slot
        self.log.debug(
            f"create slot end vdf for block {header_block.header_hash} height {header_block.sub_block_height} "
        )

        challenge_slot_end_sub_slots, end_height = await self.__get_slot_end_vdf(
            uint32(header_block.sub_block_height + 1), header_blocks, sub_blocks
        )
        if challenge_slot_end_sub_slots is None:
            self.log.error("failed building slot end ")
            return None, uint32(0)
        sub_slots.extend(challenge_slot_end_sub_slots)
        return (
            SubEpochChallengeSegment(sub_epoch_n, sub_slots),
            end_height,
        )

    async def __get_slot_end_vdf(
        self, start_height: uint32, header_blocks: Dict[bytes32, HeaderBlock], sub_blocks: Dict[bytes32, SubBlockRecord]
    ) -> Tuple[Optional[List[SubSlotData]], uint32]:
        # gets all vdfs first sub slot after challenge block to last sub slot
        self.log.debug(f"slot end vdf start height {start_height}")
        curr = header_blocks[self.blockchain.sub_height_to_hash(start_height)]
        cc_proofs: List[VDFProof] = []
        icc_proofs: List[VDFProof] = []
        sub_slots_data: List[SubSlotData] = []
        while not sub_blocks[curr.header_hash].is_challenge_sub_block(self.constants):
            for sub_slot in curr.finished_sub_slots:
                sub_slots_data.append(handle_finished_slots(sub_slot))
            # append sub slot proofs
            if curr.infused_challenge_chain_ip_proof is not None:
                icc_proofs.append(curr.infused_challenge_chain_ip_proof)
            if curr.challenge_chain_sp_proof is not None:
                cc_proofs.append(curr.challenge_chain_sp_proof)
            if curr.challenge_chain_ip_proof is not None:
                cc_proofs.append(curr.challenge_chain_ip_proof)
            curr = header_blocks[self.blockchain.sub_height_to_hash(uint32(curr.sub_block_height + 1))]
        self.log.debug(f"slot end vdf end height {curr.sub_block_height}")
        return sub_slots_data, curr.sub_block_height

    # returns a challenge chain vdf from slot start to signage point
    async def __first_sub_slots_data(
        self,
        header_block: HeaderBlock,
        header_blocks: Dict[bytes32, HeaderBlock],
    ) -> Optional[List[SubSlotData]]:
        # combine cc vdfs of all reward blocks from the start of the sub slot to end

        curr_header = header_block
        # find slot start
        assert curr_header is not None
        while not curr_header.first_in_sub_slot and curr_header.sub_block_height > 0:
            curr_header = header_blocks[curr_header.prev_hash]
            if curr_header is None:
                return None

        # get all finished sub slots
        sub_slots: List[SubSlotData] = []
        for sub_slot in curr_header.finished_sub_slots:
            sub_slots.append(handle_finished_slots(sub_slot))

        cc_slot_end_vdf: List[VDFProof] = []
        icc_slot_end_vdf: List[VDFProof] = []
        curr_header = header_blocks[curr_header.header_hash]
        while curr_header.sub_block_height < header_block.sub_block_height:
            curr_header = header_blocks[self.blockchain.sub_height_to_hash(uint32(curr_header.sub_block_height + 1))]
            if curr_header is None:
                return None

            if curr_header.challenge_chain_sp_proof is not None:
                cc_slot_end_vdf.append(curr_header.challenge_chain_sp_proof)
            if curr_header.challenge_chain_sp_proof is not None:
                cc_slot_end_vdf.append(curr_header.challenge_chain_ip_proof)
            if curr_header.infused_challenge_chain_ip_proof is not None:
                icc_slot_end_vdf.append(curr_header.infused_challenge_chain_ip_proof)

        # sub_slots.append(handle_finished_slots(cc_slot_end_vdf, curr, icc_slot_end_vdf))
        self.log.debug(f"add challenge block height {header_block.sub_block_height}")
        ssd = SubSlotData(
            header_block.reward_chain_sub_block.proof_of_space,
            header_block.reward_chain_sub_block.challenge_chain_sp_signature,
            header_block.challenge_chain_sp_proof,
            header_block.challenge_chain_ip_proof,
            header_block.reward_chain_sub_block.challenge_chain_sp_vdf,
            header_block.reward_chain_sub_block.signage_point_index,
            combine_proofs(cc_slot_end_vdf),
            combine_proofs(icc_slot_end_vdf),
            None,
            None,
            None,
        )
        sub_slots.append(ssd)
        return sub_slots

    def __validate_pospace(
        self,
        segment: SubEpochChallengeSegment,
        idx: int,
        curr_diff: uint64,
        prev_cc_sub_slot: Optional[bytes32],
    ) -> Optional[uint64]:

        # find challenge block sub slot
        challenge_sub_slot: SubSlotData = segment.sub_slots[idx]

        if prev_cc_sub_slot is None:
            # genesis
            cc_sp_hash: bytes32 = self.constants.FIRST_CC_CHALLENGE
            challenge = self.constants.FIRST_CC_CHALLENGE
        else:
            challenge = prev_cc_sub_slot
            if challenge_sub_slot.cc_sp_vdf_info is None:
                cc_sp_hash = prev_cc_sub_slot
            else:
                cc_sp_hash = challenge_sub_slot.cc_sp_vdf_info.output.get_hash()

        # validate proof of space
        assert challenge_sub_slot.proof_of_space is not None
        q_str = challenge_sub_slot.proof_of_space.verify_and_get_quality_string(
            self.constants,
            challenge,
            cc_sp_hash,
        )
        if q_str is None:
            self.log.error("could not verify proof of space")
            return None
        return calculate_iterations_quality(
            q_str,
            challenge_sub_slot.proof_of_space.size,
            curr_diff,
            cc_sp_hash,
        )

    def get_cc_sub_slot_hash(self, segment: SubEpochChallengeSegment, idx, ses: Optional[SubEpochSummary]):
        if segment.sub_epoch_n == 0 and idx == 0:
            # genesis
            return self.constants.FIRST_CC_CHALLENGE
        prev_sub_slot = segment.sub_slots[idx - 1]
        cc_vdf = prev_sub_slot.cc_slot_end_info
        icc_vdf = prev_sub_slot.icc_slot_end_info
        icc_vdf_hash: Optional[bytes32] = None
        if icc_vdf is not None:
            icc_vdf_hash = icc_vdf.get_hash()
        assert cc_vdf is not None
        cc_sub_slot = ChallengeChainSubSlot(
            cc_vdf,
            icc_vdf_hash,
            None if idx > 1 or ses is None else ses.get_hash(),
            None if idx > 1 or ses is None else ses.new_sub_slot_iters,
            None if idx > 1 or ses is None else ses.new_difficulty,
        )

        return cc_sub_slot.get_hash()

    def _validate_segment_slots(
        self,
        segment: SubEpochChallengeSegment,
        curr_ssi: uint64,
        curr_difficulty: uint64,
        ses: Optional[SubEpochSummary],
    ) -> Tuple[bool, int, int, int, int]:
        ip_iters, slot_iters, slots, challenge_blocks = 0, 0, 0, 0
        for idx, sub_slot_data in enumerate(segment.sub_slots):
            slot_iters = slot_iters + curr_ssi  # type: ignore
            slots = slots + uint64(1)  # type: ignore
            if sub_slot_data.is_challenge():
                cc_sub_slot_hash = self.get_cc_sub_slot_hash(segment, idx, ses)
                required_iters = self.__validate_pospace(segment, idx, curr_difficulty, cc_sub_slot_hash)
                if required_iters is None:
                    return False, uint64(0), uint64(0), uint64(0), 0
                assert sub_slot_data.cc_signage_point_index is not None
                ip_iters = ip_iters + calculate_ip_iters(  # type: ignore
                    self.constants, curr_ssi, sub_slot_data.cc_signage_point_index, required_iters
                )
                challenge_blocks = challenge_blocks + 1

            # if not validate_sub_slot_vdfs(self.constants, sub_slot_data, prev_ssd):
            #    self.log.info(f"failed to validate {idx} sub slot vdfs")
            # return False, uint64(0), uint64(0), uint64(0), uint64(0)

        return True, ip_iters, slot_iters, slots, challenge_blocks

    def get_fork_point(self, received_summaries: List[SubEpochSummary]) -> uint32:
        # iterate through sub epoch summaries to find fork point
        fork_point_index = 0
        ses_heights = self.blockchain.get_ses_heights()
        for idx, summary_height in enumerate(ses_heights):
            self.log.debug(f"check summary {idx} height {summary_height}")
            local_ses = self.blockchain.get_ses(summary_height)
            if local_ses is None or local_ses.get_hash() != received_summaries[idx].get_hash():
                break
            fork_point_index = idx

        if fork_point_index > 2:
            # Two summeries can have different blocks and still be identical
            # This gets resolved after one full sub epoch
            height = ses_heights[fork_point_index - 2]
        else:
            height = uint32(0)

        return height

    def _get_weights_for_sampling(
        self, rng: random.Random, total_weight: uint128, recent_chain: List[ProofBlockHeader]
    ) -> Optional[List[uint128]]:
        weight_to_check = []
        last_l_weight = recent_chain[-1].reward_chain_sub_block.weight - recent_chain[0].reward_chain_sub_block.weight
        delta = last_l_weight / total_weight
        prob_of_adv_succeeding = 1 - math.log(self.C, delta)
        if prob_of_adv_succeeding <= 0:
            self.log.debug(f"sample prob: {prob_of_adv_succeeding}")
            return None
        queries = -self.LAMBDA_L * math.log(2, prob_of_adv_succeeding)
        for i in range(int(queries) + 1):
            u = rng.random()
            q = 1 - delta ** u
            # todo check division and type conversions
            weight = q * float(total_weight)
            weight_to_check.append(uint128(weight))
        return weight_to_check


def combine_proofs(proofs: List[VDFProof]) -> VDFProof:
    # todo

    return VDFProof(witness_type=uint8(0), witness=b"")


def _make_sub_epoch_data(
    sub_epoch_summary: SubEpochSummary,
) -> SubEpochData:
    reward_chain_hash: bytes32 = sub_epoch_summary.reward_chain_hash
    #  Number of subblocks overflow in previous slot
    previous_sub_epoch_overflows: uint8 = sub_epoch_summary.num_sub_blocks_overflow  # total in sub epoch - expected
    #  New work difficulty and iterations per sub-slot
    sub_slot_iters: Optional[uint64] = sub_epoch_summary.new_sub_slot_iters
    new_difficulty: Optional[uint64] = sub_epoch_summary.new_difficulty
    return SubEpochData(reward_chain_hash, previous_sub_epoch_overflows, sub_slot_iters, new_difficulty)


def validate_sub_slot_vdfs(constants: ConsensusConstants, sub_slot: SubSlotData, prev_sub_slot: SubSlotData) -> bool:
    default = ClassgroupElement.get_default_element()
    if sub_slot.is_challenge():
        assert prev_sub_slot.cc_sp_vdf_info is not None
        assert sub_slot.cc_signage_point is not None
        if not sub_slot.cc_signage_point.is_valid(constants, default, prev_sub_slot.cc_sp_vdf_info):
            return False
        assert sub_slot.cc_infusion_point is not None
        assert prev_sub_slot.cc_slot_end_info is not None
        if not sub_slot.cc_infusion_point.is_valid(constants, default, prev_sub_slot.cc_slot_end_info):
            return False
        assert prev_sub_slot.icc_slot_end_info is not None
        assert sub_slot.icc_slot_end is not None
        if not sub_slot.icc_slot_end.is_valid(constants, default, prev_sub_slot.icc_slot_end_info):
            return False
        return True
    assert sub_slot.cc_slot_end is not None
    assert sub_slot.cc_slot_end_info is not None
    return sub_slot.cc_slot_end.is_valid(constants, default, sub_slot.cc_slot_end_info)


def _map_summaries(
    sub_blocks_for_se: uint32,
    ses_hash: bytes32,
    sub_epoch_data: List[SubEpochData],
    curr_difficulty: uint64,
) -> Tuple[List[SubEpochSummary], uint128]:
    sub_epoch_data_weight: uint128 = uint128(0)
    summaries: List[SubEpochSummary] = []

    for idx, data in enumerate(sub_epoch_data):
        ses = SubEpochSummary(
            ses_hash,
            data.reward_chain_hash,
            data.num_sub_blocks_overflow,
            data.new_difficulty,
            data.new_sub_slot_iters,
        )

        if idx < len(sub_epoch_data) - 1:
            delta = 0
            if idx > 0:
                delta = sub_epoch_data[idx].num_sub_blocks_overflow
            sub_epoch_data_weight = sub_epoch_data_weight + uint128(  # type: ignore
                curr_difficulty * (sub_blocks_for_se + sub_epoch_data[idx + 1].num_sub_blocks_overflow - delta)
            )
        # if new epoch update diff and iters
        if data.new_difficulty is not None:
            curr_difficulty = data.new_difficulty

        # add to dict
        summaries.append(ses)
        ses_hash = std_hash(ses)
    return summaries, sub_epoch_data_weight


def _get_last_ses_hash(
    constants: ConsensusConstants, recent_reward_chain: List[ProofBlockHeader]
) -> Tuple[Optional[bytes32], uint32]:
    for idx, block in enumerate(reversed(recent_reward_chain)):
        if (block.reward_chain_sub_block.sub_block_height % constants.SUB_EPOCH_SUB_BLOCKS) == 0:
            idx = len(recent_reward_chain) - 1 - idx  # reverse
            # find first block after sub slot end
            while idx < len(recent_reward_chain):
                curr = recent_reward_chain[idx]
                if len(curr.finished_sub_slots) > 0:
                    for slot in curr.finished_sub_slots:
                        if slot.challenge_chain.subepoch_summary_hash is not None:
                            return (
                                slot.challenge_chain.subepoch_summary_hash,
                                curr.reward_chain_sub_block.sub_block_height,
                            )
                idx += 1
    return None, uint32(0)


def handle_finished_slots(end_of_slot: EndOfSubSlotBundle):
    icc_end_of_slot_info: Optional[VDFInfo] = None
    if end_of_slot.infused_challenge_chain is not None:
        icc_end_of_slot_info = end_of_slot.infused_challenge_chain.infused_challenge_chain_end_of_slot_vdf
    return SubSlotData(
        None,
        None,
        None,
        None,
        None,
        None,
        end_of_slot.proofs.challenge_chain_slot_proof,
        end_of_slot.proofs.infused_challenge_chain_slot_proof,
        end_of_slot.challenge_chain.challenge_chain_end_of_slot_vdf,
        icc_end_of_slot_info,
        end_of_slot.reward_chain.end_of_slot_vdf,
    )<|MERGE_RESOLUTION|>--- conflicted
+++ resolved
@@ -93,20 +93,11 @@
             return None
         end_height = weight_proof.recent_chain_data[-1].reward_chain_sub_block.sub_block_height
         sub_epoch_data = weight_proof.sub_epochs
-<<<<<<< HEAD
         heights = self.blockchain.get_ses_heights()
-
         for height in heights:
             if height < end_height:
                 continue
             summary = self.blockchain.get_ses(height)
-=======
-        heights = self.block_cache.get_ses_heights()
-        for height in heights:
-            if height < end_height:
-                continue
-            summary = self.block_cache.get_ses(height)
->>>>>>> d360dd08
             sub_epoch_data.append(_make_sub_epoch_data(summary))
 
         # todo handle new sampling
