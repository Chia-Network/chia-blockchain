--- conflicted
+++ resolved
@@ -108,7 +108,7 @@
             root_path = Path(self._tempdir.name)
 
         self.root_path = root_path
-<<<<<<< HEAD
+
         self.constants = constants
         create_default_chia_config(root_path)
         self.keychain = Keychain("testing-1.8.0", True)
@@ -123,71 +123,6 @@
 
         initialize_ssl(root_path)
         self.farmer_ph: bytes32 = create_puzzlehash_for_pk(
-=======
-        self.real_plots = real_plots
-
-        if not real_plots:
-            create_default_chia_config(root_path)
-            initialize_ssl(root_path)
-            # No real plots supplied, so we will use the small test plots
-            self.use_any_pos = True
-            self.keychain = Keychain("testing-1.8.0", True)
-            self.keychain.delete_all_keys()
-            self.farmer_master_sk = self.keychain.add_private_key(
-                bytes_to_mnemonic(std_hash(b"block_tools farmer key")), ""
-            )
-            self.pool_master_sk = self.keychain.add_private_key(
-                bytes_to_mnemonic(std_hash(b"block_tools pool key")), ""
-            )
-            self.farmer_pk = master_sk_to_farmer_sk(self.farmer_master_sk).get_g1()
-            self.pool_pk = master_sk_to_pool_sk(self.pool_master_sk).get_g1()
-
-            plot_dir = get_plot_dir()
-            mkdir(plot_dir)
-            temp_dir = plot_dir / "tmp"
-            mkdir(temp_dir)
-            args = Namespace()
-            # Can't go much lower than 18, since plots start having no solutions
-            args.size = 18
-            # Uses many plots for testing, in order to guarantee proofs of space at every height
-            args.num = 40
-            args.buffer = 100
-            args.farmer_public_key = bytes(self.farmer_pk).hex()
-            args.pool_public_key = bytes(self.pool_pk).hex()
-            args.tmp_dir = temp_dir
-            args.tmp2_dir = plot_dir
-            args.final_dir = plot_dir
-            args.plotid = None
-            args.memo = None
-            args.buckets = 0
-            args.stripe_size = 2000
-            args.num_threads = 0
-            args.nobitfield = False
-            test_private_keys = [
-                AugSchemeMPL.key_gen(std_hash(bytes([i]))) for i in range(args.num)
-            ]
-            try:
-                # No datetime in the filename, to get deterministic filenames and not replot
-                create_plots(
-                    args,
-                    root_path,
-                    use_datetime=False,
-                    test_private_keys=test_private_keys,
-                )
-            except KeyboardInterrupt:
-                shutil.rmtree(plot_dir, ignore_errors=True)
-                sys.exit(1)
-        else:
-            initialize_ssl(root_path)
-            self.keychain = Keychain()
-            self.use_any_pos = False
-            sk_and_ent = self.keychain.get_first_private_key()
-            assert sk_and_ent is not None
-            self.farmer_master_sk = sk_and_ent[0]
-            self.pool_master_sk = sk_and_ent[0]
-
-        self.farmer_ph = create_puzzlehash_for_pk(
->>>>>>> c5b9153d
             master_sk_to_wallet_sk(self.farmer_master_sk, uint32(0)).get_g1()
         )
         self.pool_ph: bytes32 = create_puzzlehash_for_pk(
