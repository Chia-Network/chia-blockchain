--- conflicted
+++ resolved
@@ -245,155 +245,6 @@
             )
             self.prev_subepoch_summary_hash = std_hash(sub_epoch_summery)
 
-<<<<<<< HEAD
-    def get_consecutive_blocks(
-        self,
-        test_constants: ConsensusConstants,
-        num_blocks: int,
-        block_list: List[FullBlock] = None,
-        reward_puzzlehash: bytes32 = None,
-        fees: uint64 = uint64(0),
-        transaction_data_at_height: Dict[int, Tuple[Program, G2Element]] = None,
-        seed: bytes = b"",
-    ) -> List[FullBlock]:
-        if transaction_data_at_height is None:
-            transaction_data_at_height = {}
-        if block_list is None or len(block_list) == 0:
-            self.difficulty = test_constants.DIFFICULTY_STARTING
-            self.ips = uint64(test_constants.IPS_STARTING)
-            genesis = self.create_genesis_block(test_constants, fees, seed)
-            self.chain_head = genesis
-            self.deficit = 5
-            block_list: List[FullBlock] = [genesis]
-            self.prev_foliage_block = genesis.foliage_block
-            random.seed(seed)
-        else:
-            assert block_list[-1].proof_of_time is not None
-
-        prev_block = block_list[-1]
-        starting_height: int = prev_block.height + 1
-        timestamp: uint64 = prev_block.foliage_block.timestamp
-        end_of_slot: Optional[RewardChainSubSlot] = None
-        transactions: Optional[Program] = None
-        aggsig: Optional[G2Element] = None
-        for next_height in range(starting_height, starting_height + num_blocks):
-            if next_height in transaction_data_at_height:
-                transactions, aggsig = transaction_data_at_height[next_height]
-
-            # update values
-            prev_block = block_list[-1]
-            header_hash = prev_block.header_hash
-            new_slot = False
-            # check is new slot
-            number_iters: uint64 = pot_iterations.calculate_iterations(
-                test_constants, self.last_challenge_proof_of_space, self.difficulty
-            )
-            if number_iters > self.next_slot_iters:
-                new_slot = True
-                self.curr_slot_iters = self.next_slot_iters
-                self.next_slot_iters = get_next_slot_iters(
-                    test_constants,
-                    self.height_to_hash,
-                    self.sub_blocks,
-                    header_hash,
-                    True,
-                )
-
-                challnge = self.chain_head.finished_slots[-1][0].get_hash()
-
-                output = get_vdf_output(
-                    challnge,
-                    ClassgroupElement.get_default_element(),
-                    test_constants.DISCRIMINANT_SIZE_BITS,
-                    self.curr_slot_iters,
-                )
-                end_of_slot_vdf = VDFInfo(
-                    challnge,
-                    ClassgroupElement.get_default_element(),
-                    self.curr_slot_iters,
-                    output,
-                )
-
-                # restart overflow count
-                self.num_sub_blocks_overflow: uint8 = uint8(0)
-
-                challenge_slot = ChallengeSlot(
-                    self.prev_subepoch_summary_hash,
-                    self.last_challenge_proof_of_space,
-                    prev_block.reward_chain_sub_block.challenge_chain_sp_vdf,
-                    prev_block.reward_chain_sub_block.challenge_chain_sp_sig,
-                    prev_block.reward_chain_sub_block.challenge_chain_ip_vdf,
-                    end_of_slot_vdf,
-                )
-
-                rc_eos = RewardChainSubSlot(end_of_slot_vdf, std_hash(challenge_slot), self.deficit)
-
-                end_slot_proofs = get_end_of_slot_proofs(self.curr_slot_iters, challnge, test_constants)
-                self.finished_sub_slots.append(Tuple[challenge_slot, rc_eos, end_slot_proofs])
-
-                # proof of space
-                (
-                    self.curr_proof_of_space,
-                    self.plot_pk,
-                ) = self.get_prams_from_plots(test_constants, std_hash(end_of_slot), seed)
-
-                self.quality = self.curr_proof_of_space.last_challenge_proof_of_space.verify_and_get_quality_string(
-                    test_constants,
-                    prev_block.reward_chain_sub_block.challenge_chain_sp_vdf.output.get_hash(),
-                    prev_block.reward_chain_sub_block.challenge_chain_sp_sig,
-                )
-
-            # if valid PoSpace
-            if self.quality is not None:
-                required_iters: uint64 = calculate_iterations_quality(
-                    self.quality, self.curr_proof_of_space.size, self.difficulty
-                )
-
-                # if we have deficit, subtract one
-                if self.deficit > 0:
-                    self.deficit = self.deficit - 1
-
-                # if overflow update num of overflow blocks
-                overflow = False
-                if is_overflow_sub_block(test_constants, self.ips, required_iters):
-                    self.num_sub_blocks_overflow = self.num_sub_blocks_overflow + 1
-                    overflow = True
-
-                block = self.create_next_block(
-                    test_constants,
-                    fees,
-                    prev_block,
-                    transactions,
-                    aggsig,
-                    timestamp,
-                    reward_puzzlehash,
-                    new_slot,
-                    required_iters,
-                    overflow,
-                )
-
-                self.height_to_hash[prev_block.height] = header_hash
-                self.sub_blocks[header_hash] = full_block_to_sub_block_record(
-                    prev_block, self.ips, self.required_iters, self.deficit
-                )
-
-                # zero finish slots
-                self.finished_sub_slots = []
-
-                if new_slot and self.deficit == 0:
-                    # new challenge chain block, zero sub block list
-                    self.sub_blocks = Dict[bytes32, SubBlockRecord]
-                    # new challenge chain block, reset deficit
-                    self.deficit = 5
-                    self.last_challenge_proof_of_space = self.curr_proof_of_space
-
-                block_list.append(block)
-
-            self.handle_end_of_sub_epoch(prev_block)
-            self.handle_end_of_epoch(new_slot, prev_block, test_constants)
-
-        return block_list
-=======
     # def get_consecutive_blocks(
     #     self,
     #     constants: ConsensusConstants,
@@ -537,7 +388,6 @@
     #         self.handle_end_of_epoch(new_slot, prev_block, constants)
     #
     #     return block_list
->>>>>>> 57c0c3e1
 
     def create_genesis_block(
         self,
@@ -683,7 +533,6 @@
             constants,
             rc_sub_block,
             fees,
-            0,
             None,
             None,
             [pool_coin, farmer_coin],
@@ -694,11 +543,6 @@
             farmer_reward_puzzle_hash,
             constants.GENESIS_PRE_FARM_POOL_PUZZLE_HASH,
             seed,
-<<<<<<< HEAD
-            self.curr_proof_of_space,
-            seed,
-=======
->>>>>>> 57c0c3e1
         )
 
         return FullBlock(
@@ -712,109 +556,7 @@
             foliage_sub_block,
             foliage_block,
             transactions_info,
-<<<<<<< HEAD
-            generator,
-        )
-
-    def create_next_block(
-        self,
-        test_constants: ConsensusConstants,
-        fees: uint64,
-        head: FullBlock,
-        transactions: Optional[Program],
-        aggsig: Optional[G2Element],
-        timestamp: uint64,
-        reward_puzzlehash: bytes32,
-        new_slot: bool,
-        required_iters: uint64,
-        overflow: bool,
-    ) -> (FullBlock, bool):
-        """
-        Creates the next block with the specified details.
-        """
-
-        # use default element if new slot
-        if new_slot:
-            cc_vdf_input = ClassgroupElement.get_default_element()
-            rc_vdf_challenge = self.chain_head.finished_sub_slots[-1][1].get_hash()
-        else:
-            cc_vdf_input = head.reward_chain_sub_block.challenge_chain_ip_vdf.output
-            rc_vdf_challenge = head.reward_chain_sub_block.reward_chain_ip_vdf.output.get_hash()
-
-        if head.height == 0:
-            cc_vdf_challenge = head.header_hash
-        else:
-            cc_vdf_challenge = self.finished_slots[-1][0].get_hash()
-
-        number_iters: uint64 = pot_iterations.calculate_iterations(
-            test_constants, self.last_challenge_proof_of_space, self.difficulty
-        )
-
-        cc_sp_output, cc_ip_output, rc_sp_output, rc_ip_output = get_vdf_outputs(
-            number_iters, std_hash(new_slot), cc_vdf_input, test_constants
-        )
-
-        sp_iters: uint64 = calculate_sp_iters(test_constants, self.ips, required_iters)
-        ip_iters: uint64 = calculate_ip_iters(test_constants, self.ips, required_iters)
-
-        cc_sp_vdf: VDFInfo = get_challenge_chain_sp_vdf(cc_vdf_challenge, sp_iters, cc_vdf_input, cc_sp_output)
-        cc_ip_vdf: VDFInfo = get_challenge_chain_ip_vdf(cc_vdf_challenge, ip_iters, cc_vdf_input, cc_ip_output)
-        cc_sp_signature: G2Element = self.get_plot_signature(self.chain_head, self.plot_pk)
-
-        rc_sp_vdf: VDFInfo = get_reward_chain_sp_vdf(rc_vdf_challenge, sp_iters, rc_sp_output)
-        rc_ip_vdf: VDFInfo = get_reward_chain_ip_vdf(rc_vdf_challenge, ip_iters, rc_ip_output)
-        rc_sp_sig: G2Element = self.get_plot_signature(head, self.plot_pk)
-
-        reward_chain_sub_block = RewardChainSubBlock(
-            head.weight + self.difficulty,
-            number_iters,
-            self.curr_proof_of_space,
-            cc_ip_vdf,
-            cc_sp_vdf,
-            cc_sp_signature,
-            rc_sp_vdf,
-            rc_sp_sig,
-            rc_ip_vdf,
-        )
-
-        foliage_sub_block, foliage_block, transactions_info, transactions_generator = self.create_foliage(
-            fees,
-            head.height + 1,
-            aggsig,
-            transactions,
-            block_rewards,  # todo
-            head,
-            timestamp,
-            head.reward_chain_sub_block.get_unfinished().get_hash(),
-            is_transaction_block(
-                overflow,
-                number_iters,
-                ip_iters,
-                sp_iters,
-                self.curr_slot_iters,
-                head.total_iters,
-            ),
-            reward_puzzlehash,
-            self.curr_proof_of_space,
-        )
-
-        self.prev_foliage_block = foliage_block
-        self.previous_generators_root = transactions_generator.get_tree_hash()
-
-        full_block: FullBlock = FullBlock(
-            finished_slots=self.finished_sub_slots,
-            challenge_chain_ip_proof=VDFProof(witness=cc_ip_output.get_hash(), witness_type=uint8(1)),
-            challenge_chain_sp_proof=VDFProof(witness=cc_sp_output.get_hash(), witness_type=uint8(1)),
-            reward_chain_sp_proof=VDFProof(witness=rc_sp_output.get_hash(), witness_type=uint8(1)),
-            reward_chain_ip_proof=VDFProof(witness=rc_ip_output.get_hash(), witness_type=uint8(1)),
-            reward_chain_sub_block=reward_chain_sub_block,
-            foliage_sub_block=foliage_sub_block,
-            foliage_block=foliage_block,
-            transactions_info=transactions_info,
-            transactions_generator=transactions_generator,
-=======
             None,
->>>>>>> 57c0c3e1
         )
 
     # def create_next_block(
@@ -918,7 +660,6 @@
         constants: ConsensusConstants,
         reward_sub_block: RewardChainSubBlock,
         fees: uint64,
-        height,
         aggsig: Optional[G2Element],
         transactions: Optional[Program],
         reward_claims_incorporated: Optional[List[Coin]],
@@ -926,15 +667,6 @@
         prev_block: Optional[FullBlock],
         timestamp: uint64,
         is_transaction: bool,
-<<<<<<< HEAD
-        proof_of_space: ProofOfSpace,
-        seed: bytes,
-        reward_puzzlehash: bytes32 = None,
-    ) -> (FoliageSubBlock, FoliageBlock, TransactionsInfo, Program):
-
-        # Use the extension data to create different blocks based on header hash
-        extension_data: bytes32 = bytes32([random.randint(0, 255) for _ in range(32)])
-=======
         farmer_reward_puzzlehash: bytes32 = None,
         pool_reward_puzzlehash: bytes32 = None,
         seed: bytes32 = b"",
@@ -944,8 +676,8 @@
         random.seed(seed)
         extension_data: bytes32 = random.randint(0, 100000000).to_bytes(32, "big")
         height = reward_sub_block.sub_block_height
->>>>>>> 57c0c3e1
         cost: uint64 = uint64(0)
+
         fee_reward: uint64 = uint64(block_rewards.calculate_base_farmer_reward(height) + fees)
 
         # Create filter
@@ -1017,57 +749,14 @@
             extension_data,
         )
 
-<<<<<<< HEAD
-        signed_foliage_sub_block_data: G2Element = self.get_plot_signature(
-            foliage_sub_block_data.get_hash(), self.plot_pk
-        )
-
-        prev_foliage_block_hash: Optional[bytes32] = None
-        signed_prev_foliage_sub_block: Optional[G2Element] = None
-        prev_block_hash = std_hash(seed)
-        transactions_info_hash = std_hash(seed)
-        foliage_block = None
-        if is_transaction:
-            if prev_block != None:
-                prev_block_hash = prev_block.get_hash()
-                prev_foliage_block_hash = prev_block.foliage_block.get_hash()
-                signed_prev_foliage_sub_block: G2Element = self.get_plot_signature(
-                    prev_block.foliage_block.get_hash(), self.plot_pk
-                )
-
-                transactions_info_hash = TransactionsInfo(
-                    self.previous_generators_root, generator_hash, aggsig, fees, cost, reward_claims_incorporated
-                ).get_hash()
-
-            foliage_block = FoliageBlock(
-                prev_block_hash,
-                timestamp,
-                filter_hash,
-                additions_root,
-                removals_root,
-                transactions_info_hash,
-            )
-
-        foliage_sub_block = FoliageSubBlock(
-            prev_block_hash,
-            reward_block_hash,
-            foliage_sub_block_data,
-            signed_foliage_sub_block_data,
-            prev_foliage_block_hash,
-            signed_prev_foliage_sub_block,
-=======
         foliage_sub_block_signature: G2Element = self.get_plot_signature(
             foliage_sub_block_data.get_hash(), reward_sub_block.proof_of_space.plot_public_key
->>>>>>> 57c0c3e1
         )
         if height != 0:
             prev_sub_block_hash = prev_sub_block.get_hash()
         else:
             prev_sub_block_hash = constants.GENESIS_PREV_HASH
 
-<<<<<<< HEAD
-        return foliage_sub_block, foliage_block, transactions_info_hash, generator_hash
-=======
         if is_transaction:
             if height != 0:
                 prev_hash: Optional[bytes32] = prev_block.get_hash()
@@ -1109,7 +798,6 @@
         )
 
         return foliage_sub_block, foliage_block, transactions_info
->>>>>>> 57c0c3e1
 
     def get_pospaces_for_challenge(
         self, constants: ConsensusConstants, challenge_hash: bytes32, seed: bytes, difficulty: uint64, ips: uint64
