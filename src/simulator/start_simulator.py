--- conflicted
+++ resolved
@@ -24,14 +24,10 @@
     config["database_path"] = config["simulator_database_path"]
 
     api = FullNodeSimulator(
-<<<<<<< HEAD
         config,
         root_path=root_path,
+        consensus_constants=test_constants,
         name=service_name,
-        override_constants=test_constants,
-=======
-        config, root_path=root_path, consensus_constants=test_constants
->>>>>>> e52e2c04
     )
 
     introducer = config["introducer_peer"]
