from dataclasses import dataclass
from typing import List, Optional

from blspy import G2Element
from src.types.reward_chain_sub_block import RewardChainSubBlock

from src.types.proof_of_space import ProofOfSpace
from src.types.sized_bytes import bytes32
from src.util.ints import uint8, uint64, uint32
from src.util.streamable import Streamable, streamable
from src.types.vdf import VDFProof


@dataclass(frozen=True)
@streamable
class SubEpochData(Streamable):
    reward_chain_hash: bytes32  # hash of reward chain at end of last segment
    # Number of subblocks overflow in previous subepoch
    previous_sub_epoch_overflows: uint8
    # (at end of epoch) New work difficulty and iterations per subslot
    sub_slot_iters: Optional[uint64]
    new_difficulty: Optional[uint64]


#  384-384+64

# number of challenge blocks
# Average iters for challenge blocks
# |--A-R----R-------R--------R------R----R----------R-----R--R---|       Honest difficulty 1000
#           0.16

#  compute total reward chain blocks
# |----------------------------A---------------------------------|       Attackers chain 1000
#                            0.48
# total number of challenge blcoks == total number of reward chain blocks


@dataclass(frozen=True)
@streamable
class SubepochChallengeSegment(Streamable):
    sub_epoch_n: uint32
    # Proof of space
    proof_of_space: Optional[ProofOfSpace]  # if infused
    # VDF to signage point
<<<<<<< HEAD
    signage_point_vdf: Optional[List[VDFProof]]  # if infused
=======
    cc_signage_point_vdf: Optional[VDFProof]  # if infused
>>>>>>> e08b3397
    # Signature of signage point
    cc_signage_point_sig: Optional[G2Element]  # if infused
    # VDF to infusion point
    infusion_point_vdf: Optional[List[VDFProof]]  # if infused
    # VDF from infusion point to end of subslot
    infusion_to_slot_end_vdf: Optional[List[VDFProof]]  # if infused
    # VDF from beginning to end of subslot
<<<<<<< HEAD
    slot_vdf: Optional[List[VDFProof]]  # if not infused

    last_reward_chain_vdf_info: VdfInfo
=======
    sub_slot_vdf: Optional[VDFProof]  # if not infused
>>>>>>> e08b3397


@dataclass(frozen=True)
@streamable
class WeightProof(Streamable):
    sub_epoch_data: List[SubEpochData]
    sub_epoch_segments: List[SubepochChallengeSegment]
    recent_reward_chain: List[RewardChainSubBlock]<|MERGE_RESOLUTION|>--- conflicted
+++ resolved
@@ -8,7 +8,7 @@
 from src.types.sized_bytes import bytes32
 from src.util.ints import uint8, uint64, uint32
 from src.util.streamable import Streamable, streamable
-from src.types.vdf import VDFProof
+from src.types.vdf import VDFProof, VDFInfo
 
 
 @dataclass(frozen=True)
@@ -42,25 +42,16 @@
     # Proof of space
     proof_of_space: Optional[ProofOfSpace]  # if infused
     # VDF to signage point
-<<<<<<< HEAD
-    signage_point_vdf: Optional[List[VDFProof]]  # if infused
-=======
     cc_signage_point_vdf: Optional[VDFProof]  # if infused
->>>>>>> e08b3397
     # Signature of signage point
     cc_signage_point_sig: Optional[G2Element]  # if infused
     # VDF to infusion point
     infusion_point_vdf: Optional[List[VDFProof]]  # if infused
-    # VDF from infusion point to end of subslot
+    # VDF from infusion point to end of sub-slot
     infusion_to_slot_end_vdf: Optional[List[VDFProof]]  # if infused
-    # VDF from beginning to end of subslot
-<<<<<<< HEAD
+    # VDF from beginning to end of sub-slot
     slot_vdf: Optional[List[VDFProof]]  # if not infused
-
-    last_reward_chain_vdf_info: VdfInfo
-=======
-    sub_slot_vdf: Optional[VDFProof]  # if not infused
->>>>>>> e08b3397
+    last_reward_chain_vdf_info: VDFInfo
 
 
 @dataclass(frozen=True)
