--- conflicted
+++ resolved
@@ -285,14 +285,6 @@
             )
 
             # Get AGGSIG conditions
-<<<<<<< HEAD
-            err, con, cost = conditions_for_solution(sexp)
-            if err or not con:
-                self.log.error(f"Sign transaction failed, con:{con}, error: {err}")
-                return None
-
-            conditions_dict = conditions_by_opcode(con)
-=======
             err, conditions_dict, cost = conditions_dict_for_solution(
                 coin_solution.solution
             )
@@ -302,7 +294,6 @@
                 )
                 self.log.error(error_msg)
                 raise ValueError(error_msg)
->>>>>>> af6ecd4f
 
             # Create signature
             for _, msg in pkm_pairs_for_conditions_dict(
@@ -366,11 +357,7 @@
     # This is to be aggregated together with a coloured coin offer to ensure that the trade happens
     async def create_spend_bundle_relative_chia(
         self, chia_amount: int, exclude: List[Coin]
-<<<<<<< HEAD
-    ) -> Optional[SpendBundle]:
-=======
     ) -> SpendBundle:
->>>>>>> af6ecd4f
         list_of_solutions = []
         utxos = None
 
