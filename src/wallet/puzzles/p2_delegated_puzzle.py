--- conflicted
+++ resolved
@@ -12,11 +12,6 @@
 This roughly corresponds to bitcoin's graftroot.
 """
 
-<<<<<<< HEAD
-from typing import List
-
-=======
->>>>>>> af6ecd4f
 from src.types.program import Program
 
 from . import p2_conditions
@@ -31,21 +26,12 @@
     return MOD.curry(public_key)
 
 
-<<<<<<< HEAD
-def solution_for_conditions(puzzle_reveal, conditions) -> Program:
-=======
 def solution_for_conditions(conditions) -> Program:
->>>>>>> af6ecd4f
     delegated_puzzle = p2_conditions.puzzle_for_conditions(conditions)
     return solution_for_delegated_puzzle(delegated_puzzle, Program.to(0))
 
 
-<<<<<<< HEAD
-def solution_for_delegated_puzzle(puzzle_reveal, delegated_solution) -> Program:
-    return Program.to([puzzle_reveal, delegated_solution])
-=======
 def solution_for_delegated_puzzle(
     delegated_puzzle: Program, delegated_solution: Program
 ) -> Program:
-    return Program.to([delegated_puzzle, delegated_solution])
->>>>>>> af6ecd4f
+    return Program.to([delegated_puzzle, delegated_solution])