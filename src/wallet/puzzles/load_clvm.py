import pathlib

import pkg_resources

from clvm_tools.clvmc import compile_clvm

from src.types.program import Program


def load_clvm(clvm_filename, package_or_requirement=__name__) -> Program:
    """
    This function takes a .clvm file in the given package and compiles it to a
    .clvm.hex file if the .hex file is missing or older than the .clvm file, then
    returns the contents of the .hex file as a `Program`.

    clvm_filename: file name
    package_or_requirement: usually `__name__` if the clvm file is in the same package
    """

    hex_filename = f"{clvm_filename}.hex"

    try:
        if pkg_resources.resource_exists(package_or_requirement, clvm_filename):
            full_path = pathlib.Path(
                pkg_resources.resource_filename(package_or_requirement, clvm_filename)
            )
            output = full_path.parent / hex_filename
            compile_clvm(full_path, output)
    except NotImplementedError:
        # pyinstaller doesn't support `pkg_resources.resource_exists`
        # so we just fall through to loading the hex clvm
        pass
<<<<<<< HEAD
=======

>>>>>>> af6ecd4f
    clvm_hex = pkg_resources.resource_string(
        package_or_requirement, hex_filename
    ).decode("utf8")
    clvm_blob = bytes.fromhex(clvm_hex)
    return Program.from_bytes(clvm_blob)<|MERGE_RESOLUTION|>--- conflicted
+++ resolved
@@ -30,10 +30,7 @@
         # pyinstaller doesn't support `pkg_resources.resource_exists`
         # so we just fall through to loading the hex clvm
         pass
-<<<<<<< HEAD
-=======
 
->>>>>>> af6ecd4f
     clvm_hex = pkg_resources.resource_string(
         package_or_requirement, hex_filename
     ).decode("utf8")
