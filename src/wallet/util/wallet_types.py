from enum import Enum

from src.util.ints import uint8


class WalletType(Enum):
    # Condition Costs
<<<<<<< HEAD
    STANDARD_WALLET = 0
    RATE_LIMITED = 1
    ATOMIC_SWAP = 2
    AUTHORIZED_PAYEE = 3
    MULTI_SIG = 4
    CUSTODY = 5
    COLOURED_COIN = 6
    RECOVERABLE = 7
    AUTHORISER = 8
    DISTRIBUTED_ID = 9
=======
    STANDARD_WALLET = uint8(0)
    RATE_LIMITED = uint8(1)
    ATOMIC_SWAP = uint8(2)
    AUTHORIZED_PAYEE = uint8(3)
    MULTI_SIG = uint8(4)
    CUSTODY = uint8(5)
    COLOURED_COIN = uint8(6)
    RECOVERABLE = uint8(7)
>>>>>>> 25630532
<|MERGE_RESOLUTION|>--- conflicted
+++ resolved
@@ -5,18 +5,6 @@
 
 class WalletType(Enum):
     # Condition Costs
-<<<<<<< HEAD
-    STANDARD_WALLET = 0
-    RATE_LIMITED = 1
-    ATOMIC_SWAP = 2
-    AUTHORIZED_PAYEE = 3
-    MULTI_SIG = 4
-    CUSTODY = 5
-    COLOURED_COIN = 6
-    RECOVERABLE = 7
-    AUTHORISER = 8
-    DISTRIBUTED_ID = 9
-=======
     STANDARD_WALLET = uint8(0)
     RATE_LIMITED = uint8(1)
     ATOMIC_SWAP = uint8(2)
@@ -24,5 +12,4 @@
     MULTI_SIG = uint8(4)
     CUSTODY = uint8(5)
     COLOURED_COIN = uint8(6)
-    RECOVERABLE = uint8(7)
->>>>>>> 25630532
+    RECOVERABLE = uint8(7)