--- conflicted
+++ resolved
@@ -195,11 +195,7 @@
         for row in rows:
             header_hash = bytes.fromhex(row[0])
             ret[header_hash] = SubBlockRecord.from_bytes(row[1])
-<<<<<<< HEAD
-        return ret, bytes.fromhex(row[0])
-=======
         return ret, peak
->>>>>>> 4156c34c
 
     async def get_headers_in_range(
         self,
