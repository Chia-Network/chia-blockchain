--- conflicted
+++ resolved
@@ -199,21 +199,12 @@
         if block.sub_block_height == 0:
             prev_sb: Optional[SubBlockRecord] = None
         else:
-<<<<<<< HEAD
             prev_sb = self.__sub_blocks[block.prev_header_hash]
         sub_slot_iters, difficulty = get_sub_slot_iters_and_difficulty(self.constants, block, prev_sb, self)
-        required_iters, error = validate_finished_header_block(
-            self.constants, self, block, False, difficulty, sub_slot_iters
-=======
-            prev_sb = self.sub_blocks[block.prev_header_hash]
-        sub_slot_iters, difficulty = get_sub_slot_iters_and_difficulty(
-            self.constants, block, self.sub_height_to_hash, prev_sb, self.sub_blocks
->>>>>>> 573841b6
-        )
 
         if pre_validation_result is None:
             required_iters, error = validate_finished_header_block(
-                self.constants, self.sub_blocks, block, False, difficulty, sub_slot_iters
+                self.constants, self, block, False, difficulty, sub_slot_iters
             )
         else:
             required_iters = pre_validation_result.required_iters
@@ -408,7 +399,14 @@
             return None, ip_sub_slot
         return curr.finished_sub_slots[-1], ip_sub_slot
 
-<<<<<<< HEAD
+    async def pre_validate_blocks_multiprocessing(
+        self,
+        blocks: List[HeaderBlock],
+    ) -> Optional[List[PreValidationResult]]:
+        return await pre_validate_blocks_multiprocessing(
+            self.constants, self.constants_json, self.sub_blocks, self.sub_height_to_hash, blocks, self.pool
+        )
+
     def sub_block_record(self, header_hash: bytes32) -> SubBlockRecord:
         return self.__sub_blocks[header_hash]
 
@@ -477,13 +475,4 @@
     async def get_sub_block_from_db(self, header_hash: bytes32) -> Optional[SubBlockRecord]:
         if header_hash in self.__sub_blocks:
             return self.__sub_blocks[header_hash]
-        return await self.block_store.get_sub_block_record(header_hash)
-=======
-    async def pre_validate_blocks_multiprocessing(
-        self,
-        blocks: List[HeaderBlock],
-    ) -> Optional[List[PreValidationResult]]:
-        return await pre_validate_blocks_multiprocessing(
-            self.constants, self.constants_json, self.sub_blocks, self.sub_height_to_hash, blocks, self.pool
-        )
->>>>>>> 573841b6
+        return await self.block_store.get_sub_block_record(header_hash)