--- conflicted
+++ resolved
@@ -5,7 +5,6 @@
 import multiprocessing
 from typing import Dict, List, Optional, Tuple, Callable, Any
 
-from src.consensus.blockchain_interface import BlockchainInterface
 from src.consensus.constants import ConsensusConstants
 from src.consensus.difficulty_adjustment import (
     get_next_difficulty,
@@ -45,17 +44,17 @@
     DISCONNECTED_BLOCK = 5  # Block's parent (previous pointer) is not in this blockchain
 
 
-class WalletBlockchain(BlockchainInterface):
+class WalletBlockchain:
     constants: ConsensusConstants
     # peak of the blockchain
     peak_sub_height: Optional[uint32]
     # All sub blocks in peak path are guaranteed to be included, can include orphan sub-blocks
-    __sub_blocks: Dict[bytes32, SubBlockRecord]
+    sub_blocks: Dict[bytes32, SubBlockRecord]
     # Defines the path from genesis to the peak, no orphan sub-blocks
-    __sub_height_to_hash: Dict[uint32, bytes32]
+    sub_height_to_hash: Dict[uint32, bytes32]
     # All sub-epoch summaries that have been included in the blockchain from the beginning until and including the peak
     # (height_included, SubEpochSummary). Note: ONLY for the sub-blocks in the path to the peak
-    __sub_epoch_summaries: Dict[uint32, SubEpochSummary] = {}
+    sub_epoch_summaries: Dict[uint32, SubEpochSummary] = {}
     # Unspent Store
     coin_store: WalletCoinStore
     # Store
@@ -108,39 +107,30 @@
         """
         Initializes the state of the Blockchain class from the database.
         """
-        self.__sub_blocks, peak = await self.block_store.get_sub_block_records()
-        self.__sub_height_to_hash = {}
-        self.__sub_epoch_summaries = {}
-
-        if len(self.__sub_blocks) == 0:
+        self.sub_blocks, peak = await self.block_store.get_sub_block_records()
+        self.sub_height_to_hash = {}
+        self.sub_epoch_summaries = {}
+
+        if len(self.sub_blocks) == 0:
             assert peak is None
             log.info("Initializing empty blockchain")
             self.peak_sub_height = None
             return
 
         assert peak is not None
-<<<<<<< HEAD
-        self.peak_height = self.__sub_blocks[peak].height
-=======
         self.peak_sub_height = self.sub_blocks[peak].sub_block_height
->>>>>>> 4d5f0116
 
         # Sets the other state variables (peak_height and height_to_hash)
-        curr: SubBlockRecord = self.__sub_blocks[peak]
+        curr: SubBlockRecord = self.sub_blocks[peak]
         while True:
-            self.__sub_height_to_hash[curr.sub_block_height] = curr.header_hash
+            self.sub_height_to_hash[curr.sub_block_height] = curr.header_hash
             if curr.sub_epoch_summary_included is not None:
-                self.__sub_epoch_summaries[curr.sub_block_height] = curr.sub_epoch_summary_included
+                self.sub_epoch_summaries[curr.sub_block_height] = curr.sub_epoch_summary_included
             if curr.height == 0:
                 break
-<<<<<<< HEAD
-            curr = self.__sub_blocks[curr.prev_hash]
-        assert len(self.__sub_blocks) == len(self.__sub_height_to_hash) == self.peak_height + 1
-=======
             curr = self.sub_blocks[curr.prev_hash]
 
         assert len(self.sub_blocks) == len(self.sub_height_to_hash) == self.peak_sub_height + 1
->>>>>>> 4d5f0116
 
     def get_peak(self) -> Optional[SubBlockRecord]:
         """
@@ -148,21 +138,13 @@
         """
         if self.peak_sub_height is None:
             return None
-<<<<<<< HEAD
-        return self.__sub_blocks[self.__sub_height_to_hash[self.peak_height]]
-=======
         return self.sub_blocks[self.sub_height_to_hash[self.peak_sub_height]]
->>>>>>> 4d5f0116
 
     async def get_full_peak(self) -> Optional[HeaderBlock]:
         if self.peak_sub_height is None:
             return None
         """ Return list of FullBlocks that are peaks"""
-<<<<<<< HEAD
-        block = await self.block_store.get_header_block(self.__sub_height_to_hash[self.peak_height])
-=======
         block = await self.block_store.get_header_block(self.sub_height_to_hash[self.peak_sub_height])
->>>>>>> 4d5f0116
         assert block is not None
         return block
 
@@ -181,7 +163,7 @@
         True if we have already added this block to the chain. This may return false for orphan sub-blocks
         that we have added but no longer keep in memory.
         """
-        return header_hash in self.__sub_blocks
+        return header_hash in self.sub_blocks
 
     async def get_full_block(self, header_hash: bytes32) -> Optional[HeaderBlock]:
         return await self.block_store.get_header_block(header_hash)
@@ -200,10 +182,10 @@
         block = block_record.header
         genesis: bool = block.sub_block_height == 0
 
-        if block.header_hash in self.__sub_blocks:
+        if block.header_hash in self.sub_blocks:
             return ReceiveBlockResult.ALREADY_HAVE_BLOCK, None, None
 
-        if block.prev_header_hash not in self.__sub_blocks and not genesis:
+        if block.prev_header_hash not in self.sub_blocks and not genesis:
             return (
                 ReceiveBlockResult.DISCONNECTED_BLOCK,
                 Err.INVALID_PREV_BLOCK_HASH,
@@ -212,8 +194,8 @@
 
         required_iters, error = await validate_finished_header_block(
             self.constants,
-            self,
-            self.__sub_height_to_hash,
+            self.sub_blocks,
+            self.sub_height_to_hash,
             block,
             False,
         )
@@ -224,8 +206,8 @@
 
         sub_block = block_to_sub_block_record(
             self.constants,
-            self,
-            self.__sub_height_to_hash,
+            self.sub_blocks,
+            self.sub_height_to_hash,
             required_iters,
             None,
             block,
@@ -234,7 +216,7 @@
         # Always add the block to the database
 
         await self.block_store.add_block_record(block_record, sub_block)
-        self.__sub_blocks[sub_block.header_hash] = sub_block
+        self.sub_blocks[sub_block.header_hash] = sub_block
 
         fork_height: Optional[uint32] = await self._reconsider_peak(sub_block, genesis)
         if fork_height is not None:
@@ -259,17 +241,11 @@
                 assert block is not None
                 for removed in block.removals:
                     self.log.info(f"Removed: {removed.name()}")
-<<<<<<< HEAD
-                await self.coins_of_interest_received(block.removals, block.additions, block.height)
-                self.__sub_height_to_hash[uint32(0)] = block.header_hash
-                self.peak_height = uint32(0)
-=======
                 await self.coins_of_interest_received(
                     block.removals, block.additions, block.height, block.sub_block_height
                 )
                 self.sub_height_to_hash[uint32(0)] = block.header_hash
                 self.peak_sub_height = uint32(0)
->>>>>>> 4d5f0116
                 return uint32(0)
             return None
 
@@ -277,7 +253,7 @@
         if sub_block.weight > peak.weight:
             # Find the fork. if the block is just being appended, it will return the peak
             # If no blocks in common, returns -1, and reverts all blocks
-            fork_h: int = find_fork_point_in_chain(self, sub_block, peak)
+            fork_h: int = find_fork_point_in_chain(self.sub_blocks, sub_block, peak)
 
             # Rollback to fork
             # TODO(straya): reorg coins based on height not sub-block height
@@ -288,22 +264,22 @@
             if fork_h == -1:
                 await self.reorg_rollback(-1)
             else:
-                fork_hash = self.__sub_height_to_hash[uint32(fork_h)]
-                fork_block = self.__sub_blocks[fork_hash]
+                fork_hash = self.sub_height_to_hash[uint32(fork_h)]
+                fork_block = self.sub_blocks[fork_hash]
                 await self.reorg_rollback(fork_block.height)
 
             # Rollback sub_epoch_summaries
             heights_to_delete = []
-            for ses_included_height in self.__sub_epoch_summaries.keys():
+            for ses_included_height in self.sub_epoch_summaries.keys():
                 if ses_included_height > fork_h:
                     heights_to_delete.append(ses_included_height)
             for height in heights_to_delete:
-                del self.__sub_epoch_summaries[height]
+                del self.sub_epoch_summaries[height]
 
             # Collect all blocks from fork point to new peak
             blocks_to_add: List[Tuple[HeaderBlockRecord, SubBlockRecord]] = []
             curr = sub_block.header_hash
-            while fork_h < 0 or curr != self.__sub_height_to_hash[uint32(fork_h)]:
+            while fork_h < 0 or curr != self.sub_height_to_hash[uint32(fork_h)]:
                 fetched_block: Optional[HeaderBlockRecord] = await self.block_store.get_header_block_record(curr)
                 fetched_sub_block: Optional[SubBlockRecord] = await self.block_store.get_sub_block_record(curr)
                 assert fetched_block is not None
@@ -315,7 +291,7 @@
                 curr = fetched_sub_block.prev_hash
 
             for fetched_block, fetched_sub_block in reversed(blocks_to_add):
-                self.__sub_height_to_hash[fetched_sub_block.sub_block_height] = fetched_sub_block.header_hash
+                self.sub_height_to_hash[fetched_sub_block.sub_block_height] = fetched_sub_block.header_hash
                 if fetched_sub_block.is_block:
                     await self.coins_of_interest_received(
                         fetched_block.removals,
@@ -324,7 +300,7 @@
                         fetched_block.sub_block_height,
                     )
                 if fetched_sub_block.sub_epoch_summary_included is not None:
-                    self.__sub_epoch_summaries[
+                    self.sub_epoch_summaries[
                         fetched_sub_block.sub_block_height
                     ] = fetched_sub_block.sub_epoch_summary_included
 
@@ -337,29 +313,31 @@
         return None
 
     def get_next_difficulty(self, header_hash: bytes32, new_slot: bool) -> uint64:
-        assert header_hash in self.__sub_blocks
-        curr = self.__sub_blocks[header_hash]
+        assert header_hash in self.sub_blocks
+        curr = self.sub_blocks[header_hash]
         if curr.height <= 2:
             return self.constants.DIFFICULTY_STARTING
         return get_next_difficulty(
             self.constants,
-            self,
+            self.sub_blocks,
+            self.sub_height_to_hash,
             header_hash,
             curr.height,
-            uint64(curr.weight - self.__sub_blocks[curr.prev_hash].weight),
+            uint64(curr.weight - self.sub_blocks[curr.prev_hash].weight),
             curr.deficit,
             new_slot,
             curr.sp_total_iters(self.constants),
         )
 
     def get_next_slot_iters(self, header_hash: bytes32, new_slot: bool) -> uint64:
-        assert header_hash in self.__sub_blocks
-        curr = self.__sub_blocks[header_hash]
+        assert header_hash in self.sub_blocks
+        curr = self.sub_blocks[header_hash]
         if curr.height <= 2:
             return self.constants.SUB_SLOT_ITERS_STARTING
         return get_next_sub_slot_iters(
             self.constants,
-            self,
+            self.sub_blocks,
+            self.sub_height_to_hash,
             header_hash,
             curr.height,
             curr.sub_slot_iters,
@@ -374,7 +352,7 @@
         block: Optional[HeaderBlock] = await self.block_store.get_header_block(header_hash)
         if block is None:
             return None
-        is_overflow = self.__sub_blocks[block.header_hash].overflow
+        is_overflow = self.sub_blocks[block.header_hash].overflow
 
         curr: Optional[HeaderBlock] = block
         assert curr is not None
@@ -404,40 +382,4 @@
 
         if len(curr.finished_sub_slots) == 0:
             return None, ip_sub_slot
-        return curr.finished_sub_slots[-1], ip_sub_slot
-
-    def get_peak_height(self) -> Optional[uint32]:
-        return self.peak_height
-
-    def sub_block_record(self, header_hash: bytes32) -> SubBlockRecord:
-        sub_block = self.__sub_blocks[header_hash]
-        assert sub_block is not None
-        return sub_block
-
-    def height_to_sub_block_record(self, height: uint32) -> SubBlockRecord:
-        header_hash = self.sub_height_to_hash(height)
-        assert header_hash is not None
-        return self.sub_block_record(header_hash)
-
-    def get_ses_heights(self) -> List[bytes32]:
-        return sorted(self.__sub_epoch_summaries.keys())
-
-    def get_ses(self, height: uint32) -> SubEpochSummary:
-        return self.__sub_epoch_summaries[height]
-
-    def get_ses_from_height(self, height: uint32) -> List[SubEpochSummary]:
-        ses_l = []
-        for ses_height in reversed(self.get_ses_heights()):
-            if ses_height <= height:
-                break
-            ses_l.append(self.get_ses(ses_height))
-        return ses_l
-
-    def sub_height_to_hash(self, height: uint32) -> Optional[bytes32]:
-        if height not in self.__sub_height_to_hash:
-            log.error("could not find header hash in cache")
-            return None
-        return self.__sub_height_to_hash[height]
-
-    def contains_sub_height(self, height: uint32) -> bool:
-        return height in self.__sub_height_to_hash+        return curr.finished_sub_slots[-1], ip_sub_slot