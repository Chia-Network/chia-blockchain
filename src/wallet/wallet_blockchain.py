--- conflicted
+++ resolved
@@ -200,13 +200,6 @@
                 None,
             )
 
-<<<<<<< HEAD
-        required_iters, error = await validate_finished_header_block(
-            self.constants,
-            self,
-            block,
-            False,
-=======
         if block.sub_block_height == 0:
             prev_sb: Optional[SubBlockRecord] = None
         else:
@@ -216,7 +209,6 @@
         )
         required_iters, error = validate_finished_header_block(
             self.constants, self.sub_blocks, block, False, difficulty, sub_slot_iters
->>>>>>> 861deb6d
         )
 
         if error is not None:
