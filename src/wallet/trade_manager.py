--- conflicted
+++ resolved
@@ -423,29 +423,6 @@
             solution: Program = coinsol.solution.rest().first()
 
             # work out the deficits between coin amount and expected output for each
-<<<<<<< HEAD
-            if cc_wallet_puzzles.check_is_cc_puzzle(puzzle):
-
-                if not cc_wallet_puzzles.is_ephemeral_solution(solution):
-                    # Calculate output amounts
-                    colour = cc_wallet_puzzles.get_genesis_from_puzzle(puzzle)
-                    if colour not in wallets:
-                        wallets[
-                            colour
-                        ] = await self.wallet_state_manager.get_wallet_for_colour(
-                            colour
-                        )
-                    unspent = await self.wallet_state_manager.get_spendable_coins_for_wallet(
-                        wallets[colour].wallet_info.id
-                    )
-                    if coinsol.coin in [record.coin for record in unspent]:
-                        return False, None, "can't respond to own offer"
-                    innerpuzzlereveal = cc_wallet_puzzles.inner_puzzle(solution)
-                    innersol = cc_wallet_puzzles.inner_puzzle_solution(solution)
-                    out_amount = cc_wallet_puzzles.get_output_amount_for_puzzle_and_solution(
-                        innerpuzzlereveal, innersol
-                    )
-=======
             r = cc_utils.uncurry_cc(puzzle)
             if r:
                 # Calculate output amounts
@@ -462,7 +439,6 @@
                 )
                 if coinsol.coin in [record.coin for record in unspent]:
                     return False, None, "can't respond to own offer"
->>>>>>> f40ed905
 
                 innersol = solution.first()
 
@@ -550,21 +526,7 @@
             genesis_id = genesis_coin_id_for_genesis_coin_checker(
                 Program.from_bytes(bytes.fromhex(colour))
             )
-<<<<<<< HEAD
-            assert auditor_inner_puzzle is not None
-            inner_hash = auditor_inner_puzzle.get_tree_hash()
-
-            auditor_info = (
-                auditor.parent_coin_info,
-                inner_hash,
-                auditor.amount,
-            )
-            core = cc_wallet_puzzles.cc_make_core(colour)
-            parent_info = await wallets[colour].get_parent_for_coin(auditor)
-
-=======
             # Make the rest of the coins assert the output coin is consumed
->>>>>>> f40ed905
             for coloured_coin in my_cc_spends:
                 inner_solution = self.wallet_state_manager.main_wallet.make_solution(
                     consumed=[my_output_coin.name()]
@@ -592,23 +554,6 @@
             # Create SpendableCC for each of the coloured coins received
             for cc_coinsol_out in cc_coinsol_outamounts[colour]:
                 cc_coinsol = cc_coinsol_out[0]
-<<<<<<< HEAD
-                new_solution = cc_wallet_puzzles.update_auditors_in_solution(
-                    cc_coinsol.solution, auditor_info
-                )
-                new_coinsol = CoinSolution(cc_coinsol.coin, new_solution)
-                coinsols.append(new_coinsol)
-
-                eph = cc_wallet_puzzles.create_spend_for_ephemeral(
-                    cc_coinsol.coin, auditor, cc_coinsol_out[1]
-                )
-                coinsols.append(eph)
-
-                aud = cc_wallet_puzzles.create_spend_for_auditor(
-                    auditor, cc_coinsol.coin
-                )
-                coinsols.append(aud)
-=======
                 puzzle = cc_coinsol.solution.first()
                 solution = cc_coinsol.solution.rest().first()
 
@@ -623,7 +568,6 @@
                         )
                     )
                     innersol_list.append(inner_solution)
->>>>>>> f40ed905
 
             # Finish the output coin SpendableCC with new information
             newinnerpuzhash = await wallets[colour].get_new_inner_hash()
