--- conflicted
+++ resolved
@@ -195,11 +195,7 @@
         result = {}
         removals = bundle.removals()
         for coin in removals:
-<<<<<<< HEAD
-            coin_record = await self.wallet_state_manager.wallet_store.get_coin_record_by_coin_id(coin.name())
-=======
             coin_record = await self.wallet_state_manager.coin_store.get_coin_record_by_coin_id(coin.name())
->>>>>>> 861deb6d
             if coin_record is None:
                 continue
             result[coin_record.name()] = coin_record
@@ -557,10 +553,7 @@
                     sent_to=[],
                     trade_id=std_hash(spend_bundle.name() + bytes(now)),
                     type=uint32(TransactionType.OUTGOING_TRADE.value),
-<<<<<<< HEAD
-=======
                     name=chia_spend_bundle.name(),
->>>>>>> 861deb6d
                 )
             else:
                 tx_record = TransactionRecord(
@@ -579,10 +572,7 @@
                     sent_to=[],
                     trade_id=std_hash(spend_bundle.name() + bytes(now)),
                     type=uint32(TransactionType.INCOMING_TRADE.value),
-<<<<<<< HEAD
-=======
                     name=chia_spend_bundle.name(),
->>>>>>> 861deb6d
                 )
             my_tx_records.append(tx_record)
 
@@ -605,10 +595,7 @@
                     sent_to=[],
                     trade_id=std_hash(spend_bundle.name() + bytes(now)),
                     type=uint32(TransactionType.OUTGOING_TRADE.value),
-<<<<<<< HEAD
-=======
                     name=spend_bundle.name(),
->>>>>>> 861deb6d
                 )
             else:
                 tx_record = TransactionRecord(
@@ -627,10 +614,7 @@
                     sent_to=[],
                     trade_id=std_hash(spend_bundle.name() + bytes(now)),
                     type=uint32(TransactionType.INCOMING_TRADE.value),
-<<<<<<< HEAD
-=======
                     name=token_bytes(),
->>>>>>> 861deb6d
                 )
             my_tx_records.append(tx_record)
 
@@ -650,10 +634,7 @@
             sent_to=[],
             trade_id=std_hash(spend_bundle.name() + bytes(now)),
             type=uint32(TransactionType.OUTGOING_TRADE.value),
-<<<<<<< HEAD
-=======
             name=spend_bundle.name(),
->>>>>>> 861deb6d
         )
 
         now = uint64(int(time.time()))
