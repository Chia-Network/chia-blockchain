import time
import traceback
from pathlib import Path
from secrets import token_bytes
from typing import Dict, Optional, Tuple, List, Any
import logging

from blspy import AugSchemeMPL

from src.types.coin import Coin
from src.types.program import Program
from src.types.sized_bytes import bytes32
from src.types.spend_bundle import SpendBundle
from src.util.byte_types import hexstr_to_bytes
from src.util.hash import std_hash
from src.util.ints import uint32, uint64
from src.wallet.cc_wallet import cc_utils
from src.wallet.cc_wallet.cc_wallet import CCWallet
from src.wallet.puzzles.genesis_by_coin_id_with_0 import (
    genesis_coin_id_for_genesis_coin_checker,
)
from src.wallet.trade_record import TradeRecord
from src.wallet.trading.trade_status import TradeStatus
from src.wallet.trading.trade_store import TradeStore
from src.wallet.transaction_record import TransactionRecord
from src.wallet.util.trade_utils import (
    get_discrepancies_for_spend_bundle,
    get_output_discrepancy_for_puzzle_and_solution,
    get_output_amount_for_puzzle_and_solution,
)
from src.wallet.cc_wallet.cc_utils import (
    SpendableCC,
    uncurry_cc,
    spend_bundle_for_spendable_ccs,
    CC_MOD,
)
<<<<<<< HEAD
=======
from src.wallet.util.wallet_types import WalletType
>>>>>>> af6ecd4f
from src.wallet.wallet import Wallet

from src.wallet.wallet_coin_record import WalletCoinRecord

# from src.wallet.cc_wallet.debug_spend_bundle import debug_spend_bundle


class TradeManager:
    wallet_state_manager: Any
    log: logging.Logger
    trade_store: TradeStore

    @staticmethod
    async def create(
        wallet_state_manager: Any,
        db_connection,
        name: str = None,
    ):
        self = TradeManager()
        if name:
            self.log = logging.getLogger(name)
        else:
            self.log = logging.getLogger(__name__)

        self.wallet_state_manager = wallet_state_manager
        self.trade_store = await TradeStore.create(db_connection)
        return self

    async def get_offers_with_status(self, status: TradeStatus) -> List[TradeRecord]:
        records = await self.trade_store.get_trade_record_with_status(status)
        return records

    async def get_coins_of_interest(
        self,
    ) -> Tuple[Dict[bytes32, Coin], Dict[bytes32, Coin]]:
        """
        Returns list of coins we want to check if they are included in filter,
        These will include coins that belong to us and coins that that on other side of treade
        """
        all_pending = []
        pending_accept = await self.get_offers_with_status(TradeStatus.PENDING_ACCEPT)
        pending_confirm = await self.get_offers_with_status(TradeStatus.PENDING_CONFIRM)
        pending_cancel = await self.get_offers_with_status(TradeStatus.PENDING_CANCEL)
        all_pending.extend(pending_accept)
        all_pending.extend(pending_confirm)
        all_pending.extend(pending_cancel)
        removals = {}
        additions = {}

        for trade in all_pending:
            for coin in trade.removals:
                removals[coin.name()] = coin
            for coin in trade.additions:
                additions[coin.name()] = coin

        return removals, additions

    async def get_trade_by_coin(self, coin: Coin) -> Optional[TradeRecord]:
        all_trades = await self.get_all_trades()
        for trade in all_trades:
            if trade.status == TradeStatus.CANCELED.value:
                continue
            if coin in trade.removals:
                return trade
            if coin in trade.additions:
                return trade
        return None

    async def coins_of_interest_farmed(
        self, removals: List[Coin], additions: List[Coin], index: uint32
    ):
        """
        If both our coins and other coins in trade got removed that means that trade was successfully executed
        If coins from other side of trade got farmed without ours, that means that trade failed because either someone
        else completed trade or other side of trade canceled the trade by doing a spend.
        If our coins got farmed but coins from other side didn't, we successfully canceled trade by spending inputs.
        """
        removal_dict = {}
        addition_dict = {}
        checked: Dict[bytes32, Coin] = {}
        for coin in removals:
            removal_dict[coin.name()] = coin
        for coin in additions:
            addition_dict[coin.name()] = coin

        all_coins = []
        all_coins.extend(removals)
        all_coins.extend(additions)

        for coin in all_coins:
            if coin.name() in checked:
                continue
            trade = await self.get_trade_by_coin(coin)
            if trade is None:
                self.log.error(f"Coin: {Coin}, not in any trade")
                continue

            # Check if all coins that are part of the trade got farmed
            # If coin is missing, trade failed
            failed = False
            for removed_coin in trade.removals:
                if removed_coin.name() not in removal_dict:
                    self.log.error(f"{removed_coin} from trade not removed")
                    failed = True
                checked[removed_coin.name()] = removed_coin
            for added_coin in trade.additions:
                if added_coin.name() not in addition_dict:
                    self.log.error(f"{added_coin} from trade not added")
                    failed = True
                checked[coin.name()] = coin

            if failed is False:
                # Mark this trade as succesfull
                await self.trade_store.set_status(
                    trade.trade_id, TradeStatus.CONFIRMED, index
                )
                self.log.info(
                    f"Trade with id: {trade.trade_id} confirmed at height: {index}"
                )
            else:
                # Either we canceled this trade or this trade failed
                if trade.status == TradeStatus.PENDING_CANCEL.value:
                    await self.trade_store.set_status(
                        trade.trade_id, TradeStatus.CANCELED
                    )
                    self.log.info(
                        f"Trade with id: {trade.trade_id} canceled at height: {index}"
                    )
                elif trade.status == TradeStatus.PENDING_CONFIRM.value:
                    await self.trade_store.set_status(
                        trade.trade_id, TradeStatus.FAILED
                    )
                    self.log.warning(
                        f"Trade with id: {trade.trade_id} failed at height: {index}"
                    )

    async def get_locked_coins(
        self, wallet_id: int = None
    ) -> Dict[bytes32, WalletCoinRecord]:
        """ Returns a dictionary of confirmed coins that are locked by a trade. """
        all_pending = []
        pending_accept = await self.get_offers_with_status(TradeStatus.PENDING_ACCEPT)
        pending_confirm = await self.get_offers_with_status(TradeStatus.PENDING_CONFIRM)
        pending_cancel = await self.get_offers_with_status(TradeStatus.PENDING_CANCEL)
        all_pending.extend(pending_accept)
        all_pending.extend(pending_confirm)
        all_pending.extend(pending_cancel)
        if len(all_pending) == 0:
            return {}

        result = {}
        for trade_offer in all_pending:
            if trade_offer.tx_spend_bundle is None:
                locked = await self.get_locked_coins_in_spend_bundle(
                    trade_offer.spend_bundle
                )
            else:
                locked = await self.get_locked_coins_in_spend_bundle(
                    trade_offer.tx_spend_bundle
                )
            for name, record in locked.items():
                if wallet_id is None or record.wallet_id == wallet_id:
                    result[name] = record

        return result

    async def get_all_trades(self):
        all: List[TradeRecord] = await self.trade_store.get_all_trades()
        return all

    async def get_trade_by_id(self, trade_id: bytes) -> Optional[TradeRecord]:
        record = await self.trade_store.get_trade_record(trade_id)
        return record

    async def get_locked_coins_in_spend_bundle(
        self, bundle: SpendBundle
    ) -> Dict[bytes32, WalletCoinRecord]:
        """ Returns a list of coin records that are used in this SpendBundle"""
        result = {}
        removals = bundle.removals()
        for coin in removals:
            coin_record = (
                await self.wallet_state_manager.wallet_store.get_coin_record_by_coin_id(
                    coin.name()
                )
            )
            if coin_record is None:
                continue
            result[coin_record.name()] = coin_record
        return result

    async def cancel_pending_offer(self, trade_id: bytes32):
        await self.trade_store.set_status(trade_id, TradeStatus.CANCELED)

    async def cancel_pending_offer_safely(self, trade_id: bytes32):
        """ This will create a transaction that includes coins that were offered"""
        self.log.info(f"Secure-Cancel pending offer with id trade_id {trade_id.hex()}")
        trade = await self.trade_store.get_trade_record(trade_id)
        if trade is None:
            return None

        all_coins = trade.removals

        for coin in all_coins:
            wallet = await self.wallet_state_manager.get_wallet_for_coin(coin.name())

            if wallet is None:
                continue
            new_ph = await wallet.get_new_puzzlehash()
            if wallet.wallet_info.type == WalletType.COLOURED_COIN.value:
                tx = await wallet.generate_signed_transaction(
                    [coin.amount], [new_ph], 0, coins={coin}
                )
            else:
                tx = await wallet.generate_signed_transaction(
                    coin.amount, new_ph, 0, coins={coin}
                )
            await self.wallet_state_manager.add_pending_transaction(tx_record=tx)

        await self.trade_store.set_status(trade_id, TradeStatus.PENDING_CANCEL)
        return

    async def save_trade(self, trade: TradeRecord):
        await self.trade_store.add_trade_record(trade)

    async def create_offer_for_ids(
        self, offer: Dict[int, int], file_name: str
    ) -> Tuple[bool, Optional[TradeRecord], Optional[str]]:
        success, trade_offer, error = await self._create_offer_for_ids(offer)

        if success is True and trade_offer is not None:
            self.write_offer_to_disk(Path(file_name), trade_offer)
            await self.save_trade(trade_offer)

        return success, trade_offer, error

    async def _create_offer_for_ids(
        self, offer: Dict[int, int]
    ) -> Tuple[bool, Optional[TradeRecord], Optional[str]]:
        """
        Offer is dictionary of wallet ids and amount
        """
        spend_bundle = None
        try:
            for id in offer.keys():
                amount = offer[id]
                wallet_id = uint32(int(id))
                wallet = self.wallet_state_manager.wallets[wallet_id]
                if isinstance(wallet, CCWallet):
                    balance = await wallet.get_confirmed_balance()
                    if balance < abs(amount) and amount < 0:
                        raise Exception(f"insufficient funds in wallet {wallet_id}")
                    if amount > 0:
                        if spend_bundle is None:
                            to_exclude: List[Coin] = []
                        else:
                            to_exclude = spend_bundle.removals()
                        zero_spend_bundle: SpendBundle = (
                            await wallet.generate_zero_val_coin(False, to_exclude)
                        )

                        if spend_bundle is None:
                            spend_bundle = zero_spend_bundle
                        else:
                            spend_bundle = SpendBundle.aggregate(
                                [spend_bundle, zero_spend_bundle]
                            )

                        additions = zero_spend_bundle.additions()
                        removals = zero_spend_bundle.removals()
                        zero_val_coin: Optional[Coin] = None
                        for add in additions:
                            if add not in removals and add.amount == 0:
                                zero_val_coin = add
                        new_spend_bundle = (
                            await wallet.create_spend_bundle_relative_amount(
                                amount, zero_val_coin
                            )
                        )
                    else:
                        new_spend_bundle = (
                            await wallet.create_spend_bundle_relative_amount(amount)
                        )
                elif isinstance(wallet, Wallet):
                    if spend_bundle is None:
                        to_exclude = []
                    else:
                        to_exclude = spend_bundle.removals()
                    new_spend_bundle = await wallet.create_spend_bundle_relative_chia(
                        amount, to_exclude
                    )
                else:
                    return False, None, "unsupported wallet type"
                if new_spend_bundle is None or new_spend_bundle.removals() == []:
                    raise Exception(f"Wallet {id} was unable to create offer.")
                if spend_bundle is None:
                    spend_bundle = new_spend_bundle
                else:
                    spend_bundle = SpendBundle.aggregate(
                        [spend_bundle, new_spend_bundle]
                    )

            if spend_bundle is None:
                return False, None, None

            now = uint64(int(time.time()))
            trade_offer: TradeRecord = TradeRecord(
                confirmed_at_index=uint32(0),
                accepted_at_time=None,
                created_at_time=now,
                my_offer=True,
                sent=uint32(0),
                spend_bundle=spend_bundle,
                tx_spend_bundle=None,
                additions=spend_bundle.additions(),
                removals=spend_bundle.removals(),
                trade_id=std_hash(spend_bundle.name() + bytes(now)),
                status=uint32(TradeStatus.PENDING_ACCEPT.value),
                sent_to=[],
            )
            return True, trade_offer, None
        except Exception as e:
            tb = traceback.format_exc()
            self.log.error(f"Error with creating trade offer: {type(e)}{tb}")
            return False, None, str(e)

    def write_offer_to_disk(self, file_path: Path, offer: TradeRecord):
        if offer is not None:
            file_path.write_text(bytes(offer).hex())

    async def get_discrepancies_for_offer(
        self, file_path: Path
    ) -> Tuple[bool, Optional[Dict], Optional[Exception]]:
        self.log.info(f"trade offer: {file_path}")
        trade_offer_hex = file_path.read_text()
        trade_offer = TradeRecord.from_bytes(bytes.fromhex(trade_offer_hex))
        return get_discrepancies_for_spend_bundle(trade_offer.spend_bundle)

    async def get_inner_puzzle_for_puzzle_hash(self, puzzle_hash) -> Program:
        info = await self.wallet_state_manager.puzzle_store.get_derivation_record_for_puzzle_hash(
            puzzle_hash.hex()
        )
        assert info is not None
        puzzle = self.wallet_state_manager.main_wallet.puzzle_for_pk(bytes(info.pubkey))
        return puzzle

    async def maybe_create_wallets_for_offer(self, file_path: Path) -> bool:
        success, result, error = await self.get_discrepancies_for_offer(file_path)
        if not success or result is None:
            return False

        for key, value in result.items():
            wsm = self.wallet_state_manager
            wallet: Wallet = wsm.main_wallet
            if key == "chia":
                continue
            self.log.info(f"value is {key}")
            exists = await wsm.get_wallet_for_colour(key)
            if exists is not None:
                continue

            await CCWallet.create_wallet_for_cc(wsm, wallet, key)

        return True

    async def respond_to_offer(
        self, file_path: Path
    ) -> Tuple[bool, Optional[TradeRecord], Optional[str]]:
        has_wallets = await self.maybe_create_wallets_for_offer(file_path)
        if not has_wallets:
            return False, None, "Unknown Error"
        trade_offer = None
        try:
            trade_offer_hex = file_path.read_text()
            trade_offer = TradeRecord.from_bytes(hexstr_to_bytes(trade_offer_hex))
        except Exception as e:
            return False, None, f"Error: {e}"
        if trade_offer is not None:
            offer_spend_bundle: SpendBundle = trade_offer.spend_bundle

        coinsols = []  # [] of CoinSolutions
        cc_coinsol_outamounts: Dict[bytes32, List[Tuple[Any, int]]] = dict()
        aggsig = offer_spend_bundle.aggregated_signature
        cc_discrepancies: Dict[bytes32, int] = dict()
        chia_discrepancy = None
        wallets: Dict[bytes32, Any] = dict()  # colour to wallet dict

        for coinsol in offer_spend_bundle.coin_solutions:
            puzzle: Program = coinsol.solution.first()
            solution: Program = coinsol.solution.rest().first()

            # work out the deficits between coin amount and expected output for each
            r = cc_utils.uncurry_cc(puzzle)
            if r:
                # Calculate output amounts
                mod_hash, genesis_checker, inner_puzzle = r
                colour = bytes(genesis_checker).hex()
                if colour not in wallets:
                    wallets[
                        colour
                    ] = await self.wallet_state_manager.get_wallet_for_colour(colour)
<<<<<<< HEAD
                unspent = await self.wallet_state_manager.get_spendable_coins_for_wallet(
                    wallets[colour].wallet_info.id
=======
                unspent = (
                    await self.wallet_state_manager.get_spendable_coins_for_wallet(
                        wallets[colour].wallet_info.id
                    )
>>>>>>> af6ecd4f
                )
                if coinsol.coin in [record.coin for record in unspent]:
                    return False, None, "can't respond to own offer"

                innersol = solution.first()

                total = get_output_amount_for_puzzle_and_solution(
                    inner_puzzle, innersol
                )
                if colour in cc_discrepancies:
                    cc_discrepancies[colour] += coinsol.coin.amount - total
                else:
                    cc_discrepancies[colour] = coinsol.coin.amount - total
                # Store coinsol and output amount for later
                if colour in cc_coinsol_outamounts:
                    cc_coinsol_outamounts[colour].append((coinsol, total))
                else:
                    cc_coinsol_outamounts[colour] = [(coinsol, total)]

            else:
                # standard chia coin
                unspent = (
                    await self.wallet_state_manager.get_spendable_coins_for_wallet(1)
                )
                if coinsol.coin in [record.coin for record in unspent]:
                    return False, None, "can't respond to own offer"
                if chia_discrepancy is None:
                    chia_discrepancy = get_output_discrepancy_for_puzzle_and_solution(
                        coinsol.coin, puzzle, solution
                    )
                else:
                    chia_discrepancy += get_output_discrepancy_for_puzzle_and_solution(
                        coinsol.coin, puzzle, solution
                    )
                coinsols.append(coinsol)

        chia_spend_bundle: Optional[SpendBundle] = None
        if chia_discrepancy is not None:
            chia_spend_bundle = await self.wallet_state_manager.main_wallet.create_spend_bundle_relative_chia(
                chia_discrepancy, []
            )
            if chia_spend_bundle is not None:
                for coinsol in coinsols:
                    chia_spend_bundle.coin_solutions.append(coinsol)

        zero_spend_list: List[SpendBundle] = []
        spend_bundle = None
        # create coloured coin
        self.log.info(cc_discrepancies)
        for colour in cc_discrepancies.keys():
            if cc_discrepancies[colour] < 0:
                my_cc_spends = await wallets[colour].select_coins(
                    abs(cc_discrepancies[colour])
                )
            else:
                if chia_spend_bundle is None:
                    to_exclude: List = []
                else:
                    to_exclude = chia_spend_bundle.removals()
                my_cc_spends = await wallets[colour].select_coins(0)
                if my_cc_spends is None or my_cc_spends == set():
                    zero_spend_bundle: SpendBundle = await wallets[
                        colour
                    ].generate_zero_val_coin(False, to_exclude)
                    if zero_spend_bundle is None:
                        return (
                            False,
                            None,
                            "Unable to generate zero value coin. Confirm that you have chia available",
                        )
                    zero_spend_list.append(zero_spend_bundle)

                    additions = zero_spend_bundle.additions()
                    removals = zero_spend_bundle.removals()
                    my_cc_spends = set()
                    for add in additions:
                        if add not in removals and add.amount == 0:
                            my_cc_spends.add(add)

            if my_cc_spends == set() or my_cc_spends is None:
                return False, None, "insufficient funds"

            # Create SpendableCC list and innersol_list with both my coins and the offered coins
            # Firstly get the output coin
            my_output_coin = my_cc_spends.pop()
            spendable_cc_list = []
            innersol_list = []
            genesis_id = genesis_coin_id_for_genesis_coin_checker(
                Program.from_bytes(bytes.fromhex(colour))
            )
            # Make the rest of the coins assert the output coin is consumed
            for coloured_coin in my_cc_spends:
                inner_solution = self.wallet_state_manager.main_wallet.make_solution(
                    consumed=[my_output_coin.name()]
                )
                inner_puzzle = await self.get_inner_puzzle_for_puzzle_hash(
                    coloured_coin.puzzle_hash
                )
                assert inner_puzzle is not None

<<<<<<< HEAD
                sigs = await wallets[colour].get_sigs(inner_puzzle, inner_solution,)
=======
                sigs = await wallets[colour].get_sigs(
                    inner_puzzle,
                    inner_solution,
                )
>>>>>>> af6ecd4f
                sigs.append(aggsig)
                aggsig = AugSchemeMPL.aggregate(sigs)

                lineage_proof = await wallets[colour].get_lineage_proof_for_coin(
                    coloured_coin
                )
                spendable_cc_list.append(
                    SpendableCC(coloured_coin, genesis_id, inner_puzzle, lineage_proof)
                )
                innersol_list.append(inner_solution)

            # Create SpendableCC for each of the coloured coins received
            for cc_coinsol_out in cc_coinsol_outamounts[colour]:
                cc_coinsol = cc_coinsol_out[0]
                puzzle = cc_coinsol.solution.first()
                solution = cc_coinsol.solution.rest().first()

                r = uncurry_cc(puzzle)
                if r:
                    mod_hash, genesis_coin_checker, inner_puzzle = r
                    inner_solution = solution.first()
                    lineage_proof = solution.rest().rest().first()
                    spendable_cc_list.append(
                        SpendableCC(
                            cc_coinsol.coin, genesis_id, inner_puzzle, lineage_proof
                        )
                    )
                    innersol_list.append(inner_solution)

            # Finish the output coin SpendableCC with new information
            newinnerpuzhash = await wallets[colour].get_new_inner_hash()
            outputamount = (
                sum([c.amount for c in my_cc_spends])
                + cc_discrepancies[colour]
                + my_output_coin.amount
            )
            inner_solution = self.wallet_state_manager.main_wallet.make_solution(
                primaries=[{"puzzlehash": newinnerpuzhash, "amount": outputamount}]
            )
            inner_puzzle = await self.get_inner_puzzle_for_puzzle_hash(
                my_output_coin.puzzle_hash
            )
            assert inner_puzzle is not None

            lineage_proof = await wallets[colour].get_lineage_proof_for_coin(
                my_output_coin
            )
            spendable_cc_list.append(
                SpendableCC(my_output_coin, genesis_id, inner_puzzle, lineage_proof)
<<<<<<< HEAD
            )
            innersol_list.append(inner_solution)

            sigs = await wallets[colour].get_sigs(inner_puzzle, inner_solution,)
=======
            )
            innersol_list.append(inner_solution)

            sigs = await wallets[colour].get_sigs(
                inner_puzzle,
                inner_solution,
            )
>>>>>>> af6ecd4f
            sigs.append(aggsig)
            aggsig = AugSchemeMPL.aggregate(sigs)
            if spend_bundle is None:
                spend_bundle = spend_bundle_for_spendable_ccs(
                    CC_MOD,
                    Program.from_bytes(bytes.fromhex(colour)),
                    spendable_cc_list,
                    innersol_list,
                    [aggsig],
                )
            else:
                new_spend_bundle = spend_bundle_for_spendable_ccs(
                    CC_MOD,
                    Program.from_bytes(bytes.fromhex(colour)),
                    spendable_cc_list,
                    innersol_list,
                    [aggsig],
                )
                spend_bundle = SpendBundle.aggregate([spend_bundle, new_spend_bundle])
            # reset sigs and aggsig so that they aren't included next time around
            sigs = []
            aggsig = AugSchemeMPL.aggregate(sigs)
        my_tx_records = []
        if zero_spend_list is not None and spend_bundle is not None:
            zero_spend_list.append(spend_bundle)
            spend_bundle = SpendBundle.aggregate(zero_spend_list)

        if spend_bundle is None:
            return False, None, "spend_bundle missing"

        # Add transaction history for this trade
        now = uint64(int(time.time()))
        if chia_spend_bundle is not None:
            spend_bundle = SpendBundle.aggregate([spend_bundle, chia_spend_bundle])
            # debug_spend_bundle(spend_bundle)
            if chia_discrepancy < 0:
                tx_record = TransactionRecord(
                    confirmed_at_index=uint32(0),
                    created_at_time=now,
                    to_puzzle_hash=token_bytes(),
                    amount=uint64(abs(chia_discrepancy)),
                    fee_amount=uint64(0),
                    incoming=False,
                    confirmed=False,
                    sent=uint32(10),
                    spend_bundle=chia_spend_bundle,
                    additions=chia_spend_bundle.additions(),
                    removals=chia_spend_bundle.removals(),
                    wallet_id=uint32(1),
                    sent_to=[],
                    trade_id=std_hash(spend_bundle.name() + bytes(now)),
                )
            else:
                tx_record = TransactionRecord(
                    confirmed_at_index=uint32(0),
                    created_at_time=uint64(int(time.time())),
                    to_puzzle_hash=token_bytes(),
                    amount=uint64(abs(chia_discrepancy)),
                    fee_amount=uint64(0),
                    incoming=True,
                    confirmed=False,
                    sent=uint32(10),
                    spend_bundle=chia_spend_bundle,
                    additions=chia_spend_bundle.additions(),
                    removals=chia_spend_bundle.removals(),
                    wallet_id=uint32(1),
                    sent_to=[],
                    trade_id=std_hash(spend_bundle.name() + bytes(now)),
                )
            my_tx_records.append(tx_record)

        for colour, amount in cc_discrepancies.items():
            wallet = wallets[colour]
            if chia_discrepancy > 0:
                tx_record = TransactionRecord(
                    confirmed_at_index=uint32(0),
                    created_at_time=uint64(int(time.time())),
                    to_puzzle_hash=token_bytes(),
                    amount=uint64(abs(amount)),
                    fee_amount=uint64(0),
                    incoming=False,
                    confirmed=False,
                    sent=uint32(10),
                    spend_bundle=spend_bundle,
                    additions=spend_bundle.additions(),
                    removals=spend_bundle.removals(),
                    wallet_id=wallet.wallet_info.id,
                    sent_to=[],
                    trade_id=std_hash(spend_bundle.name() + bytes(now)),
                )
            else:
                tx_record = TransactionRecord(
                    confirmed_at_index=uint32(0),
                    created_at_time=uint64(int(time.time())),
                    to_puzzle_hash=token_bytes(),
                    amount=uint64(abs(amount)),
                    fee_amount=uint64(0),
                    incoming=True,
                    confirmed=False,
                    sent=uint32(10),
                    spend_bundle=spend_bundle,
                    additions=spend_bundle.additions(),
                    removals=spend_bundle.removals(),
                    wallet_id=wallet.wallet_info.id,
                    sent_to=[],
                    trade_id=std_hash(spend_bundle.name() + bytes(now)),
                )
            my_tx_records.append(tx_record)

        tx_record = TransactionRecord(
            confirmed_at_index=uint32(0),
            created_at_time=uint64(int(time.time())),
            to_puzzle_hash=token_bytes(),
            amount=uint64(0),
            fee_amount=uint64(0),
            incoming=False,
            confirmed=False,
            sent=uint32(0),
            spend_bundle=spend_bundle,
            additions=spend_bundle.additions(),
            removals=spend_bundle.removals(),
            wallet_id=uint32(0),
            sent_to=[],
            trade_id=std_hash(spend_bundle.name() + bytes(now)),
        )

        now = uint64(int(time.time()))
        trade_record: TradeRecord = TradeRecord(
            confirmed_at_index=uint32(0),
            accepted_at_time=now,
            created_at_time=now,
            my_offer=False,
            sent=uint32(0),
            spend_bundle=offer_spend_bundle,
            tx_spend_bundle=spend_bundle,
            additions=spend_bundle.additions(),
            removals=spend_bundle.removals(),
            trade_id=std_hash(spend_bundle.name() + bytes(now)),
            status=uint32(TradeStatus.PENDING_CONFIRM.value),
            sent_to=[],
        )

        await self.save_trade(trade_record)
        await self.wallet_state_manager.add_pending_transaction(tx_record)
        for tx in my_tx_records:
            await self.wallet_state_manager.add_transaction(tx)

        return True, trade_record, None<|MERGE_RESOLUTION|>--- conflicted
+++ resolved
@@ -34,10 +34,7 @@
     spend_bundle_for_spendable_ccs,
     CC_MOD,
 )
-<<<<<<< HEAD
-=======
 from src.wallet.util.wallet_types import WalletType
->>>>>>> af6ecd4f
 from src.wallet.wallet import Wallet
 
 from src.wallet.wallet_coin_record import WalletCoinRecord
@@ -439,15 +436,10 @@
                     wallets[
                         colour
                     ] = await self.wallet_state_manager.get_wallet_for_colour(colour)
-<<<<<<< HEAD
-                unspent = await self.wallet_state_manager.get_spendable_coins_for_wallet(
-                    wallets[colour].wallet_info.id
-=======
                 unspent = (
                     await self.wallet_state_manager.get_spendable_coins_for_wallet(
                         wallets[colour].wallet_info.id
                     )
->>>>>>> af6ecd4f
                 )
                 if coinsol.coin in [record.coin for record in unspent]:
                     return False, None, "can't respond to own offer"
@@ -548,14 +540,10 @@
                 )
                 assert inner_puzzle is not None
 
-<<<<<<< HEAD
-                sigs = await wallets[colour].get_sigs(inner_puzzle, inner_solution,)
-=======
                 sigs = await wallets[colour].get_sigs(
                     inner_puzzle,
                     inner_solution,
                 )
->>>>>>> af6ecd4f
                 sigs.append(aggsig)
                 aggsig = AugSchemeMPL.aggregate(sigs)
 
@@ -605,12 +593,6 @@
             )
             spendable_cc_list.append(
                 SpendableCC(my_output_coin, genesis_id, inner_puzzle, lineage_proof)
-<<<<<<< HEAD
-            )
-            innersol_list.append(inner_solution)
-
-            sigs = await wallets[colour].get_sigs(inner_puzzle, inner_solution,)
-=======
             )
             innersol_list.append(inner_solution)
 
@@ -618,7 +600,6 @@
                 inner_puzzle,
                 inner_solution,
             )
->>>>>>> af6ecd4f
             sigs.append(aggsig)
             aggsig = AugSchemeMPL.aggregate(sigs)
             if spend_bundle is None:
