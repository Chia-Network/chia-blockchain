--- conflicted
+++ resolved
@@ -12,7 +12,7 @@
 from src.types.full_block import FullBlock
 from src.types.challenge import Challenge
 from src.types.header_block import HeaderBlock
-from src.util.ints import uint32, uint64, uint8
+from src.util.ints import uint32, uint64
 from src.util.hash import std_hash
 from src.wallet.transaction_record import TransactionRecord
 from src.wallet.block_record import BlockRecord
@@ -323,11 +323,7 @@
                 fee_amount=uint64(0),
                 incoming=True,
                 confirmed=True,
-<<<<<<< HEAD
-                send_status=(uint8(MempoolInclusionStatus.SUCCESS.value), None),
-=======
                 sent=uint32(0),
->>>>>>> a59f35b1
                 spend_bundle=None,
                 additions=[coin],
                 removals=[],
@@ -353,11 +349,7 @@
                     fee_amount=uint64(0),
                     incoming=True,
                     confirmed=True,
-<<<<<<< HEAD
-                    send_status=(uint8(MempoolInclusionStatus.SUCCESS.value), None),
-=======
                     sent=uint32(0),
->>>>>>> a59f35b1
                     spend_bundle=None,
                     additions=[coin],
                     removals=[],
@@ -413,11 +405,7 @@
             fee_amount=uint64(fee_amount),
             incoming=False,
             confirmed=False,
-<<<<<<< HEAD
-            send_status=None,
-=======
             sent=uint32(0),
->>>>>>> a59f35b1
             spend_bundle=spend_bundle,
             additions=add_list,
             removals=rem_list,
@@ -429,24 +417,17 @@
         self.state_changed("pending_transaction")
         self.tx_pending_changed()
 
-<<<<<<< HEAD
     async def remove_from_queue(
         self,
         spendbundle_id: bytes32,
+        name: str,
         send_status: MempoolInclusionStatus,
         error: Optional[Err],
     ):
         """
         Full node received our transaction, no need to keep it in queue anymore
         """
-        await self.tx_store.set_send_status(spendbundle_id, send_status, error)
-=======
-    async def remove_from_queue(self, spendbundle_id: bytes32, name: str):
-        """
-        Full node received our transaction, no need to keep it in queue anymore
-        """
-        await self.tx_store.increment_sent(spendbundle_id, name)
->>>>>>> a59f35b1
+        await self.tx_store.increment_sent(spendbundle_id, name, send_status, error)
         self.state_changed("tx_sent")
 
     async def get_send_queue(self) -> List[TransactionRecord]:
@@ -1060,11 +1041,7 @@
             return
 
         for record in records:
-<<<<<<< HEAD
-            await self.tx_store.set_send_status(record.name(), None)
-=======
             await self.tx_store.set_not_sent(record.name())
->>>>>>> a59f35b1
 
         self.tx_pending_changed()
 
