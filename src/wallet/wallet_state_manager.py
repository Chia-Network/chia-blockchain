--- conflicted
+++ resolved
@@ -15,11 +15,7 @@
 
 from src.consensus.constants import ConsensusConstants
 from src.consensus.sub_block_record import SubBlockRecord
-<<<<<<< HEAD
-from src.full_node.block_cache import init_wallet_block_cache
-=======
 from src.full_node.block_cache import BlockCache
->>>>>>> 861deb6d
 from src.full_node.weight_proof import WeightProofHandler
 from src.protocols.wallet_protocol import RespondPuzzleSolution, PuzzleSolutionResponse
 from src.types.coin import Coin
@@ -134,9 +130,6 @@
             self.coins_of_interest_received,
             self.reorg_rollback,
         )
-<<<<<<< HEAD
-        self.weight_proof_handler = WeightProofHandler(self.constants, await init_wallet_block_cache(self.blockchain))
-=======
 
         self.weight_proof_handler = WeightProofHandler(
             self.constants,
@@ -147,7 +140,6 @@
                 self.blockchain.sub_epoch_summaries,
             ),
         )
->>>>>>> 861deb6d
 
         self.sync_mode = False
         self.sync_store = await WalletSyncStore.create()
@@ -541,15 +533,9 @@
 
             is_coinbase = False
             is_fee_reward = False
-<<<<<<< HEAD
-            if bytes32(height.to_bytes(32, "big")) == coin.parent_coin_info:
-                is_coinbase = True
-            if std_hash(std_hash(height)) == coin.parent_coin_info:
-=======
             if coin.parent_coin_info in pool_rewards:
                 is_coinbase = True
             if coin.parent_coin_info in farmer_rewards:
->>>>>>> 861deb6d
                 is_fee_reward = True
 
             info = await self.puzzle_store.wallet_info_for_puzzle_hash(coin.puzzle_hash)
@@ -590,11 +576,7 @@
         Called when coin gets spent
         """
 
-<<<<<<< HEAD
-        await self.coin_store.set_spent(coin.name(), index)
-=======
         await self.coin_store.set_spent(coin.name(), sub_height, height)
->>>>>>> 861deb6d
 
         unconfirmed_record: List[TransactionRecord] = await self.tx_store.unconfirmed_with_removal_coin(coin.name())
         for unconfirmed in unconfirmed_record:
@@ -615,11 +597,7 @@
         """
         Adding coin to DB
         """
-<<<<<<< HEAD
-
-=======
         self.log.info(f"Adding coin: {coin} at {sub_height}")
->>>>>>> 861deb6d
         farm_reward = False
         if coinbase or fee_reward:
             farm_reward = True
@@ -644,10 +622,7 @@
                 sent_to=[],
                 trade_id=None,
                 type=uint32(type),
-<<<<<<< HEAD
-=======
                 name=coin.name(),
->>>>>>> 861deb6d
             )
             await self.tx_store.add_transaction_record(tx_record)
         else:
@@ -676,39 +651,24 @@
                     sent_to=[],
                     trade_id=None,
                     type=uint32(TransactionType.INCOMING_TX.value),
-<<<<<<< HEAD
-=======
                     name=coin.name(),
->>>>>>> 861deb6d
                 )
                 if coin.amount > 0:
                     await self.tx_store.add_transaction_record(tx_record)
 
         coin_record: WalletCoinRecord = WalletCoinRecord(
-<<<<<<< HEAD
-            coin, index, uint32(0), False, farm_reward, wallet_type, wallet_id
-=======
             coin, sub_height, height, uint32(0), uint32(0), False, farm_reward, wallet_type, wallet_id
->>>>>>> 861deb6d
         )
         await self.coin_store.add_coin_record(coin_record)
 
         if wallet_type == WalletType.COLOURED_COIN:
             wallet: CCWallet = self.wallets[wallet_id]
             # TODO(straya): should this use height to hash instead of sub_height to hash
-<<<<<<< HEAD
-            header_hash: bytes32 = self.blockchain.sub_height_to_hash[index]
-            block: Optional[HeaderBlockRecord] = await self.block_store.get_header_block_record(header_hash)
-            assert block is not None
-            assert block.removals is not None
-            await wallet.coin_added(coin, index, header_hash, block.removals, sub_height)
-=======
             header_hash: bytes32 = self.blockchain.sub_height_to_hash[height]
             block: Optional[HeaderBlockRecord] = await self.block_store.get_header_block_record(header_hash)
             assert block is not None
             assert block.removals is not None
             await wallet.coin_added(coin, height, header_hash, block.removals, sub_height)
->>>>>>> 861deb6d
 
         self.state_changed("coin_added", wallet_id)
 
@@ -772,10 +732,6 @@
 
         # Find fork point
         if new_block.prev_header_hash != self.constants.GENESIS_PREV_HASH and self.peak is not None:
-<<<<<<< HEAD
-            self.log.info("not genesis")
-=======
->>>>>>> 861deb6d
             # TODO: handle returning of -1
             fork_h = find_fork_point_in_chain(
                 self.blockchain.sub_blocks,
@@ -795,11 +751,7 @@
                 unspent_coin_names.add(coin.name())
 
         # # Get all blocks after fork point up to but not including this block
-<<<<<<< HEAD
-        # curr: SubBlockRecord = self.blockchain.sub_blocks[new_block.prev_header_hash]
-=======
         # curr: SubBlockRecord = self.lockchain.sub_blocks[new_block.prev_header_hash]
->>>>>>> 861deb6d
         # reorg_blocks: List[HeaderBlockRecord] = []
         # while curr.height > fork_h:
         #     header_block_record = await self.block_store.get_header_block_record(
@@ -894,20 +846,10 @@
         Rolls back and updates the coin_store and transaction store. It's possible this height
         is the tip, or even beyond the tip.
         """
-<<<<<<< HEAD
-        self.log.info(f"Rolling back to {index}")
-        all_coins = await self.coin_store.get_all_coins()
-        self.log.info(f"all coins: {all_coins}")
-        await self.coin_store.rollback_to_block(index)
-
-        reorged: List[TransactionRecord] = await self.tx_store.get_transaction_above(index)
-        await self.tx_store.rollback_to_block(index)
-=======
         await self.coin_store.rollback_to_block(sub_height)
 
         reorged: List[TransactionRecord] = await self.tx_store.get_transaction_above(sub_height)
         await self.tx_store.rollback_to_block(sub_height)
->>>>>>> 861deb6d
 
         await self.retry_sending_after_reorg(reorged)
 
@@ -930,10 +872,7 @@
         self.tx_pending_changed()
 
     async def close_all_stores(self):
-<<<<<<< HEAD
-=======
         self.blockchain.shut_down()
->>>>>>> 861deb6d
         await self.db_connection.close()
 
     async def clear_all_stores(self):
@@ -1032,15 +971,9 @@
             return set()
 
         current_index = self.peak.height
-<<<<<<< HEAD
 
         valid_index = current_index
 
-=======
-
-        valid_index = current_index
-
->>>>>>> 861deb6d
         records = await self.coin_store.get_spendable_for_index(valid_index, wallet_id)
 
         # Coins that are currently part of a transaction
