--- conflicted
+++ resolved
@@ -1,12 +1,8 @@
 import dataclasses
 import logging
 import time
-<<<<<<< HEAD
 import traceback
 from typing import Optional, List, Tuple, Dict
-=======
-from typing import Dict, Optional, List, Tuple
->>>>>>> 573841b6
 
 from blspy import AugSchemeMPL
 
@@ -998,39 +994,4 @@
     if (header_block.foliage_sub_block.foliage_block_hash is not None) != header_block.reward_chain_sub_block.is_block:
         return None, ValidationError(Err.INVALID_FOLIAGE_BLOCK_PRESENCE)
 
-<<<<<<< HEAD
-    return required_iters, None
-
-
-def batch_validate_finished_header_block_pickled(
-    constants: ConsensusConstants,
-    sub_blocks_pickled: Dict[bytes, bytes],
-    header_blocks_pickled: List[bytes],
-    check_filter: bool,
-    expected_difficulty: List[uint64],
-    expected_sub_slot_iters: List[uint64],
-) -> List[Tuple[Optional[uint64], Optional[ValidationError]]]:
-    sub_blocks = {}
-    for k, v in sub_blocks_pickled.items():
-        sub_blocks[k] = SubBlockRecord.from_bytes(v)
-    results = []
-    for i in range(len(header_blocks_pickled)):
-        try:
-            header_block = HeaderBlock.from_bytes(header_blocks_pickled[i])
-            res = validate_finished_header_block(
-                dataclass_from_dict(ConsensusConstants, constants),
-                BlockCache(sub_blocks),
-                header_block,
-                check_filter,
-                expected_difficulty[i],
-                expected_sub_slot_iters[i],
-            )
-            results.append(res)
-        except Exception:
-            error_stack = traceback.format_exc()
-            log.error(f"Exception: {error_stack}")
-            results.append((None, ValidationError(Err.UNKNOWN)))
-    return results
-=======
-    return required_iters, None
->>>>>>> 573841b6
+    return required_iters, None