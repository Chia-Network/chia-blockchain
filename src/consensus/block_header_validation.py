--- conflicted
+++ resolved
@@ -1,12 +1,8 @@
 import dataclasses
 import logging
 import time
-<<<<<<< HEAD
+import traceback
 from typing import Optional, List, Tuple
-=======
-import traceback
-from typing import Dict, Optional, List, Tuple
->>>>>>> 861deb6d
 
 from blspy import AugSchemeMPL
 
@@ -42,11 +38,7 @@
 # noinspection PyCallByClass
 def validate_unfinished_header_block(
     constants: ConsensusConstants,
-<<<<<<< HEAD
     sub_blocks: BlockchainInterface,
-=======
-    sub_blocks: Dict[bytes32, SubBlockRecord],
->>>>>>> 861deb6d
     header_block: UnfinishedHeaderBlock,
     check_filter: bool,
     expected_difficulty: uint64,
@@ -93,21 +85,6 @@
         if prev_sb.sub_epoch_summary_included is not None:
             can_finish_se, can_finish_epoch = False, False
         else:
-<<<<<<< HEAD
-            can_finish_se, can_finish_epoch = can_finish_sub_and_full_epoch(
-                constants,
-                prev_sb.sub_block_height,
-                prev_sb.deficit,
-                sub_blocks,
-                prev_sb.prev_hash,
-                False,
-            )
-        can_finish_se = can_finish_se and new_sub_slot
-        can_finish_epoch = can_finish_epoch and new_sub_slot
-
-        # Gets the difficulty and SSI for this sub-block
-        sub_slot_iters, difficulty = get_sub_slot_iters_and_difficulty(constants, header_block, prev_sb, sub_blocks)
-=======
             if new_sub_slot:
                 can_finish_se, can_finish_epoch = can_finish_sub_and_full_epoch(
                     constants,
@@ -120,7 +97,6 @@
             else:
                 can_finish_se = False
                 can_finish_epoch = False
->>>>>>> 861deb6d
 
     # 2. Check finished slots that have been crossed since prev_sb
     ses_hash: Optional[bytes32] = None
@@ -413,15 +389,9 @@
                     constants,
                     sub_blocks,
                     uint32(prev_sb.sub_block_height + 1),
-<<<<<<< HEAD
                     sub_blocks.sub_block_record(prev_sb.prev_hash),
-                    difficulty if can_finish_epoch else None,
-                    sub_slot_iters if can_finish_epoch else None,
-=======
-                    sub_blocks[prev_sb.prev_hash],
                     expected_difficulty if can_finish_epoch else None,
                     expected_sub_slot_iters if can_finish_epoch else None,
->>>>>>> 861deb6d
                 )
                 expected_hash = expected_sub_epoch_summary.get_hash()
                 if expected_hash != ses_hash:
@@ -808,11 +778,7 @@
 
 def validate_finished_header_block(
     constants: ConsensusConstants,
-<<<<<<< HEAD
     sub_blocks: BlockchainInterface,
-=======
-    sub_blocks: Dict[bytes32, SubBlockRecord],
->>>>>>> 861deb6d
     header_block: HeaderBlock,
     check_filter: bool,
     expected_difficulty: uint64,
@@ -854,13 +820,7 @@
     else:
         prev_sb = sub_blocks.sub_block_record(header_block.prev_header_hash)
     new_sub_slot: bool = len(header_block.finished_sub_slots) > 0
-<<<<<<< HEAD
-    sub_slot_iters, difficulty = get_sub_slot_iters_and_difficulty(
-        constants, unfinished_header_block, prev_sb, sub_blocks
-    )
-=======
-
->>>>>>> 861deb6d
+
     ip_iters: uint64 = calculate_ip_iters(
         constants,
         expected_sub_slot_iters,
