import asyncio
import logging
from concurrent.futures.process import ProcessPoolExecutor
from enum import Enum
import multiprocessing
from typing import Dict, List, Optional, Tuple

from src.consensus.blockchain_interface import BlockchainInterface
from src.consensus.constants import ConsensusConstants
from src.consensus.block_body_validation import validate_block_body
from src.full_node.block_store import BlockStore
from src.full_node.coin_store import CoinStore
from src.consensus.difficulty_adjustment import (
    get_next_difficulty,
    get_next_sub_slot_iters,
)
from src.consensus.full_block_to_sub_block_record import block_to_sub_block_record
from src.types.end_of_slot_bundle import EndOfSubSlotBundle
from src.types.full_block import FullBlock
from src.types.sized_bytes import bytes32
from src.consensus.sub_block_record import SubBlockRecord
from src.types.sub_epoch_summary import SubEpochSummary
from src.types.unfinished_block import UnfinishedBlock
from src.util.errors import Err
from src.util.ints import uint32, uint64, uint128
from src.consensus.find_fork_point import find_fork_point_in_chain
from src.consensus.block_header_validation import (
    validate_finished_header_block,
    validate_unfinished_header_block,
)
from src.types.unfinished_header_block import UnfinishedHeaderBlock

log = logging.getLogger(__name__)


class ReceiveBlockResult(Enum):
    """
    When Blockchain.receive_block(b) is called, one of these results is returned,
    showing whether the block was added to the chain (extending the peak),
    and if not, why it was not added.
    """

    NEW_PEAK = 1  # Added to the peak of the blockchain
    ADDED_AS_ORPHAN = 2  # Added as an orphan/stale block (not a new peak of the chain)
    INVALID_BLOCK = 3  # Block was not added because it was invalid
    ALREADY_HAVE_BLOCK = 4  # Block is already present in this blockchain
    DISCONNECTED_BLOCK = 5  # Block's parent (previous pointer) is not in this blockchain


class Blockchain(BlockchainInterface):
    constants: ConsensusConstants
    # peak of the blockchain
    peak_height: Optional[uint32]
    # All sub blocks in peak path are guaranteed to be included, can include orphan sub-blocks
    __sub_blocks: Dict[bytes32, SubBlockRecord]
    # Defines the path from genesis to the peak, no orphan sub-blocks
    __sub_height_to_hash: Dict[uint32, bytes32]
    # All sub-epoch summaries that have been included in the blockchain from the beginning until and including the peak
    # (height_included, SubEpochSummary). Note: ONLY for the sub-blocks in the path to the peak
    __sub_epoch_summaries: Dict[uint32, SubEpochSummary] = {}
    # Unspent Store
    coin_store: CoinStore
    # Store
    block_store: BlockStore
    # Used to verify blocks in parallel
    pool: ProcessPoolExecutor

    # Whether blockchain is shut down or not
    _shut_down: bool

    # Lock to prevent simultaneous reads and writes
    lock: asyncio.Lock

    @staticmethod
    async def create(
        coin_store: CoinStore,
        block_store: BlockStore,
        consensus_constants: ConsensusConstants,
    ):
        """
        Initializes a blockchain with the SubBlockRecords from disk, assuming they have all been
        validated. Uses the genesis block given in override_constants, or as a fallback,
        in the consensus constants config.
        """
        self = Blockchain()
        self.lock = asyncio.Lock()  # External lock handled by full node
        cpu_count = multiprocessing.cpu_count()
        if cpu_count > 61:
            cpu_count = 61  # Windows Server 2016 has an issue https://bugs.python.org/issue26903
        self.pool = ProcessPoolExecutor(max_workers=max(cpu_count - 2, 1))
        self.constants = consensus_constants
        self.coin_store = coin_store
        self.block_store = block_store
        self._shut_down = False
        await self._load_chain_from_store()
        return self

    def shut_down(self):
        self._shut_down = True
        self.pool.shutdown(wait=True)

    async def _load_chain_from_store(self) -> None:
        """
        Initializes the state of the Blockchain class from the database.
        """
        self.__sub_blocks, peak = await self.block_store.get_sub_block_records()
        self.__sub_height_to_hash = {}
        self.__sub_epoch_summaries = {}

        if len(self.__sub_blocks) == 0:
            assert peak is None
            self.peak_height = None
            return

        assert peak is not None
        self.peak_height = self.__sub_blocks[peak].sub_block_height

        # Sets the other state variables (peak_height and height_to_hash)
        curr: SubBlockRecord = self.__sub_blocks[peak]
        while True:
            self.__sub_height_to_hash[curr.sub_block_height] = curr.header_hash
            if curr.sub_epoch_summary_included is not None:
                self.__sub_epoch_summaries[curr.sub_block_height] = curr.sub_epoch_summary_included
            if curr.sub_block_height == 0:
                break
            #  only keep last SUB_BLOCKS_CACHE_SIZE in mem
            if len(self.__sub_blocks) < self.constants.SUB_BLOCKS_CACHE_SIZE:
                curr = self.__sub_blocks[curr.prev_hash]
        assert len(self.__sub_height_to_hash) == self.peak_height + 1

    def get_peak(self) -> Optional[SubBlockRecord]:
        """
        Return the peak of the blockchain
        """
        if self.peak_height is None:
            return None
        return self.__sub_blocks[self.__sub_height_to_hash[self.peak_height]]

    async def get_full_peak(self) -> Optional[FullBlock]:
        if self.peak_height is None:
            return None
        """ Return list of FullBlocks that are peaks"""
        block = await self.block_store.get_full_block(self.__sub_height_to_hash[self.peak_height])
        assert block is not None
        return block

    async def get_block_peak(self) -> Optional[FullBlock]:
        """ Return peak block"""
        if self.peak_height is None:
            return None
        start = int(self.peak_height)
        peak = None
<<<<<<< HEAD
        while start > 0:
            block = await self.block_store.get_full_block(self.__sub_height_to_hash[uint32(start)])
=======
        while start >= 0:
            block = await self.block_store.get_full_block(self.sub_height_to_hash[uint32(start)])
>>>>>>> 8510e58b
            if block is not None and block.is_block():
                peak = block
                break
            start -= 1

        return peak

    def is_child_of_peak(self, block: UnfinishedBlock) -> bool:
        """
        True iff the block is the direct ancestor of the peak
        """
        peak = self.get_peak()
        if peak is None:
            return False

        return block.prev_header_hash == peak.header_hash

    def contains_sub_block(self, header_hash: bytes32) -> bool:
        """
        True if we have already added this block to the chain. This may return false for orphan sub-blocks
        that we have added but no longer keep in memory.
        """
        return header_hash in self.__sub_blocks

    async def get_full_block(self, header_hash: bytes32) -> Optional[FullBlock]:
        return await self.block_store.get_full_block(header_hash)

    async def receive_block(
        self,
        block: FullBlock,
        pre_validated: bool = False,
    ) -> Tuple[ReceiveBlockResult, Optional[Err], Optional[uint32]]:
        """
        Adds a new block into the blockchain, if it's valid and connected to the current
        blockchain, regardless of whether it is the child of a head, or another block.
        Returns a header if block is added to head. Returns an error if the block is
        invalid. Also returns the fork height, in the case of a new peak.
        """
        genesis: bool = block.sub_block_height == 0

        if block.header_hash in self.__sub_blocks:
            return ReceiveBlockResult.ALREADY_HAVE_BLOCK, None, None

        if block.prev_header_hash not in self.__sub_blocks and not genesis:
            return (
                ReceiveBlockResult.DISCONNECTED_BLOCK,
                Err.INVALID_PREV_BLOCK_HASH,
                None,
            )

        required_iters, error = await validate_finished_header_block(
            self.constants,
            self,
            self.__sub_height_to_hash,
            await block.get_block_header(),
            False,
        )

        if error is not None:
            return ReceiveBlockResult.INVALID_BLOCK, error.code, None
        assert required_iters is not None

        error_code = await validate_block_body(
            self.constants,
            self,
            self.block_store,
            self.coin_store,
            self.get_peak(),
            block,
            block.sub_block_height,
            block.height if block.is_block() else None,
        )

        if error_code is not None:
            return ReceiveBlockResult.INVALID_BLOCK, error_code, None

        sub_block = block_to_sub_block_record(
            self.constants,
            self,
            required_iters,
            block,
            None,
        )

        # Always add the block to the database
        await self.block_store.add_full_block(block, sub_block)
        self.__sub_blocks[sub_block.header_hash] = sub_block

        fork_height: Optional[uint32] = await self._reconsider_peak(sub_block, genesis)
        if fork_height is not None:
            return ReceiveBlockResult.NEW_PEAK, None, fork_height
        else:
            return ReceiveBlockResult.ADDED_AS_ORPHAN, None, None

    async def _reconsider_peak(self, sub_block: SubBlockRecord, genesis: bool) -> Optional[uint32]:
        """
        When a new block is added, this is called, to check if the new block is the new peak of the chain.
        This also handles reorgs by reverting blocks which are not in the heaviest chain.
        It returns the height of the fork between the previous chain and the new chain, or returns
        None if there was no update to the heaviest chain.
        """
        peak = self.get_peak()
        if genesis:
            if peak is None:
                block: Optional[FullBlock] = await self.block_store.get_full_block(sub_block.header_hash)
                assert block is not None
                await self.coin_store.new_block(block)
                self.__sub_height_to_hash[uint32(0)] = block.header_hash
                self.peak_height = uint32(0)
                await self.block_store.set_peak(block.header_hash)
                return uint32(0)
            return None

        assert peak is not None
        if sub_block.weight > peak.weight:
            # Find the fork. if the block is just being appended, it will return the peak
            # If no blocks in common, returns -1, and reverts all blocks
            fork_sub_block_height: int = find_fork_point_in_chain(self, sub_block, peak)
            if fork_sub_block_height == -1:
                coin_store_reorg_height = -1
            else:
                last_sb_in_common = self.__sub_blocks[self.__sub_height_to_hash[uint32(fork_sub_block_height)]]
                if last_sb_in_common.is_block:
                    coin_store_reorg_height = last_sb_in_common.height
                else:
                    coin_store_reorg_height = last_sb_in_common.height - 1

            # Rollback to fork
            await self.coin_store.rollback_to_block(coin_store_reorg_height)
            self.clean_sub_block_records()
            # Rollback sub_epoch_summaries
            heights_to_delete = []
            for ses_included_height in self.__sub_epoch_summaries.keys():
                if ses_included_height > fork_sub_block_height:
                    heights_to_delete.append(ses_included_height)
            for sub_height in heights_to_delete:
                del self.__sub_epoch_summaries[sub_height]

            # Collect all blocks from fork point to new peak
            blocks_to_add: List[Tuple[FullBlock, SubBlockRecord]] = []
            curr = sub_block.header_hash
            while fork_sub_block_height < 0 or curr != self.__sub_height_to_hash[uint32(fork_sub_block_height)]:
                fetched_block: Optional[FullBlock] = await self.block_store.get_full_block(curr)
                fetched_sub_block: Optional[SubBlockRecord] = await self.block_store.get_sub_block_record(curr)
                assert fetched_block is not None
                assert fetched_sub_block is not None
                blocks_to_add.append((fetched_block, fetched_sub_block))
                if fetched_block.sub_block_height == 0:
                    # Doing a full reorg, starting at height 0
                    break
                curr = fetched_sub_block.prev_hash

            for fetched_block, fetched_sub_block in reversed(blocks_to_add):
                # remove other chain sub_block from sub_blocks
                if self.peak_height is not None and (fetched_sub_block.sub_block_height < self.peak_height):
                    old_chain_block = self.__sub_height_to_hash[fetched_sub_block.sub_block_height]
                    log.info(f"removing {old_chain_block} from sub_blocks")
                    del self.__sub_blocks[old_chain_block]
                self.__sub_height_to_hash[fetched_sub_block.sub_block_height] = fetched_sub_block.header_hash
                if fetched_sub_block.is_block:
                    await self.coin_store.new_block(fetched_block)
                if fetched_sub_block.sub_epoch_summary_included is not None:
                    self.__sub_epoch_summaries[
                        fetched_sub_block.sub_block_height
                    ] = fetched_sub_block.sub_epoch_summary_included

            # Changes the peak to be the new peak
            await self.block_store.set_peak(sub_block.header_hash)
            self.peak_height = sub_block.sub_block_height
            return uint32(max(fork_sub_block_height, 0))

        # This is not a heavier block than the heaviest we have seen, so we don't change the coin set
        return None

    def get_next_difficulty(self, header_hash: bytes32, new_slot: bool) -> uint64:
        assert header_hash in self.__sub_blocks
        curr = self.__sub_blocks[header_hash]
        if curr.sub_block_height <= 2:
            return self.constants.DIFFICULTY_STARTING
        return get_next_difficulty(
            self.constants,
            self,
            header_hash,
            curr.sub_block_height,
            uint64(curr.weight - self.__sub_blocks[curr.prev_hash].weight),
            curr.deficit,
            new_slot,
            curr.sp_total_iters(self.constants),
        )

    def get_next_slot_iters(self, header_hash: bytes32, new_slot: bool) -> uint64:
        assert header_hash in self.__sub_blocks
        curr = self.__sub_blocks[header_hash]
        if curr.sub_block_height <= 2:
            return self.constants.SUB_SLOT_ITERS_STARTING
        return get_next_sub_slot_iters(
            self.constants,
            self,
            header_hash,
            curr.sub_block_height,
            curr.sub_slot_iters,
            curr.deficit,
            new_slot,
            curr.sp_total_iters(self.constants),
        )

    async def get_sp_and_ip_sub_slots(
        self, header_hash: bytes32
    ) -> Optional[Tuple[Optional[EndOfSubSlotBundle], Optional[EndOfSubSlotBundle]]]:
        block: Optional[FullBlock] = await self.block_store.get_full_block(header_hash)
        if block is None:
            return None
        is_overflow = self.__sub_blocks[block.header_hash].overflow

        curr_sbr: SubBlockRecord = self.sub_block_record(block.header_hash)
        curr: Optional[FullBlock] = block
        assert curr is not None
        while curr_sbr.sub_block_height > 0:
            if curr_sbr.first_in_sub_slot:
                curr = await self.block_store.get_full_block(curr_sbr.header_hash)
                assert curr is not None
                break
            curr_sbr = self.sub_block_record(curr_sbr.prev_hash)

        if len(curr.finished_sub_slots) == 0:
            # This means we got to genesis and still no sub-slots
            return None, None

        ip_sub_slot = curr.finished_sub_slots[-1]

        if not is_overflow:
            # Pos sub-slot is the same as infusion sub slot
            return None, ip_sub_slot

        if len(curr.finished_sub_slots) > 1:
            # Have both sub-slots
            return curr.finished_sub_slots[-2], ip_sub_slot

        prev_curr: Optional[FullBlock] = await self.block_store.get_full_block(curr.prev_header_hash)
        assert prev_curr is not None
        prev_curr_sbr = self.sub_block_record(curr.prev_header_hash)
        assert prev_curr_sbr is not None
        while prev_curr_sbr.sub_block_height > 0:
            if prev_curr_sbr.first_in_sub_slot:
                prev_curr = await self.block_store.get_full_block(prev_curr_sbr.header_hash)
                assert prev_curr is not None
                break
            prev_curr_sbr = self.sub_block_record(prev_curr_sbr.prev_hash)

        if len(prev_curr.finished_sub_slots) == 0:
            return None, ip_sub_slot
        return prev_curr.finished_sub_slots[-1], ip_sub_slot

    def get_recent_reward_challenges(self) -> List[Tuple[bytes32, uint128]]:
        peak = self.get_peak()
        if peak is None:
            return []
        recent_rc: List[Tuple[bytes32, uint128]] = []
        curr = self.__sub_blocks.get(peak.prev_hash, None)
        while curr is not None and len(recent_rc) < 2 * self.constants.MAX_SUB_SLOT_SUB_BLOCKS:
            recent_rc.append((curr.reward_infusion_new_challenge, curr.total_iters))
            if curr.first_in_sub_slot:
                assert curr.finished_reward_slot_hashes is not None
                sub_slot_total_iters = curr.ip_sub_slot_total_iters(self.constants)
                # Start from the most recent
                for rc in reversed(curr.finished_reward_slot_hashes):
                    recent_rc.append((rc, sub_slot_total_iters))
                    sub_slot_total_iters = uint128(sub_slot_total_iters - curr.sub_slot_iters)
            curr = self.__sub_blocks.get(curr.prev_hash, None)
        return list(reversed(recent_rc))

    async def pre_validate_blocks_mulpeakrocessing(
        self, blocks: List[FullBlock]
    ) -> List[Tuple[bool, Optional[bytes32]]]:
        # TODO(mariano): re-write
        # futures = []
        # # Pool of workers to validate blocks concurrently
        # for block in blocks:
        #     if self._shut_down:
        #         return [(False, None) for _ in range(len(blocks))]
        #     futures.append(
        #         asyncio.get_running_loop().run_in_executor(
        #             self.pool,
        #             pre_validate_finished_block_header,
        #             self.constants,
        #             bytes(block),
        #         )
        #     )
        # results = await asyncio.gather(*futures)
        #
        # for i, (val, pos) in enumerate(results):
        #     if pos is not None:
        #         pos = bytes32(pos)
        #     results[i] = val, pos
        # return results
        return []

    async def validate_unfinished_block(
        self, block: UnfinishedBlock, skip_overflow_ss_validation=True
    ) -> Tuple[Optional[uint64], Optional[Err]]:
        if (
            block.prev_header_hash not in self.__sub_blocks
            and not block.prev_header_hash == self.constants.GENESIS_PREV_HASH
        ):
            return None, Err.INVALID_PREV_BLOCK_HASH

        unfinished_header_block = UnfinishedHeaderBlock(
            block.finished_sub_slots,
            block.reward_chain_sub_block,
            block.challenge_chain_sp_proof,
            block.reward_chain_sp_proof,
            block.foliage_sub_block,
            block.foliage_block,
            b"",
        )

        required_iters, error = await validate_unfinished_header_block(
            self.constants,
            self,
            self.__sub_height_to_hash,
            unfinished_header_block,
            False,
            skip_overflow_ss_validation,
        )

        if error is not None:
            return None, error.code

        prev_sub_height = (
            -1
            if block.prev_header_hash == self.constants.GENESIS_PREV_HASH
            else self.__sub_blocks[block.prev_header_hash].sub_block_height
        )

        if block.is_block():
            assert block.foliage_block is not None
            height: Optional[uint32] = block.foliage_block.height
        else:
            height = None
        error_code = await validate_block_body(
            self.constants,
            self,
            self.block_store,
            self.coin_store,
            self.get_peak(),
            block,
            uint32(prev_sub_height + 1),
            height,
        )

        if error_code is not None:
            return None, error_code

        return required_iters, None

    def sub_block_record(self, header_hash: bytes32) -> SubBlockRecord:
        sub_block = self.__sub_blocks[header_hash]
        assert sub_block is not None
        return sub_block

    def height_to_sub_block_record(self, height: uint32) -> SubBlockRecord:
        header_hash = self.sub_height_to_hash(height)
        assert header_hash is not None
        return self.sub_block_record(header_hash)

    def get_ses_heights(self) -> List[bytes32]:
        return sorted(self.__sub_epoch_summaries.keys())

    def get_ses(self, height: uint32) -> SubEpochSummary:
        return self.__sub_epoch_summaries[height]

    def get_ses_from_height(self, height: uint32) -> List[SubEpochSummary]:
        ses_l = []
        for ses_height in reversed(self.get_ses_heights()):
            if ses_height <= height:
                break
            ses_l.append(self.get_ses(ses_height))
        return ses_l

    def sub_height_to_hash(self, height: uint32) -> Optional[bytes32]:
        if height not in self.__sub_height_to_hash:
            log.warning("could not find header hash in cache")
            return None
        return self.__sub_height_to_hash[height]

    def contains_sub_height(self, height: uint32) -> bool:
        return height in self.__sub_height_to_hash

    def get_peak_height(self) -> Optional[uint32]:
        return self.peak_height

    def clean_sub_block_records(self):
        if len(self.__sub_blocks) % self.constants.SUB_BLOCKS_CACHE_SIZE == 0:
            peak = self.get_peak()
            assert peak is not None
            curr = self.__sub_height_to_hash[peak.sub_block_height - self.constants.SUB_BLOCKS_CACHE_SIZE]
            while curr is not None:
                log.info(f"delete {curr.header_hash} height {curr.sub_block_height} from sub blocks")
                del self.__sub_blocks[curr.header_hash]
                curr = self.__sub_blocks[curr.prev_hash]<|MERGE_RESOLUTION|>--- conflicted
+++ resolved
@@ -150,13 +150,8 @@
             return None
         start = int(self.peak_height)
         peak = None
-<<<<<<< HEAD
-        while start > 0:
+        while start >= 0:
             block = await self.block_store.get_full_block(self.__sub_height_to_hash[uint32(start)])
-=======
-        while start >= 0:
-            block = await self.block_store.get_full_block(self.sub_height_to_hash[uint32(start)])
->>>>>>> 8510e58b
             if block is not None and block.is_block():
                 peak = block
                 break
