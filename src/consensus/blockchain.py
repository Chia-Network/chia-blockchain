import asyncio
import dataclasses
import logging
from concurrent.futures.process import ProcessPoolExecutor

<<<<<<< HEAD
from src.util.block_cache import BlockCache
=======
from src.consensus.multiprocess_validation import pre_validate_blocks_multiprocessing, PreValidationResult
>>>>>>> 573841b6
from src.util.streamable import recurse_jsonify
from enum import Enum
import multiprocessing
from typing import Dict, List, Optional, Tuple

from src.consensus.blockchain_interface import BlockchainInterface
from src.consensus.constants import ConsensusConstants
from src.consensus.block_body_validation import validate_block_body
from src.full_node.block_store import BlockStore
from src.full_node.coin_store import CoinStore
from src.consensus.difficulty_adjustment import (
    get_next_difficulty,
    get_next_sub_slot_iters,
    get_sub_slot_iters_and_difficulty,
)
from src.consensus.full_block_to_sub_block_record import block_to_sub_block_record
from src.types.end_of_slot_bundle import EndOfSubSlotBundle
from src.types.full_block import FullBlock
from src.types.sized_bytes import bytes32
from src.consensus.sub_block_record import SubBlockRecord
from src.types.sub_epoch_summary import SubEpochSummary
from src.types.unfinished_block import UnfinishedBlock
from src.util.errors import Err
from src.util.ints import uint32, uint64, uint128
from src.consensus.find_fork_point import find_fork_point_in_chain
from src.consensus.block_header_validation import (
    validate_finished_header_block,
    validate_unfinished_header_block,
)
from src.types.unfinished_header_block import UnfinishedHeaderBlock

log = logging.getLogger(__name__)


class ReceiveBlockResult(Enum):
    """
    When Blockchain.receive_block(b) is called, one of these results is returned,
    showing whether the block was added to the chain (extending the peak),
    and if not, why it was not added.
    """

    NEW_PEAK = 1  # Added to the peak of the blockchain
    ADDED_AS_ORPHAN = 2  # Added as an orphan/stale block (not a new peak of the chain)
    INVALID_BLOCK = 3  # Block was not added because it was invalid
    ALREADY_HAVE_BLOCK = 4  # Block is already present in this blockchain
    DISCONNECTED_BLOCK = 5  # Block's parent (previous pointer) is not in this blockchain


class Blockchain(BlockchainInterface):
    constants: ConsensusConstants
    constants_json: Dict

    # peak of the blockchain
    peak_height: Optional[uint32]
    # All sub blocks in peak path are guaranteed to be included, can include orphan sub-blocks
    __sub_blocks: Dict[bytes32, SubBlockRecord]
    # all hashes of sub blocks in sub_block_record by height, used for garbage collection
    __sub_heights_in_cache: Dict[uint32, List[bytes32]]
    # Defines the path from genesis to the peak, no orphan sub-blocks
    __sub_height_to_hash: Dict[uint32, bytes32]
    # All sub-epoch summaries that have been included in the blockchain from the beginning until and including the peak
    # (height_included, SubEpochSummary). Note: ONLY for the sub-blocks in the path to the peak
    __sub_epoch_summaries: Dict[uint32, SubEpochSummary] = {}
    # Unspent Store
    coin_store: CoinStore
    # Store
    block_store: BlockStore
    # Used to verify blocks in parallel
    pool: ProcessPoolExecutor

    # Whether blockchain is shut down or not
    _shut_down: bool

    # Lock to prevent simultaneous reads and writes
    lock: asyncio.Lock

    @staticmethod
    async def create(
        coin_store: CoinStore,
        block_store: BlockStore,
        consensus_constants: ConsensusConstants,
    ):
        """
        Initializes a blockchain with the SubBlockRecords from disk, assuming they have all been
        validated. Uses the genesis block given in override_constants, or as a fallback,
        in the consensus constants config.
        """
        self = Blockchain()
        self.lock = asyncio.Lock()  # External lock handled by full node
        cpu_count = multiprocessing.cpu_count()
        if cpu_count > 61:
            cpu_count = 61  # Windows Server 2016 has an issue https://bugs.python.org/issue26903
        num_workers = max(cpu_count - 2, 1)
        log.info(f"Starting {num_workers} processes for block validation")
        self.pool = ProcessPoolExecutor(max_workers=num_workers)

        self.constants = consensus_constants
        self.coin_store = coin_store
        self.block_store = block_store
        self.constants_json = recurse_jsonify(dataclasses.asdict(self.constants))
        self._shut_down = False
        await self._load_chain_from_store()
        return self

    def shut_down(self):
        self._shut_down = True
        self.pool.shutdown(wait=True)

    async def _load_chain_from_store(self) -> None:
        """
        Initializes the state of the Blockchain class from the database.
        """
        height_to_hash, sub_epoch_summaries = await self.block_store.get_sub_block_dicts()
        self.__sub_height_to_hash = height_to_hash
        self.__sub_epoch_summaries = sub_epoch_summaries
        self.__sub_blocks, peak = await self.block_store.get_sub_blocks_from_peak(self.constants.SUB_BLOCKS_CACHE_SIZE)
        self.__sub_heights_in_cache = {}

        if len(self.__sub_blocks) == 0:
            assert peak is None
            self.peak_height = None
            return

        assert peak is not None
        self.peak_height = self.__sub_blocks[peak].sub_block_height
        assert len(self.__sub_height_to_hash) == self.peak_height + 1

    def get_peak(self) -> Optional[SubBlockRecord]:
        """
        Return the peak of the blockchain
        """
        if self.peak_height is None:
            return None
        return self.__sub_blocks[self.__sub_height_to_hash[self.peak_height]]

    async def get_full_peak(self) -> Optional[FullBlock]:
        if self.peak_height is None:
            return None
        """ Return list of FullBlocks that are peaks"""
        block = await self.block_store.get_full_block(self.__sub_height_to_hash[self.peak_height])
        assert block is not None
        return block

    async def get_block_peak(self) -> Optional[FullBlock]:
        """ Return peak block"""
        if self.peak_height is None:
            return None
        start = int(self.peak_height)
        peak = None
        while start >= 0:
            block = await self.block_store.get_full_block(self.__sub_height_to_hash[uint32(start)])
            if block is not None and block.is_block():
                peak = block
                break
            start -= 1

        return peak

    def is_child_of_peak(self, block: UnfinishedBlock) -> bool:
        """
        True iff the block is the direct ancestor of the peak
        """
        peak = self.get_peak()
        if peak is None:
            return False

        return block.prev_header_hash == peak.header_hash

    def contains_sub_block(self, header_hash: bytes32) -> bool:
        """
        True if we have already added this block to the chain. This may return false for orphan sub-blocks
        that we have added but no longer keep in memory.
        """
        return header_hash in self.__sub_blocks

    async def get_full_block(self, header_hash: bytes32) -> Optional[FullBlock]:
        return await self.block_store.get_full_block(header_hash)

    async def receive_block(
        self,
        block: FullBlock,
        pre_validation_result: Optional[PreValidationResult] = None,
    ) -> Tuple[ReceiveBlockResult, Optional[Err], Optional[uint32]]:
        """
        This method must be called under the blockchain lock
        Adds a new block into the blockchain, if it's valid and connected to the current
        blockchain, regardless of whether it is the child of a head, or another block.
        Returns a header if block is added to head. Returns an error if the block is
        invalid. Also returns the fork height, in the case of a new peak.
        """
        genesis: bool = block.sub_block_height == 0

        if block.header_hash in self.__sub_blocks:
            return ReceiveBlockResult.ALREADY_HAVE_BLOCK, None, None

        if block.prev_header_hash not in self.__sub_blocks and not genesis:
            return (
                ReceiveBlockResult.DISCONNECTED_BLOCK,
                Err.INVALID_PREV_BLOCK_HASH,
                None,
            )

        if pre_validation_result is None:
            if block.sub_block_height == 0:
                prev_sb: Optional[SubBlockRecord] = None
            else:
                prev_sb = self.__sub_blocks[block.prev_header_hash]
            sub_slot_iters, difficulty = get_sub_slot_iters_and_difficulty(self.constants, block, prev_sb, self)
            required_iters, error = validate_finished_header_block(
                self.constants,
<<<<<<< HEAD
                self,
                await block.get_block_header(),
=======
                self.sub_blocks,
                block.get_block_header(),
>>>>>>> 573841b6
                False,
                difficulty,
                sub_slot_iters,
            )

            if error is not None:
                return ReceiveBlockResult.INVALID_BLOCK, error.code, None
        else:
            required_iters = pre_validation_result.required_iters
            assert pre_validation_result.error is None
        assert required_iters is not None

        error_code = await validate_block_body(
            self.constants,
            self,
            self.block_store,
            self.coin_store,
            self.get_peak(),
            block,
            block.sub_block_height,
            block.height if block.is_block() else None,
            pre_validation_result.cost_result if pre_validation_result is not None else None,
        )

        if error_code is not None:
            return ReceiveBlockResult.INVALID_BLOCK, error_code, None

        sub_block = block_to_sub_block_record(
            self.constants,
            self,
            required_iters,
            block,
            None,
        )

        # Always add the block to the database
        await self.block_store.add_full_block(block, sub_block)

        self.__sub_blocks[sub_block.header_hash] = sub_block
        if sub_block.sub_block_height not in self.__sub_heights_in_cache.keys():
            self.__sub_heights_in_cache[sub_block.sub_block_height] = []
        self.__sub_heights_in_cache[sub_block.sub_block_height].append(sub_block.header_hash)
        self.clean_sub_block_record(sub_block.sub_block_height - self.constants.SUB_BLOCKS_CACHE_SIZE)

        fork_height: Optional[uint32] = await self._reconsider_peak(sub_block, genesis)
        if fork_height is not None:
            return ReceiveBlockResult.NEW_PEAK, None, fork_height
        else:
            return ReceiveBlockResult.ADDED_AS_ORPHAN, None, None

    async def _reconsider_peak(self, sub_block: SubBlockRecord, genesis: bool) -> Optional[uint32]:
        """
        When a new block is added, this is called, to check if the new block is the new peak of the chain.
        This also handles reorgs by reverting blocks which are not in the heaviest chain.
        It returns the height of the fork between the previous chain and the new chain, or returns
        None if there was no update to the heaviest chain.
        """
        peak = self.get_peak()
        if genesis:
            if peak is None:
                block: Optional[FullBlock] = await self.block_store.get_full_block(sub_block.header_hash)
                assert block is not None
                await self.coin_store.new_block(block)
                self.__sub_height_to_hash[uint32(0)] = block.header_hash
                self.peak_height = uint32(0)
                await self.block_store.set_peak(block.header_hash)
                return uint32(0)
            return None

        assert peak is not None
        if sub_block.weight > peak.weight:
            # Find the fork. if the block is just being appended, it will return the peak
            # If no blocks in common, returns -1, and reverts all blocks
            fork_sub_block_height: int = find_fork_point_in_chain(self, sub_block, peak)
            if fork_sub_block_height == -1:
                coin_store_reorg_height = -1
            else:
                last_sb_in_common = self.__sub_blocks[self.__sub_height_to_hash[uint32(fork_sub_block_height)]]
                if last_sb_in_common.is_block:
                    coin_store_reorg_height = last_sb_in_common.height
                else:
                    coin_store_reorg_height = last_sb_in_common.height - 1

            # Rollback to fork
            await self.coin_store.rollback_to_block(coin_store_reorg_height)
            # Rollback sub_epoch_summaries
            heights_to_delete = []
            for ses_included_height in self.__sub_epoch_summaries.keys():
                if ses_included_height > fork_sub_block_height:
                    heights_to_delete.append(ses_included_height)
            for sub_height in heights_to_delete:
                del self.__sub_epoch_summaries[sub_height]

            # Collect all blocks from fork point to new peak
            blocks_to_add: List[Tuple[FullBlock, SubBlockRecord]] = []
            curr = sub_block.header_hash
            while fork_sub_block_height < 0 or curr != self.__sub_height_to_hash[uint32(fork_sub_block_height)]:
                fetched_block: Optional[FullBlock] = await self.block_store.get_full_block(curr)
                fetched_sub_block: Optional[SubBlockRecord] = await self.block_store.get_sub_block_record(curr)
                assert fetched_block is not None
                assert fetched_sub_block is not None
                blocks_to_add.append((fetched_block, fetched_sub_block))
                if fetched_block.sub_block_height == 0:
                    # Doing a full reorg, starting at height 0
                    break
                curr = fetched_sub_block.prev_hash

            for fetched_block, fetched_sub_block in reversed(blocks_to_add):
                self.__sub_height_to_hash[fetched_sub_block.sub_block_height] = fetched_sub_block.header_hash
                if fetched_sub_block.is_block:
                    await self.coin_store.new_block(fetched_block)
                if fetched_sub_block.sub_epoch_summary_included is not None:
                    self.__sub_epoch_summaries[
                        fetched_sub_block.sub_block_height
                    ] = fetched_sub_block.sub_epoch_summary_included

            # Changes the peak to be the new peak
            await self.block_store.set_peak(sub_block.header_hash)
            self.peak_height = sub_block.sub_block_height
            return uint32(max(fork_sub_block_height, 0))

        # This is not a heavier block than the heaviest we have seen, so we don't change the coin set
        return None

    def get_next_difficulty(self, header_hash: bytes32, new_slot: bool) -> uint64:
        assert header_hash in self.__sub_blocks
        curr = self.__sub_blocks[header_hash]
        if curr.sub_block_height <= 2:
            return self.constants.DIFFICULTY_STARTING
        return get_next_difficulty(
            self.constants,
            self,
            header_hash,
            curr.sub_block_height,
            uint64(curr.weight - self.__sub_blocks[curr.prev_hash].weight),
            curr.deficit,
            new_slot,
            curr.sp_total_iters(self.constants),
        )

    def get_next_slot_iters(self, header_hash: bytes32, new_slot: bool) -> uint64:
        assert header_hash in self.__sub_blocks
        curr = self.__sub_blocks[header_hash]
        if curr.sub_block_height <= 2:
            return self.constants.SUB_SLOT_ITERS_STARTING
        return get_next_sub_slot_iters(
            self.constants,
            self,
            header_hash,
            curr.sub_block_height,
            curr.sub_slot_iters,
            curr.deficit,
            new_slot,
            curr.sp_total_iters(self.constants),
        )

    async def get_sp_and_ip_sub_slots(
        self, header_hash: bytes32
    ) -> Optional[Tuple[Optional[EndOfSubSlotBundle], Optional[EndOfSubSlotBundle]]]:
        block: Optional[FullBlock] = await self.block_store.get_full_block(header_hash)
        if block is None:
            return None
        is_overflow = self.__sub_blocks[block.header_hash].overflow

        curr_sbr: SubBlockRecord = self.sub_block_record(block.header_hash)
        curr: Optional[FullBlock] = block
        assert curr is not None
        while curr_sbr.sub_block_height > 0:
            if curr_sbr.first_in_sub_slot:
                curr = await self.block_store.get_full_block(curr_sbr.header_hash)
                assert curr is not None
                break
            curr_sbr = self.sub_block_record(curr_sbr.prev_hash)

        if len(curr.finished_sub_slots) == 0:
            # This means we got to genesis and still no sub-slots
            return None, None

        ip_sub_slot = curr.finished_sub_slots[-1]

        if not is_overflow:
            # Pos sub-slot is the same as infusion sub slot
            return None, ip_sub_slot

        if len(curr.finished_sub_slots) > 1:
            # Have both sub-slots
            return curr.finished_sub_slots[-2], ip_sub_slot

        prev_curr: Optional[FullBlock] = await self.block_store.get_full_block(curr.prev_header_hash)
        if prev_curr is None:
            assert curr.sub_block_height == 0
            prev_curr = curr
            prev_curr_sbr = self.__sub_blocks[curr.header_hash]
        else:
            prev_curr_sbr = self.sub_block_record(curr.prev_header_hash)
        assert prev_curr_sbr is not None
        while prev_curr_sbr.sub_block_height > 0:
            if prev_curr_sbr.first_in_sub_slot:
                prev_curr = await self.block_store.get_full_block(prev_curr_sbr.header_hash)
                assert prev_curr is not None
                break
            prev_curr_sbr = self.sub_block_record(prev_curr_sbr.prev_hash)

        if len(prev_curr.finished_sub_slots) == 0:
            return None, ip_sub_slot
        return prev_curr.finished_sub_slots[-1], ip_sub_slot

    def get_recent_reward_challenges(self) -> List[Tuple[bytes32, uint128]]:
        peak = self.get_peak()
        if peak is None:
            return []
        recent_rc: List[Tuple[bytes32, uint128]] = []
        curr = self.__sub_blocks.get(peak.prev_hash, None)
        while curr is not None and len(recent_rc) < 2 * self.constants.MAX_SUB_SLOT_SUB_BLOCKS:
            recent_rc.append((curr.reward_infusion_new_challenge, curr.total_iters))
            if curr.first_in_sub_slot:
                assert curr.finished_reward_slot_hashes is not None
                sub_slot_total_iters = curr.ip_sub_slot_total_iters(self.constants)
                # Start from the most recent
                for rc in reversed(curr.finished_reward_slot_hashes):
                    recent_rc.append((rc, sub_slot_total_iters))
                    sub_slot_total_iters = uint128(sub_slot_total_iters - curr.sub_slot_iters)
            curr = self.__sub_blocks.get(curr.prev_hash, None)
        return list(reversed(recent_rc))

<<<<<<< HEAD
    async def pre_validate_blocks_multiprocessing(self, blocks: List[FullBlock]) -> Optional[List[uint64]]:
        """
        This method must be called under the blockchain lock
        If all the full blocks pass pre-validation, (only validates header), returns the list of required iters.
        if any validation issue occurs, returns False.

        Args:
            blocks: list of full blocks to validate (must be connected to current chain)
        """
        prev_sb: Optional[SubBlockRecord] = None
        # Collects all the recent sub-blocks (up to the previous sub-epoch)
        recent_sub_blocks: Dict[bytes32, SubBlockRecord] = {}
        recent_sub_blocks_compressed: Dict[bytes32, SubBlockRecord] = {}
        num_sub_slots_found = 0
        num_blocks_seen = 0
        if blocks[0].sub_block_height > 0:
            curr = self.__sub_blocks[blocks[0].prev_header_hash]
            num_sub_slots_to_look_for = 3 if curr.overflow else 2
            while (
                curr.sub_epoch_summary_included is None
                or num_blocks_seen < self.constants.NUMBER_OF_TIMESTAMPS
                or num_sub_slots_found < num_sub_slots_to_look_for
            ) and curr.sub_block_height > 0:
                if (
                    num_blocks_seen < self.constants.NUMBER_OF_TIMESTAMPS
                    or num_sub_slots_found < num_sub_slots_to_look_for
                ):
                    recent_sub_blocks_compressed[curr.header_hash] = curr

                if curr.first_in_sub_slot:
                    assert curr.finished_challenge_slot_hashes is not None
                    num_sub_slots_found += len(curr.finished_challenge_slot_hashes)
                recent_sub_blocks[curr.header_hash] = curr
                if curr.is_block:
                    num_blocks_seen += 1
                curr = self.__sub_blocks[curr.prev_hash]
            recent_sub_blocks[curr.header_hash] = curr
            recent_sub_blocks_compressed[curr.header_hash] = curr
        sub_block_was_present = []
        for block in blocks:
            sub_block_was_present.append(block.header_hash in self.__sub_blocks)

        diff_ssis: List[Tuple[uint64, uint64]] = []
        for sub_block in blocks:
            if sub_block.sub_block_height != 0 and prev_sb is None:
                prev_sb = self.sub_block_record(sub_block.prev_header_hash)
            sub_slot_iters, difficulty = get_sub_slot_iters_and_difficulty(self.constants, sub_block, prev_sb, self)
            overflow = is_overflow_sub_block(self.constants, sub_block.reward_chain_sub_block.signage_point_index)
            challenge = get_block_challenge(
                self.constants,
                sub_block,
                BlockCache(recent_sub_blocks),
                prev_sb is None,
                overflow,
                False,
            )
            if sub_block.reward_chain_sub_block.challenge_chain_sp_vdf is None:
                cc_sp_hash: bytes32 = challenge
            else:
                cc_sp_hash = sub_block.reward_chain_sub_block.challenge_chain_sp_vdf.output.get_hash()
            q_str: Optional[bytes32] = sub_block.reward_chain_sub_block.proof_of_space.verify_and_get_quality_string(
                self.constants, challenge, cc_sp_hash
            )
            if q_str is None:
                for i, block_i in enumerate(blocks):
                    if not sub_block_was_present[i] and block_i.header_hash in self.__sub_blocks:
                        del self.__sub_blocks[block_i.header_hash]
                return None

            required_iters: uint64 = calculate_iterations_quality(
                q_str,
                sub_block.reward_chain_sub_block.proof_of_space.size,
                difficulty,
                cc_sp_hash,
            )

            sub_block_rec = block_to_sub_block_record(
                self.constants,
                self,
                required_iters,
                sub_block,
                None,
            )
            recent_sub_blocks[sub_block_rec.header_hash] = sub_block_rec
            recent_sub_blocks_compressed[sub_block_rec.header_hash] = sub_block_rec
            self.__sub_blocks[sub_block_rec.header_hash] = sub_block_rec  # Temporarily add sub block to dict
            prev_sb = sub_block_rec
            diff_ssis.append((difficulty, sub_slot_iters))

        for i, block in enumerate(blocks):
            if not sub_block_was_present[i]:
                del self.__sub_blocks[block.header_hash]

        recent_sb_compressed_pickled = {bytes(k): bytes(v) for k, v in recent_sub_blocks_compressed.items()}

        futures = []
        # Pool of workers to validate blocks concurrently
        for i in range(0, len(blocks), self.batch_size):
            end_i = min(i + self.batch_size, len(blocks))
            blocks_to_validate = blocks[i:end_i]
            if any([len(block.finished_sub_slots) > 0 for block in blocks_to_validate]):
                final_pickled = {bytes(k): bytes(v) for k, v in recent_sub_blocks.items()}
            else:
                final_pickled = recent_sb_compressed_pickled

            if self._shut_down:
                return None
            futures.append(
                asyncio.get_running_loop().run_in_executor(
                    self.pool,
                    batch_validate_finished_header_block_pickled,
                    self.constants_json,
                    final_pickled,
                    [bytes(await block.get_block_header()) for block in blocks_to_validate],
                    True,
                    [diff_ssis[j][0] for j in range(i, end_i)],
                    [diff_ssis[j][1] for j in range(i, end_i)],
                )
            )
        results = await asyncio.gather(*futures)
        returned_iters = []

        i = 0
        for block_batch in results:
            for it, error in block_batch:
                if error is not None:
                    log.error(f"Validation error on sb: {blocks[i].sub_block_height} {blocks[i].header_hash}, {error}")
                    return None
                returned_iters.append(it)
                i += 1
        assert len(blocks) == len(returned_iters)
        return returned_iters

=======
>>>>>>> 573841b6
    async def validate_unfinished_block(
        self, block: UnfinishedBlock, skip_overflow_ss_validation=True
    ) -> Tuple[Optional[uint64], Optional[Err]]:
        if (
            block.prev_header_hash not in self.__sub_blocks
            and not block.prev_header_hash == self.constants.GENESIS_PREV_HASH
        ):
            return None, Err.INVALID_PREV_BLOCK_HASH

        unfinished_header_block = UnfinishedHeaderBlock(
            block.finished_sub_slots,
            block.reward_chain_sub_block,
            block.challenge_chain_sp_proof,
            block.reward_chain_sp_proof,
            block.foliage_sub_block,
            block.foliage_block,
            b"",
        )
        prev_sb = self.try_sub_block(unfinished_header_block.prev_header_hash)
        sub_slot_iters, difficulty = get_sub_slot_iters_and_difficulty(
            self.constants, unfinished_header_block, prev_sb, self
        )
        required_iters, error = validate_unfinished_header_block(
            self.constants,
            self,
            unfinished_header_block,
            False,
            difficulty,
            sub_slot_iters,
            skip_overflow_ss_validation,
        )

        if error is not None:
            return None, error.code

        prev_sub_height = (
            -1
            if block.prev_header_hash == self.constants.GENESIS_PREV_HASH
            else self.__sub_blocks[block.prev_header_hash].sub_block_height
        )

        if block.is_block():
            assert block.foliage_block is not None
            height: Optional[uint32] = block.foliage_block.height
        else:
            height = None
        error_code = await validate_block_body(
            self.constants,
            self,
            self.block_store,
            self.coin_store,
            self.get_peak(),
            block,
            uint32(prev_sub_height + 1),
            height,
        )

        if error_code is not None:
            return None, error_code

        return required_iters, None

<<<<<<< HEAD
    def sub_block_record(self, header_hash: bytes32) -> SubBlockRecord:
        return self.__sub_blocks[header_hash]

    def height_to_sub_block_record(self, sub_height: uint32) -> SubBlockRecord:
        header_hash = self.sub_height_to_hash(sub_height)
        return self.sub_block_record(header_hash)

    def get_ses_heights(self) -> List[uint32]:
        return sorted(self.__sub_epoch_summaries.keys())

    def get_ses(self, height: uint32) -> SubEpochSummary:
        return self.__sub_epoch_summaries[height]

    def get_ses_from_height(self, height: uint32) -> List[SubEpochSummary]:
        ses_l = []
        for ses_height in reversed(self.get_ses_heights()):
            if ses_height <= height:
                break
            ses_l.append(self.get_ses(ses_height))
        return ses_l

    def sub_height_to_hash(self, height: uint32) -> Optional[bytes32]:
        return self.__sub_height_to_hash[height]

    def contains_sub_height(self, height: uint32) -> bool:
        return height in self.__sub_height_to_hash

    def get_peak_height(self) -> Optional[uint32]:
        return self.peak_height

    async def warmup(self, fork_point: uint32):
        if self.peak_height is None:
            return
        blocks = await self.block_store.get_sub_block_in_range(
            max(fork_point - self.constants.SUB_BLOCKS_CACHE_SIZE, 0), self.peak_height
        )
        self.__sub_blocks = blocks
        return

    def clean_sub_block_record(self, sub_height: int):
        if sub_height < 0:
            return
        blocks_to_remove = self.__sub_heights_in_cache.get(uint32(sub_height), None)
        while blocks_to_remove is not None and sub_height >= 0:
            log.debug(f"delete sub height {sub_height} from sub blocks")
            for header_hash in blocks_to_remove:
                del self.__sub_blocks[header_hash]  # remove from sub blocks
            del self.__sub_heights_in_cache[uint32(sub_height)]  # remove height from heights in cache

            sub_height = sub_height - 1
            blocks_to_remove = self.__sub_heights_in_cache.get(uint32(sub_height), None)

    def clean_sub_block_records(self):
        if len(self.__sub_blocks) < self.constants.SUB_BLOCKS_CACHE_SIZE:
            return

        peak = self.get_peak()
        assert peak is not None
        if peak.sub_block_height - self.constants.SUB_BLOCKS_CACHE_SIZE < 0:
            return
        self.clean_sub_block_record(peak.sub_block_height - self.constants.SUB_BLOCKS_CACHE_SIZE)

    async def get_sub_blocks_in_range(self, start: int, stop: int) -> Dict[bytes32, SubBlockRecord]:
        return await self.block_store.get_sub_block_in_range(start, stop)

    async def get_sub_block_from_db(self, header_hash: bytes32) -> Optional[SubBlockRecord]:
        if header_hash in self.__sub_blocks:
            return self.__sub_blocks[header_hash]
        return await self.block_store.get_sub_block_record(header_hash)
=======
    async def pre_validate_blocks_multiprocessing(
        self,
        blocks: List[FullBlock],
    ) -> Optional[List[PreValidationResult]]:
        return await pre_validate_blocks_multiprocessing(
            self.constants, self.constants_json, self.sub_blocks, self.sub_height_to_hash, blocks, self.pool
        )
>>>>>>> 573841b6
<|MERGE_RESOLUTION|>--- conflicted
+++ resolved
@@ -3,11 +3,9 @@
 import logging
 from concurrent.futures.process import ProcessPoolExecutor
 
-<<<<<<< HEAD
 from src.util.block_cache import BlockCache
-=======
+
 from src.consensus.multiprocess_validation import pre_validate_blocks_multiprocessing, PreValidationResult
->>>>>>> 573841b6
 from src.util.streamable import recurse_jsonify
 from enum import Enum
 import multiprocessing
@@ -218,13 +216,8 @@
             sub_slot_iters, difficulty = get_sub_slot_iters_and_difficulty(self.constants, block, prev_sb, self)
             required_iters, error = validate_finished_header_block(
                 self.constants,
-<<<<<<< HEAD
                 self,
-                await block.get_block_header(),
-=======
-                self.sub_blocks,
                 block.get_block_header(),
->>>>>>> 573841b6
                 False,
                 difficulty,
                 sub_slot_iters,
@@ -450,142 +443,6 @@
             curr = self.__sub_blocks.get(curr.prev_hash, None)
         return list(reversed(recent_rc))
 
-<<<<<<< HEAD
-    async def pre_validate_blocks_multiprocessing(self, blocks: List[FullBlock]) -> Optional[List[uint64]]:
-        """
-        This method must be called under the blockchain lock
-        If all the full blocks pass pre-validation, (only validates header), returns the list of required iters.
-        if any validation issue occurs, returns False.
-
-        Args:
-            blocks: list of full blocks to validate (must be connected to current chain)
-        """
-        prev_sb: Optional[SubBlockRecord] = None
-        # Collects all the recent sub-blocks (up to the previous sub-epoch)
-        recent_sub_blocks: Dict[bytes32, SubBlockRecord] = {}
-        recent_sub_blocks_compressed: Dict[bytes32, SubBlockRecord] = {}
-        num_sub_slots_found = 0
-        num_blocks_seen = 0
-        if blocks[0].sub_block_height > 0:
-            curr = self.__sub_blocks[blocks[0].prev_header_hash]
-            num_sub_slots_to_look_for = 3 if curr.overflow else 2
-            while (
-                curr.sub_epoch_summary_included is None
-                or num_blocks_seen < self.constants.NUMBER_OF_TIMESTAMPS
-                or num_sub_slots_found < num_sub_slots_to_look_for
-            ) and curr.sub_block_height > 0:
-                if (
-                    num_blocks_seen < self.constants.NUMBER_OF_TIMESTAMPS
-                    or num_sub_slots_found < num_sub_slots_to_look_for
-                ):
-                    recent_sub_blocks_compressed[curr.header_hash] = curr
-
-                if curr.first_in_sub_slot:
-                    assert curr.finished_challenge_slot_hashes is not None
-                    num_sub_slots_found += len(curr.finished_challenge_slot_hashes)
-                recent_sub_blocks[curr.header_hash] = curr
-                if curr.is_block:
-                    num_blocks_seen += 1
-                curr = self.__sub_blocks[curr.prev_hash]
-            recent_sub_blocks[curr.header_hash] = curr
-            recent_sub_blocks_compressed[curr.header_hash] = curr
-        sub_block_was_present = []
-        for block in blocks:
-            sub_block_was_present.append(block.header_hash in self.__sub_blocks)
-
-        diff_ssis: List[Tuple[uint64, uint64]] = []
-        for sub_block in blocks:
-            if sub_block.sub_block_height != 0 and prev_sb is None:
-                prev_sb = self.sub_block_record(sub_block.prev_header_hash)
-            sub_slot_iters, difficulty = get_sub_slot_iters_and_difficulty(self.constants, sub_block, prev_sb, self)
-            overflow = is_overflow_sub_block(self.constants, sub_block.reward_chain_sub_block.signage_point_index)
-            challenge = get_block_challenge(
-                self.constants,
-                sub_block,
-                BlockCache(recent_sub_blocks),
-                prev_sb is None,
-                overflow,
-                False,
-            )
-            if sub_block.reward_chain_sub_block.challenge_chain_sp_vdf is None:
-                cc_sp_hash: bytes32 = challenge
-            else:
-                cc_sp_hash = sub_block.reward_chain_sub_block.challenge_chain_sp_vdf.output.get_hash()
-            q_str: Optional[bytes32] = sub_block.reward_chain_sub_block.proof_of_space.verify_and_get_quality_string(
-                self.constants, challenge, cc_sp_hash
-            )
-            if q_str is None:
-                for i, block_i in enumerate(blocks):
-                    if not sub_block_was_present[i] and block_i.header_hash in self.__sub_blocks:
-                        del self.__sub_blocks[block_i.header_hash]
-                return None
-
-            required_iters: uint64 = calculate_iterations_quality(
-                q_str,
-                sub_block.reward_chain_sub_block.proof_of_space.size,
-                difficulty,
-                cc_sp_hash,
-            )
-
-            sub_block_rec = block_to_sub_block_record(
-                self.constants,
-                self,
-                required_iters,
-                sub_block,
-                None,
-            )
-            recent_sub_blocks[sub_block_rec.header_hash] = sub_block_rec
-            recent_sub_blocks_compressed[sub_block_rec.header_hash] = sub_block_rec
-            self.__sub_blocks[sub_block_rec.header_hash] = sub_block_rec  # Temporarily add sub block to dict
-            prev_sb = sub_block_rec
-            diff_ssis.append((difficulty, sub_slot_iters))
-
-        for i, block in enumerate(blocks):
-            if not sub_block_was_present[i]:
-                del self.__sub_blocks[block.header_hash]
-
-        recent_sb_compressed_pickled = {bytes(k): bytes(v) for k, v in recent_sub_blocks_compressed.items()}
-
-        futures = []
-        # Pool of workers to validate blocks concurrently
-        for i in range(0, len(blocks), self.batch_size):
-            end_i = min(i + self.batch_size, len(blocks))
-            blocks_to_validate = blocks[i:end_i]
-            if any([len(block.finished_sub_slots) > 0 for block in blocks_to_validate]):
-                final_pickled = {bytes(k): bytes(v) for k, v in recent_sub_blocks.items()}
-            else:
-                final_pickled = recent_sb_compressed_pickled
-
-            if self._shut_down:
-                return None
-            futures.append(
-                asyncio.get_running_loop().run_in_executor(
-                    self.pool,
-                    batch_validate_finished_header_block_pickled,
-                    self.constants_json,
-                    final_pickled,
-                    [bytes(await block.get_block_header()) for block in blocks_to_validate],
-                    True,
-                    [diff_ssis[j][0] for j in range(i, end_i)],
-                    [diff_ssis[j][1] for j in range(i, end_i)],
-                )
-            )
-        results = await asyncio.gather(*futures)
-        returned_iters = []
-
-        i = 0
-        for block_batch in results:
-            for it, error in block_batch:
-                if error is not None:
-                    log.error(f"Validation error on sb: {blocks[i].sub_block_height} {blocks[i].header_hash}, {error}")
-                    return None
-                returned_iters.append(it)
-                i += 1
-        assert len(blocks) == len(returned_iters)
-        return returned_iters
-
-=======
->>>>>>> 573841b6
     async def validate_unfinished_block(
         self, block: UnfinishedBlock, skip_overflow_ss_validation=True
     ) -> Tuple[Optional[uint64], Optional[Err]]:
@@ -648,7 +505,14 @@
 
         return required_iters, None
 
-<<<<<<< HEAD
+    async def pre_validate_blocks_multiprocessing(
+        self,
+        blocks: List[FullBlock],
+    ) -> Optional[List[PreValidationResult]]:
+        return await pre_validate_blocks_multiprocessing(
+            self.constants, self.constants_json, self.sub_blocks, self.sub_height_to_hash, blocks, self.pool
+        )
+
     def sub_block_record(self, header_hash: bytes32) -> SubBlockRecord:
         return self.__sub_blocks[header_hash]
 
@@ -717,13 +581,4 @@
     async def get_sub_block_from_db(self, header_hash: bytes32) -> Optional[SubBlockRecord]:
         if header_hash in self.__sub_blocks:
             return self.__sub_blocks[header_hash]
-        return await self.block_store.get_sub_block_record(header_hash)
-=======
-    async def pre_validate_blocks_multiprocessing(
-        self,
-        blocks: List[FullBlock],
-    ) -> Optional[List[PreValidationResult]]:
-        return await pre_validate_blocks_multiprocessing(
-            self.constants, self.constants_json, self.sub_blocks, self.sub_height_to_hash, blocks, self.pool
-        )
->>>>>>> 573841b6
+        return await self.block_store.get_sub_block_record(header_hash)