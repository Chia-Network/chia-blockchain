import dataclasses

from src.types.sized_bytes import bytes32
from src.util.ints import uint64, uint32, uint8


@dataclasses.dataclass(frozen=True)
class ConsensusConstants:
    SLOT_SUB_BLOCKS_TARGET: uint32  # How many sub-blocks to target per sub-slot
    MIN_SUB_BLOCKS_PER_CHALLENGE_BLOCK: uint8  # How many sub-blocks must be created per slot (to make challenge sb)
    # Max number of sub-blocks that can be infused into a sub-slot.
    # Note: this must be less than SUB_EPOCH_SUB_BLOCKS/2, and > SLOT_SUB_BLOCKS_TARGET
    MAX_SUB_SLOT_SUB_BLOCKS: uint32
    NUM_SPS_SUB_SLOT: uint32  # The number of signage points per sub-slot (including the 0th sp at the sub-slot start)

    SUB_SLOT_ITERS_STARTING: uint64  # The sub_slot_iters for the first epoch
    DIFFICULTY_STARTING: uint64  # The difficulty for the first epoch
    DIFFICULTY_FACTOR: uint32  # The maximum factor by which difficulty and sub_slot_iters can change per epoch
    SUB_EPOCH_SUB_BLOCKS: uint32  # The number of sub-blocks per sub-epoch
    EPOCH_SUB_BLOCKS: uint32  # The number of sub-blocks per sub-epoch, must be a multiple of SUB_EPOCH_SUB_BLOCKS

    SIGNIFICANT_BITS: int  # The number of bits to look at in difficulty and min iters. The rest are zeroed
    DISCRIMINANT_SIZE_BITS: int  # Max is 1024 (based on ClassGroupElement int size)
    NUMBER_ZERO_BITS_PLOT_FILTER: int  # H(plot id + challenge hash + signage point) must start with these many zeroes
    MIN_PLOT_SIZE: int
    MAX_PLOT_SIZE: int
    SUB_SLOT_TIME_TARGET: int  # The target number of seconds per sub-slot
    NUM_SP_INTERVALS_EXTRA: int  # The difference between signage point and infusion point (plus required_iters)
    MAX_FUTURE_TIME: int  # The next block can have a timestamp of at most these many seconds more
    NUMBER_OF_TIMESTAMPS: int  # Than the average of the last NUMBER_OF_TIMESTAMPS blocks
    FIRST_CC_CHALLENGE: bytes32  # The "hash" of the "challenge chain end of slot" for the sub-slot before the 1st one
    FIRST_RC_CHALLENGE: bytes32  # The "hash" of the "reward chain end of slot" for the sub-slot before the 1st one
    GENESIS_PRE_FARM_POOL_PUZZLE_HASH: bytes32  # The block at height must pay out to this pool puzzle hash
    GENESIS_PREV_HASH: bytes32  # The prev sub-block and prev block of the genesis block
    GENESIS_SES_HASH: bytes32  # The sub epoch summary "hash" of the sub-epoch that end at height -
    MAX_VDF_WITNESS_SIZE: int  # The maximum number of classgroup elements within an n-wesolowski proof
    # Target tx count per sec
    TX_PER_SEC: int
    # Size of mempool = 10x the size of block
    MEMPOOL_BLOCK_BUFFER: int
    # Max coin amount uint(1 << 64)
    MAX_COIN_AMOUNT: int
    # Raw size per block target = 1,000,000 bytes
    # Rax TX (single in, single out) = 219 bytes (not compressed)
    # TX = 457 vBytes
    # floor(1,000,000 / 219) * 457 = 2086662 (size in vBytes)
    # Max block cost in virtual bytes
    MAX_BLOCK_COST: int
    # MAX block cost in clvm cost units = MAX_BLOCK_COST * CLVM_COST_RATIO_CONSTANT
    # 1 vByte = 108 clvm cost units
    CLVM_COST_RATIO_CONSTANT: int
    # Max block cost in clvm cost units (MAX_BLOCK_COST * CLVM_COST_RATIO_CONSTANT)
    MAX_BLOCK_COST_CLVM: int

    WEIGHT_PROOF_THRESHOLD: uint8
    WEIGHT_PROOF_RECENT_BLOCKS: uint32
    MAX_BLOCK_COUNT_PER_REQUESTS: uint32
<<<<<<< HEAD
    # SUB_BLOCKS_CACHE_SIZE = EPOCH_SUB_BLOCKS + 3*MAX_SUB_SLOT_SUB_BLOCKS
    SUB_BLOCKS_CACHE_SIZE: uint32
=======
    INITIAL_FREEZE_PERIOD: uint32
>>>>>>> c1c687b7

    def replace(self, **changes):
        return dataclasses.replace(self, **changes)<|MERGE_RESOLUTION|>--- conflicted
+++ resolved
@@ -55,12 +55,7 @@
     WEIGHT_PROOF_THRESHOLD: uint8
     WEIGHT_PROOF_RECENT_BLOCKS: uint32
     MAX_BLOCK_COUNT_PER_REQUESTS: uint32
-<<<<<<< HEAD
-    # SUB_BLOCKS_CACHE_SIZE = EPOCH_SUB_BLOCKS + 3*MAX_SUB_SLOT_SUB_BLOCKS
-    SUB_BLOCKS_CACHE_SIZE: uint32
-=======
     INITIAL_FREEZE_PERIOD: uint32
->>>>>>> c1c687b7
 
     def replace(self, **changes):
         return dataclasses.replace(self, **changes)