--- conflicted
+++ resolved
@@ -138,11 +138,7 @@
             break
     else:
         create_default_chia_config(root_path)
-<<<<<<< HEAD
         initialize_ssl(root_path)
-        print("Please generate your keys with chia-generate-keys")
-=======
-        print("Please generate your keys with `chia generate keys`")
->>>>>>> 5b493e12
+        print("Please generate your keys with chia generate keys")
 
     return 0