from pathlib import Path
import logging
from src.plotting.plot_tools import add_plot_directory
from src.plotting.create_plots import create_plots
from src.plotting.check_plots import check_plots
from src.util.logging import initialize_logging


log = logging.getLogger(__name__)


command_list = [
    "create",
    "check",
    "add",
]


def help_message():
    print("usage: chia plots command")
    print(f"command can be any of {command_list}")
    print("")
    print(
<<<<<<< HEAD
        "chia plots create -k [size] -n [number of plots] -b [memory buffer size MiB]"
=======
        "chia plots create -k [size] -n [number of plots] -b [memory buffer size MB]"
>>>>>>> 14a39da5
        + " -f [farmer pk] -p [pool pk] -t [tmp dir] -2 [tmp dir 2] -d [final dir]  (creates plots)"
    )
    print("-s [sk_seed] -i [index] are available for debugging")
    print("chia plots check -n [num checks]  (checks plots)")
    print("chia plots add -d [directory] (adds a directory of plots)")


def make_parser(parser):
    parser.add_argument("-k", "--size", help="Plot size", type=int, default=26)
    parser.add_argument(
        "-n", "--num", help="Number of plots or challenges", type=int, default=None
    )
    parser.add_argument(
        "-b", "--buffer", help="Megabytes for sort/plot buffer", type=int, default=2048
    )
    parser.add_argument(
        "-f",
        "--farmer_public_key",
        help="Hex farmer public key",
        type=str,
        default=None,
    )
    parser.add_argument(
        "-p", "--pool_public_key", help="Hex public key of pool", type=str, default=None
    )
    parser.add_argument(
        "-t",
        "--tmp_dir",
        help="Temporary directory for plotting files",
        type=Path,
        default=Path("."),
    )
    parser.add_argument(
        "-2",
        "--tmp2_dir",
        help="Second temporary directory for plotting files",
        type=Path,
        default=None,
    )
    parser.add_argument(
        "-d",
        "--final_dir",
        help="Final directory for plots (relative or absolute)",
        type=Path,
        default=Path("."),
    )
    parser.add_argument(
        "command",
        help=f"Command can be any one of {command_list}",
        type=str,
        nargs="?",
    )

    parser.set_defaults(function=handler)
    parser.print_help = lambda self=parser: help_message()


def handler(args, parser):
    if args.command is None or len(args.command) < 1:
        help_message()
        parser.exit(1)

    root_path: Path = args.root_path
    if not root_path.is_dir():
        raise RuntimeError(
            "Please initialize (or migrate) your config directory with chia init."
        )

    initialize_logging("", {"log_stdout": True}, root_path)
    command = args.command
    if command not in command_list:
        help_message()
        parser.exit(1)

    if command == "create":
        create_plots(args, root_path)
    elif command == "check":
        check_plots(args, root_path)
    elif command == "add":
        str_path = args.final_dir
        add_plot_directory(str_path, root_path)<|MERGE_RESOLUTION|>--- conflicted
+++ resolved
@@ -21,11 +21,7 @@
     print(f"command can be any of {command_list}")
     print("")
     print(
-<<<<<<< HEAD
         "chia plots create -k [size] -n [number of plots] -b [memory buffer size MiB]"
-=======
-        "chia plots create -k [size] -n [number of plots] -b [memory buffer size MB]"
->>>>>>> 14a39da5
         + " -f [farmer pk] -p [pool pk] -t [tmp dir] -2 [tmp dir 2] -d [final dir]  (creates plots)"
     )
     print("-s [sk_seed] -i [index] are available for debugging")
