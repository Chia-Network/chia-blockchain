--- conflicted
+++ resolved
@@ -137,10 +137,6 @@
                 )
             elif peak is not None and peak.height > 2:
                 print("Current Blockchain Status: Full Node Synced")
-<<<<<<< HEAD
-            if peak is not None:
-=======
->>>>>>> 861deb6d
                 print("\nPeak: Hash:", peak.header_hash)
             else:
                 print("\nSearching for an initial chain.")
