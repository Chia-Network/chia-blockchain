--- conflicted
+++ resolved
@@ -45,12 +45,8 @@
       env:
         INSTALL_PYTHON_VERSION: ${{ inputs.python-version }}
       run: |
-<<<<<<< HEAD
-        ${{ inputs.command-prefix }} sh install.sh ${{ inputs.development && '-d' || '' }} ${{ inputs.legacy_keyring && '-l' || '' }} ${{ inputs.automated == 'true' && '-a' || '' }}
+        ${{ inputs.command-prefix }} sh install.sh ${{ inputs.development && '-d' || '' }} ${{ (inputs.editable != 'true') && '-i' || '' }} ${{ inputs.legacy_keyring && '-l' || '' }} ${{ inputs.automated == 'true' && '-a' || '' }} ${{ (fromJSON(inputs.do-system-installs) != true) && '-s' || '' }}
         ls -la .venv/bin/
-=======
-        ${{ inputs.command-prefix }} sh install.sh ${{ inputs.development && '-d' || '' }} ${{ (inputs.editable != 'true') && '-i' || '' }} ${{ inputs.legacy_keyring && '-l' || '' }} ${{ inputs.automated == 'true' && '-a' || '' }} ${{ (fromJSON(inputs.do-system-installs) != true) && '-s' || '' }}
->>>>>>> a6129951
 
     - name: Run install script (Windows)
       if: runner.os == 'windows'
@@ -58,11 +54,8 @@
       env:
         INSTALL_PYTHON_VERSION: ${{ inputs.python-version }}
       run: |
-<<<<<<< HEAD
-        ${{ inputs.command-prefix }} ./Install.ps1 ${{ inputs.development && '-d' || '' }}
+        ${{ inputs.command-prefix }} ./Install.ps1 ${{ inputs.development && '-d' || '' }} ${{ (inputs.editable != 'true') && '-i' || '' }}
         dir .venv/Scripts/
-=======
-        ${{ inputs.command-prefix }} ./Install.ps1 ${{ inputs.development && '-d' || '' }} ${{ (inputs.editable != 'true') && '-i' || '' }}
 
     - name: Create constraints file
       if: inputs.constraints-file-artifact-name != ''
@@ -75,5 +68,4 @@
       uses: actions/upload-artifact@v3
       with:
         name: ${{ inputs.constraints-file-artifact-name }}
-        path: venv/constraints.txt
->>>>>>> a6129951
+        path: venv/constraints.txt