--- conflicted
+++ resolved
@@ -99,11 +99,7 @@
     - name: Test blockchain code with pytest
       run: |
         . ./activate
-<<<<<<< HEAD
-        venv/bin/coverage run --rcfile=.coveragerc ./venv/bin/py.test --durations=10  -n 4 -m "not benchmark" -p no:monitor tests/blockchain/test_blockchain.py tests/blockchain/test_blockchain_transactions.py
-=======
         venv/bin/coverage run --rcfile=.coveragerc --module pytest --durations=10  -n 4 -m "not benchmark" -p no:monitor tests/blockchain/test_blockchain.py tests/blockchain/test_blockchain_transactions.py
->>>>>>> 48bb002d
 
     - name: Process coverage data
       run: |
