#
# THIS FILE IS GENERATED. SEE https://github.com/Chia-Network/chia-blockchain/tree/main/tests#readme
#
name: Ubuntu blockchain Test

on:
  push:
    branches:
      - main
    tags:
        - '**'
  pull_request:
    branches:
      - '**'

concurrency:
  # SHA is added to the end if on `main` to let all main workflows run
  group: ${{ github.ref }}-${{ github.workflow }}-${{ github.event_name }}-${{ github.ref == 'refs/heads/main' && github.sha || '' }}
  cancel-in-progress: true

jobs:
  build:
    name: Ubuntu blockchain Test
    runs-on: ${{ matrix.os }}
    timeout-minutes: 60
    strategy:
      fail-fast: false
      max-parallel: 4
      matrix:
        python-version: [3.7, 3.8, 3.9]
        os: [ubuntu-latest]

    env:
      CHIA_ROOT: ${{ github.workspace }}/.chia/mainnet

    steps:
    - name: Checkout Code
      uses: actions/checkout@v2
      with:
        fetch-depth: 0

    - name: Setup Python environment
      uses: actions/setup-python@v2
      with:
        python-version: ${{ matrix.python-version }}

    - name: Cache npm
      uses: actions/cache@v2.1.6
      with:
        path: ~/.npm
        key: ${{ runner.os }}-node-${{ hashFiles('**/package-lock.json') }}
        restore-keys: |
          ${{ runner.os }}-node-

    - name: Get pip cache dir
      id: pip-cache
      run: |
        echo "::set-output name=dir::$(pip cache dir)"

    - name: Cache pip
      uses: actions/cache@v2.1.6
      with:
        path: ${{ steps.pip-cache.outputs.dir }}
        key: ${{ runner.os }}-pip-${{ hashFiles('**/setup.py') }}
        restore-keys: |
          ${{ runner.os }}-pip-

    - name: Checkout test blocks and plots
      uses: actions/checkout@v2
      with:
        repository: 'Chia-Network/test-cache'
        path: '.chia'
        ref: '0.28.0'
        fetch-depth: 1

<<<<<<< HEAD
    - name: Install ubuntu dependencies
      run: |
        sudo apt-get install software-properties-common
        sudo add-apt-repository ppa:deadsnakes/ppa
        sudo apt-get update
        sudo apt-get install python${{ matrix.python-version }}-venv python${{ matrix.python-version }}-distutils git -y
=======
    - name: Link home directory
      run: |
        cd $HOME
        ln -s $GITHUB_WORKSPACE/.chia
        echo "$HOME/.chia"
        ls -al $HOME/.chia
>>>>>>> 2eb4fdea

    - name: Run install script
      env:
        INSTALL_PYTHON_VERSION: ${{ matrix.python-version }}
      run: |
        sh install.sh -d

# Omitted installing Timelord

    - name: Test blockchain code with pytest
      run: |
        . ./activate
        ./venv/bin/py.test tests/blockchain/test_*.py -s -v --durations 0 -n 4 -m "not benchmark" -p no:monitor

# Omitted resource usage check

#
# THIS FILE IS GENERATED. SEE https://github.com/Chia-Network/chia-blockchain/tree/main/tests#readme
#<|MERGE_RESOLUTION|>--- conflicted
+++ resolved
@@ -73,22 +73,6 @@
         ref: '0.28.0'
         fetch-depth: 1
 
-<<<<<<< HEAD
-    - name: Install ubuntu dependencies
-      run: |
-        sudo apt-get install software-properties-common
-        sudo add-apt-repository ppa:deadsnakes/ppa
-        sudo apt-get update
-        sudo apt-get install python${{ matrix.python-version }}-venv python${{ matrix.python-version }}-distutils git -y
-=======
-    - name: Link home directory
-      run: |
-        cd $HOME
-        ln -s $GITHUB_WORKSPACE/.chia
-        echo "$HOME/.chia"
-        ls -al $HOME/.chia
->>>>>>> 2eb4fdea
-
     - name: Run install script
       env:
         INSTALL_PYTHON_VERSION: ${{ matrix.python-version }}
