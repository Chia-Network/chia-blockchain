--- conflicted
+++ resolved
@@ -72,17 +72,11 @@
 
       - uses: chia-network/actions/activate-venv@main
 
-<<<<<<< HEAD
-    - name: Show environment tolls versions
-      run: ./tools/tool-versions.sh
 
-    - env:
-        CHIA_MANAGE_CLVM_CHECK_USE_CACHE: "false"
-        CHIA_MANAGE_MYPY_CHECK_EXCLUSIONS: "true"
-      run: pre-commit run --all-files --verbose
-=======
+      - name: Show tool versions in environment
+        run: ./tools/tool-versions.sh
+
       - env:
           CHIA_MANAGE_CLVM_CHECK_USE_CACHE: "false"
           CHIA_MANAGE_MYPY_CHECK_EXCLUSIONS: "true"
-        run: pre-commit run --all-files --verbose
->>>>>>> 71ced4c7
+        run: pre-commit run --all-files --verbose