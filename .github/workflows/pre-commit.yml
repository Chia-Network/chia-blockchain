name: 🚨 pre-commit

on:
  pull_request:
  push:
    branches:
      - "long_lived/**"
      - main
      - "release/**"

concurrency:
  group: ${{ github.event_name == 'pull_request' && format('{0}-{1}', github.workflow_ref, github.event.pull_request.number) || github.run_id }}
  cancel-in-progress: true

jobs:
  pre-commit:
    name: ${{ matrix.os.name }} ${{ matrix.arch.name }} ${{ matrix.python.major_dot_minor }}
    runs-on: ${{ matrix.os.runs-on[matrix.arch.matrix] }}
    timeout-minutes: 20
    strategy:
      fail-fast: false
      matrix:
        os:
          - name: Linux
            matrix: linux
            runs-on:
              intel: ubuntu-latest
<<<<<<< HEAD
              arm: ubuntu-22.04-arm
=======
              arm: ubuntu-24.04-arm
>>>>>>> a803dc0f
          - name: macOS
            matrix: macos
            runs-on:
              intel: macos-13
              arm: ${{ github.repository_owner == 'Chia-Network' && 'macos-13-arm64' || 'macos-15' }}
          - name: Windows
            matrix: windows
            runs-on:
              intel: windows-latest
        arch:
          - name: ARM64
            matrix: arm
          - name: Intel
            matrix: intel
        python:
          - major_dot_minor: "3.9"
          - major_dot_minor: "3.10"
          - major_dot_minor: "3.11"
          - major_dot_minor: "3.12"
        exclude:
          - os:
              matrix: windows
            arch:
              matrix: arm

    steps:
      - name: Clean workspace
        uses: Chia-Network/actions/clean-workspace@main

      - uses: Chia-Network/actions/git-mark-workspace-safe@main

      - name: disable git autocrlf
        run: |
          git config --global core.autocrlf false

      - uses: actions/checkout@v4

      - uses: Chia-Network/actions/setup-python@main
        with:
          python-version: ${{ matrix.python.major_dot_minor }}

      - uses: ./.github/actions/install
        with:
          python-version: ${{ matrix.python.major_dot_minor }}
          development: true

      - uses: chia-network/actions/activate-venv@main

      - env:
          CHIA_MANAGE_CLVM_CHECK_USE_CACHE: "false"
          CHIA_MANAGE_MYPY_CHECK_EXCLUSIONS: "true"
        run: pre-commit run --all-files --verbose<|MERGE_RESOLUTION|>--- conflicted
+++ resolved
@@ -25,11 +25,7 @@
             matrix: linux
             runs-on:
               intel: ubuntu-latest
-<<<<<<< HEAD
-              arm: ubuntu-22.04-arm
-=======
               arm: ubuntu-24.04-arm
->>>>>>> a803dc0f
           - name: macOS
             matrix: macos
             runs-on:
