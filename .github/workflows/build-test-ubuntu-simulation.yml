#
# THIS FILE IS GENERATED. SEE https://github.com/Chia-Network/chia-blockchain/tree/main/tests#readme
#
name: Ubuntu simulation Test

on:
  push:
    branches:
      - main
    tags:
        - '**'
  pull_request:
    branches:
      - '**'

concurrency:
  # SHA is added to the end if on `main` to let all main workflows run
  group: ${{ github.ref }}-${{ github.workflow }}-${{ github.event_name }}-${{ github.ref == 'refs/heads/main' && github.sha || '' }}
  cancel-in-progress: true

jobs:
  build:
    name: Ubuntu simulation Test
    runs-on: ${{ matrix.os }}
    timeout-minutes: 60
    strategy:
      fail-fast: false
      max-parallel: 4
      matrix:
        python-version: [3.7, 3.8, 3.9]
        os: [ubuntu-latest]
    env:
      CHIA_ROOT: ${{ github.workspace }}/.chia/mainnet
      JOB_FILE_NAME: tests_${{ matrix.os }}_python-${{ matrix.python-version }}_simulation

    steps:
    - name: Checkout Code
      uses: actions/checkout@v3
      with:
        fetch-depth: 0

    - name: Setup Python environment
      uses: actions/setup-python@v2
      with:
        python-version: ${{ matrix.python-version }}

    - name: Cache npm
      uses: actions/cache@v3
      with:
        path: ~/.npm
        key: ${{ runner.os }}-node-${{ hashFiles('**/package-lock.json') }}
        restore-keys: |
          ${{ runner.os }}-node-

    - name: Get pip cache dir
      id: pip-cache
      run: |
        echo "::set-output name=dir::$(pip cache dir)"

    - name: Cache pip
      uses: actions/cache@v3
      with:
        path: ${{ steps.pip-cache.outputs.dir }}
        key: ${{ runner.os }}-pip-${{ hashFiles('**/setup.py') }}
        restore-keys: |
          ${{ runner.os }}-pip-

    - name: Cache test blocks and plots
      uses: actions/cache@v2
      id: test-blocks-plots
      with:
        path: |
          ${{ github.workspace }}/.chia/blocks
          ${{ github.workspace }}/.chia/test-plots
        key: 0.29.0

    - name: Checkout test blocks and plots (Linux, macOS)
      if: steps.test-blocks-plots.outputs.cache-hit != 'true' && (startswith(matrix.os, 'ubuntu') || startswith(matrix.os, 'macos'))
      run: |
        wget -qO- https://github.com/Chia-Network/test-cache/archive/refs/tags/0.29.0.tar.gz | tar xzf -
        mkdir ${{ github.workspace }}/.chia
        mv ${{ github.workspace }}/test-cache-0.29.0/* ${{ github.workspace }}/.chia

    - name: Checkout test blocks and plots (Windows)
      if: steps.test-blocks-plots.outputs.cache-hit != 'true' && startswith(matrix.os, 'windows')
      run: |
        Invoke-WebRequest -OutFile blocks_and_plots.zip https://github.com/Chia-Network/test-cache/archive/refs/tags/0.29.0.zip; Expand-Archive blocks_and_plots.zip -DestinationPath .
        mkdir ${{ github.workspace }}/.chia
        mv ${{ github.workspace }}/test-cache-0.29.0/* ${{ github.workspace }}/.chia

    - name: Run install script
      env:
        INSTALL_PYTHON_VERSION: ${{ matrix.python-version }}
      run: |
        sh install.sh -d

    - name: Install timelord
      run: |
        . ./activate
        sh install-timelord.sh -n
        ./vdf_bench square_asm 400000

    - name: Test simulation code with pytest
      run: |
        . ./activate
<<<<<<< HEAD
        venv/bin/coverage run --rcfile=.coveragerc ./venv/bin/py.test --durations=10  -n 0 -m "not benchmark" -p no:monitor tests/simulation/test_simulation.py
=======
        venv/bin/coverage run --rcfile=.coveragerc --module pytest tests/simulation/test_*.py --durations=10  -n 0 -m "not benchmark" -p no:monitor
>>>>>>> 8d510157

    - name: Process coverage data
      run: |
        venv/bin/coverage combine --rcfile=.coveragerc .coverage.*
        venv/bin/coverage xml --rcfile=.coveragerc -o coverage.xml
        mkdir coverage_reports
        cp .coverage "coverage_reports/.coverage.${{ env.JOB_FILE_NAME }}"
        cp coverage.xml "coverage_reports/coverage.${{ env.JOB_FILE_NAME }}.xml"
        venv/bin/coverage report --rcfile=.coveragerc --show-missing

    - name: Publish coverage
      uses: actions/upload-artifact@v3
      with:
        name: coverage
        path: coverage_reports/*
        if-no-files-found: error

# Omitted resource usage check

#
# THIS FILE IS GENERATED. SEE https://github.com/Chia-Network/chia-blockchain/tree/main/tests#readme
#<|MERGE_RESOLUTION|>--- conflicted
+++ resolved
@@ -103,11 +103,7 @@
     - name: Test simulation code with pytest
       run: |
         . ./activate
-<<<<<<< HEAD
-        venv/bin/coverage run --rcfile=.coveragerc ./venv/bin/py.test --durations=10  -n 0 -m "not benchmark" -p no:monitor tests/simulation/test_simulation.py
-=======
-        venv/bin/coverage run --rcfile=.coveragerc --module pytest tests/simulation/test_*.py --durations=10  -n 0 -m "not benchmark" -p no:monitor
->>>>>>> 8d510157
+        venv/bin/coverage run --rcfile=.coveragerc --module pytest --durations=10  -n 0 -m "not benchmark" -p no:monitor tests/simulation/test_simulation.py
 
     - name: Process coverage data
       run: |
