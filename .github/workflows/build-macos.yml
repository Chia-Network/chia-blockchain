--- conflicted
+++ resolved
@@ -17,11 +17,7 @@
 
     steps:
     - name: Cancel previous runs on the same branch
-<<<<<<< HEAD
-      uses: styfle/cancel-workflow-action@0.4.1
-=======
       uses: styfle/cancel-workflow-action@0.5.0
->>>>>>> f40ed905
       with:
         access_token: ${{ github.token }}
 
@@ -120,11 +116,7 @@
         ./venv/bin/py.test tests -s -v --durations 0
 
     - name: Upload MacOS artifacts
-<<<<<<< HEAD
-      uses: actions/upload-artifact@v2.1.2
-=======
       uses: actions/upload-artifact@v2.1.4
->>>>>>> f40ed905
       with:
         name: Chia-Installer-on-MacOS-10.15-dmg
         path: ${{ github.workspace }}/build_scripts/final_installer/