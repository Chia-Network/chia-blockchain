name: 🏗️ Test Install Scripts

on:
  push:
    paths-ignore:
      - "**.md"
    branches:
      - "long_lived/**"
      - main
      - "release/**"
  release:
    types: [published]
  pull_request:
    paths-ignore:
      - "**.md"
    branches:
      - "**"

concurrency:
  group: ${{ github.event_name == 'pull_request' && format('{0}-{1}', github.workflow_ref, github.event.pull_request.number) || github.run_id }}
  cancel-in-progress: true

jobs:
  test_scripts:
    name: Native ${{ matrix.os.emoji }} ${{ matrix.arch.emoji }} ${{ matrix.development.name }} - ${{ matrix.editable.name }}
    runs-on: ${{ matrix.os.runs-on[matrix.arch.matrix] }}
    strategy:
      fail-fast: false
      matrix:
        python:
          - major-dot-minor: "3.10"
        os:
          - name: Linux
            emoji: 🐧
            runs-on:
<<<<<<< HEAD
              arm: ubuntu-22.04-arm
=======
              arm: ubuntu-24.04-arm
>>>>>>> a803dc0f
              intel: ubuntu-latest
            matrix: linux
          - name: macOS
            emoji: 🍎
            runs-on:
              arm: macos-15
              intel: macos-13
            matrix: macos
          - name: Windows
            emoji: 🪟
            runs-on:
              intel: windows-latest
            matrix: windows
        arch:
          - name: ARM
            emoji: 💪
            matrix: arm
          - name: Intel
            emoji: 🌀
            matrix: intel
        development:
          - name: Non-dev
            value: false
          - name: Dev
            value: true
        editable:
          - name: Non-edit
            value: false
            matrix: non-editable
          - name: Edit
            value: true
            matrix: editable
        exclude:
          - os:
              matrix: windows
            arch:
              matrix: arm

    steps:
      - name: Checkout Code
        uses: actions/checkout@v4
        with:
          fetch-depth: 0

      - name: Setup Python environment
        uses: Chia-Network/actions/setup-python@main
        with:
          python-version: ${{ matrix.python.major-dot-minor }}

      - uses: ./.github/actions/install
        with:
          python-version: ${{ matrix.python.major-dot-minor }}
          development: ${{ matrix.development.value }}
          editable: ${{ matrix.editable.value }}
          do-system-installs: true

      - uses: chia-network/actions/activate-venv@main

      - name: Run chia --help
        run: |
          chia --help

      - name: Run install-gui script (Linux, macOS)
        if: matrix.os.matrix != 'windows'
        run: |
          sh install-gui.sh

      - name: Run install-gui script (Windows)
        if: matrix.os.matrix == 'windows'
        run: |
          ./Install-gui.ps1

      - name: Collect editable info
        id: editable-info
        shell: bash
        run: |
          echo "pre-edit-version=$(chia version)" >> "$GITHUB_OUTPUT"
          echo '__version__ = "shooby-doowah"' >> chia/__init__.py
          echo "post-edit-version=$(chia version)" >> "$GITHUB_OUTPUT"

      - name: Check editable
        if: matrix.editable.matrix == 'editable'
        shell: bash
        env:
          PRE_VERSION: ${{ steps.editable-info.outputs.pre-edit-version }}
          POST_VERSION: ${{ steps.editable-info.outputs.post-edit-version }}
        run: |
          [ "$POST_VERSION" = "shooby-doowah" ] && [ "$PRE_VERSION" != "shooby-doowah" ]

      - name: Check non-editable
        if: matrix.editable.matrix == 'non-editable'
        shell: bash
        env:
          PRE_VERSION: ${{ steps.editable-info.outputs.pre-edit-version }}
          POST_VERSION: ${{ steps.editable-info.outputs.post-edit-version }}
        run: |
          [ "$POST_VERSION" != "shooby-doowah" ] && [ "$PRE_VERSION" = "$POST_VERSION" ]

  test_scripts_in_docker:
    name: Docker ${{ matrix.distribution.name }} ${{ matrix.arch.name }}
    runs-on: ${{ matrix.os.runs-on[matrix.arch.matrix] }}
    container: ${{ matrix.distribution.url }}
    strategy:
      fail-fast: false
      matrix:
        os:
          - name: Linux
            matrix: linux
            runs-on:
              intel: ubuntu-latest
<<<<<<< HEAD
              arm: ubuntu-22.04-arm
=======
              arm: ubuntu-24.04-arm
>>>>>>> a803dc0f
        distribution:
          - name: amazonlinux:2023
            type: amazon
            url: "docker://amazonlinux:2023"
          - name: arch:latest
            type: arch
            url: "docker://archlinux:latest"
          - name: debian:bookworm
            type: debian
            # https://packages.debian.org/bookworm/python/python3 (3.11)
            url: "docker://debian:bookworm"
          - name: fedora:37
            type: fedora
            # (37, 3.11) https://packages.fedoraproject.org/search?query=python3&releases=Fedora+37&start=0
            url: "docker://fedora:37"
          - name: fedora:38
            type: fedora
            # (38, 3.11) https://packages.fedoraproject.org/search?query=python3&releases=Fedora+38&start=0
            url: "docker://fedora:38"
          - name: rockylinux:8
            type: rocky
            url: "docker://rockylinux:8"
          - name: rockylinux:9
            type: rocky
            url: "docker://rockylinux:9"
          - name: ubuntu:jammy (22.04)
            type: ubuntu
            # https://packages.ubuntu.com/jammy/python3 (22.04, 3.10)
            url: "docker://ubuntu:jammy"
          - name: ubuntu:noble (24.04)
            type: ubuntu
            # https://packages.ubuntu.com/noble/python3 (24.04, 3.12)
            url: "docker://ubuntu:noble"
        arch:
          - name: ARM64
            matrix: arm
          - name: Intel
            matrix: intel
        exclude:
          - distribution:
              type: arch
          # TODO: arch brought in glibc 2.41 which became more sensitive around execstack
          #       which is enabled in libbladebit.  fixes will be made to main and this
          #       should be re-enabled then.
          #    arch:
          #      matrix: arm

    steps:
      - name: Prepare Amazon Linux
        if: ${{ matrix.distribution.type == 'amazon' }}
        run: |
          yum install --assumeyes git sudo

      - name: Prepare Arch
        if: ${{ matrix.distribution.type == 'arch' }}
        run: |
          pacman --noconfirm -Syu
          pacman --noconfirm -S base git sudo openssl-1.1
          # The behavior we follow in install.sh is unique with Arch in that
          # we leave it to the user to install the appropriate version of python,
          # so we need to install python here in order for the test to succeed.
          pacman --noconfirm -U --needed https://archive.archlinux.org/packages/p/python/python-3.12.7-1-x86_64.pkg.tar.zst

      - name: Prepare Debian
        if: ${{ matrix.distribution.type == 'debian' }}
        env:
          DEBIAN_FRONTEND: noninteractive
        run: |
          apt-get --yes update
          apt-get install --yes git lsb-release sudo python3-venv

      - name: Prepare Fedora
        if: ${{ matrix.distribution.type == 'fedora' }}
        run: |
          yum install --assumeyes git

      - name: Prepare Rocky
        if: ${{ matrix.distribution.type == 'rocky' }}
        run: |
          yum install --assumeyes git sudo python39

      - name: Prepare Ubuntu
        if: ${{ matrix.distribution.type == 'ubuntu' }}
        env:
          DEBIAN_FRONTEND: noninteractive
        run: |
          apt-get --yes update
          apt-get install --yes git lsb-release sudo
          MINIMUM=3.9
          if ! apt-get satisfy --yes "python3-venv (>= ${MINIMUM})"
          then
            apt-get install --yes python${MINIMUM}-venv
          fi

      - name: Add safe git directory
        run: git config --global --add safe.directory "$GITHUB_WORKSPACE"

      # after installing git so we use that copy
      - name: Checkout Code
        uses: actions/checkout@v4
        with:
          fetch-depth: 0

      - uses: ./.github/actions/install
        with:
          development: true
          do-system-installs: true

      - uses: chia-network/actions/activate-venv@main

      - name: Run chia --help
        run: |
          chia --help<|MERGE_RESOLUTION|>--- conflicted
+++ resolved
@@ -33,11 +33,7 @@
           - name: Linux
             emoji: 🐧
             runs-on:
-<<<<<<< HEAD
-              arm: ubuntu-22.04-arm
-=======
               arm: ubuntu-24.04-arm
->>>>>>> a803dc0f
               intel: ubuntu-latest
             matrix: linux
           - name: macOS
@@ -148,11 +144,7 @@
             matrix: linux
             runs-on:
               intel: ubuntu-latest
-<<<<<<< HEAD
-              arm: ubuntu-22.04-arm
-=======
               arm: ubuntu-24.04-arm
->>>>>>> a803dc0f
         distribution:
           - name: amazonlinux:2023
             type: amazon
