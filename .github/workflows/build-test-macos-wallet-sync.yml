#
# THIS FILE IS GENERATED. SEE https://github.com/Chia-Network/chia-blockchain/tree/main/tests#readme
#
name: MacOS wallet-sync Tests

on:
  push:
    branches:
      - main
    tags:
        - '**'
  pull_request:
    branches:
      - '**'

concurrency:
  # SHA is added to the end if on `main` to let all main workflows run
  group: ${{ github.ref }}-${{ github.workflow }}-${{ github.event_name }}-${{ github.ref == 'refs/heads/main' && github.sha || '' }}
  cancel-in-progress: true

jobs:
  build:
    name: MacOS wallet-sync Tests
    runs-on: ${{ matrix.os }}
    timeout-minutes: 60
    strategy:
      fail-fast: false
      max-parallel: 4
      matrix:
        python-version: [3.8, 3.9]
        os: [macOS-latest]
    env:
      CHIA_ROOT: ${{ github.workspace }}/.chia/mainnet
      JOB_FILE_NAME: tests_${{ matrix.os }}_python-${{ matrix.python-version }}_wallet-sync

    steps:
    - name: Checkout Code
      uses: actions/checkout@v3
      with:
        fetch-depth: 0

    - name: Setup Python environment
      uses: actions/setup-python@v2
      with:
        python-version: ${{ matrix.python-version }}

    - name: Create keychain for CI use
      run: |
        security create-keychain -p foo chiachain
        security default-keychain -s chiachain
        security unlock-keychain -p foo chiachain
        security set-keychain-settings -t 7200 -u chiachain

    - name: Get pip cache dir
      id: pip-cache
      run: |
        echo "::set-output name=dir::$(pip cache dir)"

    - name: Cache pip
      uses: actions/cache@v3
      with:
        # Note that new runners may break this https://github.com/actions/cache/issues/292
        path: ${{ steps.pip-cache.outputs.dir }}
        key: ${{ runner.os }}-pip-${{ hashFiles('**/setup.py') }}
        restore-keys: |
          ${{ runner.os }}-pip-

    - name: Cache test blocks and plots
      uses: actions/cache@v2
      id: test-blocks-plots
      with:
        path: |
          ${{ github.workspace }}/.chia/blocks
          ${{ github.workspace }}/.chia/test-plots
        key: 0.29.0

    - name: Checkout test blocks and plots
      if: steps.test-blocks-plots.outputs.cache-hit != 'true'
      run: |
        wget -qO- https://github.com/Chia-Network/test-cache/archive/refs/tags/0.29.0.tar.gz | tar xzf -
        mkdir ${{ github.workspace }}/.chia
        mv ${{ github.workspace }}/test-cache-0.29.0/* ${{ github.workspace }}/.chia

    - name: Run install script
      env:
        INSTALL_PYTHON_VERSION: ${{ matrix.python-version }}
      run: |
        brew install boost
        sh install.sh -d

# Omitted installing Timelord

    - name: Test wallet-sync code with pytest
      run: |
        . ./activate
<<<<<<< HEAD
        venv/bin/coverage run --rcfile=.coveragerc ./venv/bin/py.test --durations=10  -n 0 -m "not benchmark" tests/wallet/sync/test_wallet_sync.py
=======
        venv/bin/coverage run --rcfile=.coveragerc --module pytest tests/wallet/sync/test_*.py --durations=10  -n 0 -m "not benchmark"
>>>>>>> ef3ac41f

    - name: Process coverage data
      run: |
        venv/bin/coverage combine --rcfile=.coveragerc .coverage.*
        venv/bin/coverage xml --rcfile=.coveragerc -o coverage.xml
        mkdir coverage_reports
        cp .coverage "coverage_reports/.coverage.${{ env.JOB_FILE_NAME }}"
        cp coverage.xml "coverage_reports/coverage.${{ env.JOB_FILE_NAME }}.xml"
        venv/bin/coverage report --rcfile=.coveragerc --show-missing

    - name: Publish coverage
      uses: actions/upload-artifact@v3
      with:
        name: coverage
        path: coverage_reports/*
        if-no-files-found: error
#
# THIS FILE IS GENERATED. SEE https://github.com/Chia-Network/chia-blockchain/tree/main/tests#readme
#<|MERGE_RESOLUTION|>--- conflicted
+++ resolved
@@ -93,11 +93,7 @@
     - name: Test wallet-sync code with pytest
       run: |
         . ./activate
-<<<<<<< HEAD
-        venv/bin/coverage run --rcfile=.coveragerc ./venv/bin/py.test --durations=10  -n 0 -m "not benchmark" tests/wallet/sync/test_wallet_sync.py
-=======
-        venv/bin/coverage run --rcfile=.coveragerc --module pytest tests/wallet/sync/test_*.py --durations=10  -n 0 -m "not benchmark"
->>>>>>> ef3ac41f
+        venv/bin/coverage run --rcfile=.coveragerc --module pytest --durations=10  -n 0 -m "not benchmark" tests/wallet/sync/test_wallet_sync.py
 
     - name: Process coverage data
       run: |
