--- conflicted
+++ resolved
@@ -14,11 +14,7 @@
   build:
     name: Ubuntu Core Tests
     runs-on: ${{ matrix.os }}
-<<<<<<< HEAD
-    timeout-minutes: 120
-=======
     timeout-minutes: 90
->>>>>>> 05220d9b
     strategy:
       fail-fast: false
       max-parallel: 4
@@ -69,11 +65,7 @@
       with:
         repository: 'Chia-Network/test-cache'
         path: '.chia'
-<<<<<<< HEAD
-        ref: '0.18.0'
-=======
         ref: '0.17.0'
->>>>>>> 05220d9b
         fetch-depth: 1
 
     - name: Link home directory
