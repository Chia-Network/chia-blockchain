--- conflicted
+++ resolved
@@ -14,11 +14,8 @@
   build:
     name: Ubuntu Core Tests
     runs-on: ${{ matrix.os }}
-<<<<<<< HEAD
     timeout-minutes: 210
-=======
-    timeout-minutes: 60
->>>>>>> 4eb8a539
+
     strategy:
       fail-fast: false
       max-parallel: 4
