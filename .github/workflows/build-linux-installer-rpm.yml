name: 📦🚀 Build Installer - Linux RPM AMD64

on:
  workflow_dispatch:
    inputs:
      release_type:
        description: "Tagged release testing scenario"
        required: false
        type: choice
        default: ""
        options:
          - ""
          - 9.9.9-b1
          - 9.9.9-rc1
          - 9.9.9
  push:
    paths-ignore:
      - "**.md"
    branches:
      - "long_lived/**"
      - main
      - "release/**"
  release:
    types: [published]
  pull_request:
    paths-ignore:
      - "**.md"
    branches:
      - "**"

concurrency:
  # SHA is added to the end if on `main` to let all main workflows run
  group: ${{ github.ref }}-${{ github.workflow }}-${{ github.event_name }}-${{ (github.ref == 'refs/heads/main' || startsWith(github.ref, 'refs/heads/release/') || startsWith(github.ref, 'refs/heads/long_lived/')) && github.sha || '' }}
  cancel-in-progress: true

permissions:
  id-token: write
  contents: write

jobs:
  build:
    name: Build amd64 RPM
    runs-on: ubuntu-latest
    container:
      image: chianetwork/rocky8-builder:latest
    timeout-minutes: 40
    outputs:
      chia-installer-version: ${{ steps.version_number.outputs.CHIA_INSTALLER_VERSION }}
    strategy:
      fail-fast: false
      matrix:
        python-version: ["3.10"]

    steps:
      - name: Add safe git directory
        uses: Chia-Network/actions/git-mark-workspace-safe@main

      - name: Checkout Code
        uses: actions/checkout@v4
        with:
          fetch-depth: 0
          submodules: recursive

      - uses: Chia-Network/actions/git-ssh-to-https@main

      - name: Cleanup any leftovers that exist from previous runs
        run: bash build_scripts/clean-runner.sh || true

      - name: Set Env
        uses: Chia-Network/actions/setjobenv@main
        env:
          GH_TOKEN: ${{ secrets.GITHUB_TOKEN }}

      - name: Check tag type
        shell: bash
        run: |
          REG_B="^[0-9]+\.[0-9]+\.[0-9]+-b[0-9]+$"
          REG_RC="^[0-9]+\.[0-9]+\.[0-9]+-rc[0-9]+$"
          if [[ "${{ github.event.release.tag_name }}" =~ $REG_B ]] || [[ "${{ inputs.release_type }}" =~ $REG_B ]]; then
            echo "TAG_TYPE=beta"
            echo "TAG_TYPE=beta" >> "$GITHUB_ENV"
          elif [[ "${{ github.event.release.tag_name }}" =~ $REG_RC ]] || [[ "${{ inputs.release_type }}" =~ $REG_RC ]]; then
            echo "TAG_TYPE=rc"
            echo "TAG_TYPE=rc" >> "$GITHUB_ENV"
          fi

      - uses: Chia-Network/actions/enforce-semver@main
        if: env.FULL_RELEASE == 'true'

      # Create our own venv outside of the git directory JUST for getting the ACTUAL version so that install can't break it
      - name: Get version number
        id: version_number
        run: |
          python3 -m venv ../venv
          . ../venv/bin/activate
          pip3 install setuptools_scm
          echo "CHIA_INSTALLER_VERSION=$(python3 ./build_scripts/installer-version.py)" >> "$GITHUB_OUTPUT"
          deactivate

      - name: Get latest madmax plotter
        env:
          GH_TOKEN: ${{ secrets.GITHUB_TOKEN }}
        run: |
          LATEST_MADMAX=$(gh api repos/Chia-Network/chia-plotter-madmax/releases/latest --jq 'select(.prerelease == false) | .tag_name')
          mkdir "$GITHUB_WORKSPACE"/madmax
          gh release download -R Chia-Network/chia-plotter-madmax "$LATEST_MADMAX" -p 'chia_plot-*-x86-64' -O "$GITHUB_WORKSPACE"/madmax/chia_plot
          gh release download -R Chia-Network/chia-plotter-madmax "$LATEST_MADMAX" -p 'chia_plot_k34-*-x86-64' -O "$GITHUB_WORKSPACE"/madmax/chia_plot_k34
          chmod +x "$GITHUB_WORKSPACE"/madmax/chia_plot
          chmod +x "$GITHUB_WORKSPACE"/madmax/chia_plot_k34

      - name: Fetch bladebit versions
        shell: bash
        env:
          GH_TOKEN: ${{ secrets.GITHUB_TOKEN }}
        run: |
          # Fetch the latest version of each type
          LATEST_RELEASE=$(gh api repos/Chia-Network/bladebit/releases/latest --jq 'select(.prerelease == false) | .tag_name')
          LATEST_BETA=$(gh api repos/Chia-Network/bladebit/releases --jq 'map(select(.prerelease) | select(.tag_name | test("^v[0-9]+\\.[0-9]+\\.[0-9]+-beta[0-9]+$"))) | first | .tag_name')
          LATEST_RC=$(gh api repos/Chia-Network/bladebit/releases --jq 'map(select(.prerelease) | select(.tag_name | test("^v[0-9]+\\.[0-9]+\\.[0-9]+-rc[0-9]+$"))) | first | .tag_name')

          # Compare the versions and choose the newest that matches the requirements
          if [[ "$TAG_TYPE" == "beta" || -z "$TAG_TYPE" ]]; then
            # For beta or dev builds (indicated by the absence of a tag), use the latest version available
            LATEST_VERSION=$(printf "%s\n%s\n%s\n" "$LATEST_RELEASE" "$LATEST_BETA" "$LATEST_RC" | sed '/-/!s/$/_/' | sort -V | sed 's/_$//' | tail -n 1)
          elif [[ "$TAG_TYPE" == "rc" ]]; then
            # For RC builds, use the latest RC or full release if it's newer
            LATEST_VERSION=$(printf "%s\n%s\n" "$LATEST_RELEASE" "$LATEST_RC" | sed '/-/!s/$/_/' | sort -V | sed 's/_$//' | tail -n 1)
          else
            # For full releases, use the latest full release
            LATEST_VERSION="$LATEST_RELEASE"
          fi
          echo "LATEST_VERSION=$LATEST_VERSION" >> "$GITHUB_ENV"

      - name: Get latest bladebit plotter
        shell: bash
        env:
          GH_TOKEN: ${{ secrets.GITHUB_TOKEN }}
        run: |
          # Download and extract the chosen version
          mkdir "$GITHUB_WORKSPACE"/bladebit
          cd "$GITHUB_WORKSPACE"/bladebit
          gh release download -R Chia-Network/bladebit "$LATEST_VERSION" -p 'bladebit*-centos-x86-64.tar.gz'
          ls *.tar.gz | xargs -I{} bash -c 'tar -xzf {} && rm {}'
          ls bladebit* | xargs -I{} chmod +x {}
          cd "$OLDPWD"

      - uses: ./.github/actions/install
        with:
          python-version: ${{ matrix.python-version }}
          development: true
          constraints-file-artifact-name: constraints-file-intel

      - uses: chia-network/actions/activate-venv@main

      - name: Prepare GUI cache
        id: gui-ref
        run: |
          gui_ref=$(git submodule status chia-blockchain-gui | sed -e 's/^ //g' -e 's/ chia-blockchain-gui.*$//g')
          echo "${gui_ref}"
          echo "GUI_REF=${gui_ref}" >> "$GITHUB_OUTPUT"
          echo "rm -rf ./chia-blockchain-gui"
          rm -rf ./chia-blockchain-gui

      - name: Cache GUI
        uses: actions/cache@v4
        id: cache-gui
        with:
          path: ./chia-blockchain-gui
          key: ${{ runner.os }}-rpm-chia-blockchain-gui-${{ steps.gui-ref.outputs.GUI_REF }}

      - if: steps.cache-gui.outputs.cache-hit != 'true'
        name: Build GUI
        continue-on-error: false
        run: |
          cd ./build_scripts
          bash build_linux_rpm-1-gui.sh

      - name: Build .rpm package
        env:
          CHIA_INSTALLER_VERSION: ${{ steps.version_number.outputs.CHIA_INSTALLER_VERSION }}
        run: |
          ldd --version
          cd ./build_scripts
          bash build_linux_rpm-2-installer.sh amd64

      - name: Upload fpm-generated rpm spec files
        uses: actions/upload-artifact@v4
        with:
          if-no-files-found: error
          name: spec
          path: |
            build_scripts/dist/cli.spec
            build_scripts/dist/gui.spec

      - name: Upload Linux artifacts
        uses: actions/upload-artifact@v4
        with:
          name: chia-installers-linux-rpm-intel
          path: ${{ github.workspace }}/build_scripts/final_installer/

      - name: Remove working files to exclude from cache
        run: |
          rm -rf ./chia-blockchain-gui/packages/gui/daemon

  publish:
    name: Publish amd64 RPM
    runs-on: ubuntu-latest
    needs:
      - build
    container:
      image: chianetwork/rocky8-builder:latest
    timeout-minutes: 5
    strategy:
      fail-fast: false
      matrix:
        python-version: ["3.10"]

    env:
      CHIA_INSTALLER_VERSION: ${{ needs.build.outputs.chia-installer-version }}

    steps:
      - uses: Chia-Network/actions/clean-workspace@main

      - uses: chia-network/actions/create-venv@main
        id: create-venv

      - uses: chia-network/actions/activate-venv@main
        with:
          directories: ${{ steps.create-venv.outputs.activate-venv-directories }}

      - name: Download constraints file
        uses: actions/download-artifact@v4
        with:
          name: constraints-file-intel
          path: venv

      - name: Install utilities
        run: |
          pip install --constraint venv/constraints.txt py3createtorrent

      - name: Download packages
        uses: actions/download-artifact@v4
        with:
          name: chia-installers-linux-rpm-intel
          path: build_scripts/final_installer/

      - name: Set Env
        uses: Chia-Network/actions/setjobenv@main
        env:
          GH_TOKEN: ${{ secrets.GITHUB_TOKEN }}

      - name: Test for secrets access
        id: check_secrets
        shell: bash
        run: |
          unset HAS_AWS_SECRET
          unset HAS_GLUE_SECRET

          if [ -n "$AWS_SECRET" ]; then HAS_AWS_SECRET='true' ; fi
          echo HAS_AWS_SECRET=${HAS_AWS_SECRET} >> "$GITHUB_OUTPUT"

          if [ -n "$GLUE_API_URL" ]; then HAS_GLUE_SECRET='true' ; fi
          echo HAS_GLUE_SECRET=${HAS_GLUE_SECRET} >> "$GITHUB_OUTPUT"
        env:
          AWS_SECRET: "${{ secrets.CHIA_AWS_ACCOUNT_ID }}"
          GLUE_API_URL: "${{ secrets.GLUE_API_URL }}"

      - name: Configure AWS credentials
        if: steps.check_secrets.outputs.HAS_AWS_SECRET
        uses: aws-actions/configure-aws-credentials@v4
        with:
          role-to-assume: arn:aws:iam::${{ secrets.CHIA_AWS_ACCOUNT_ID }}:role/installer-upload
          aws-region: us-west-2

      - name: Upload to s3
        if: steps.check_secrets.outputs.HAS_AWS_SECRET
        run: |
          GIT_SHORT_HASH=$(echo "${GITHUB_SHA}" | cut -c1-8)
          CHIA_DEV_BUILD=${CHIA_INSTALLER_VERSION}-$GIT_SHORT_HASH
          echo "CHIA_DEV_BUILD=$CHIA_DEV_BUILD" >> "$GITHUB_ENV"
          ls "$GITHUB_WORKSPACE"/build_scripts/final_installer/
          aws s3 cp "$GITHUB_WORKSPACE"/build_scripts/final_installer/chia-blockchain-${CHIA_INSTALLER_VERSION}-1.x86_64.rpm s3://download.chia.net/dev/chia-blockchain-${CHIA_DEV_BUILD}-1.x86_64.rpm
          aws s3 cp "$GITHUB_WORKSPACE"/build_scripts/final_installer/chia-blockchain-cli-${CHIA_INSTALLER_VERSION}-1.x86_64.rpm s3://download.chia.net/dev/chia-blockchain-cli-${CHIA_DEV_BUILD}-1.x86_64.rpm

      - name: Create Checksums
        if: env.FULL_RELEASE == 'true' || github.ref == 'refs/heads/main'
        run: |
          ls "$GITHUB_WORKSPACE"/build_scripts/final_installer/
          sha256sum "$GITHUB_WORKSPACE"/build_scripts/final_installer/chia-blockchain-${CHIA_INSTALLER_VERSION}-1.x86_64.rpm > "$GITHUB_WORKSPACE"/build_scripts/final_installer/chia-blockchain-${CHIA_INSTALLER_VERSION}-1.x86_64.rpm.sha256
          sha256sum "$GITHUB_WORKSPACE"/build_scripts/final_installer/chia-blockchain-cli-${CHIA_INSTALLER_VERSION}-1.x86_64.rpm > "$GITHUB_WORKSPACE"/build_scripts/final_installer/chia-blockchain-cli-${CHIA_INSTALLER_VERSION}-1.x86_64.rpm.sha256
          ls "$GITHUB_WORKSPACE"/build_scripts/final_installer/

      - name: Create .rpm torrent
        if: env.FULL_RELEASE == 'true'
        env:
          GITHUB_TOKEN: ${{ secrets.GITHUB_TOKEN }}
        run: |
          py3createtorrent -f -t udp://tracker.opentrackr.org:1337/announce "$GITHUB_WORKSPACE"/build_scripts/final_installer/chia-blockchain-${CHIA_INSTALLER_VERSION}-1.x86_64.rpm -o "$GITHUB_WORKSPACE"/build_scripts/final_installer/chia-blockchain-${CHIA_INSTALLER_VERSION}-1.x86_64.rpm.torrent --webseed https://download.chia.net/install/chia-blockchain-${CHIA_INSTALLER_VERSION}-1.x86_64.rpm
          py3createtorrent -f -t udp://tracker.opentrackr.org:1337/announce "$GITHUB_WORKSPACE"/build_scripts/final_installer/chia-blockchain-cli-${CHIA_INSTALLER_VERSION}-1.x86_64.rpm -o "$GITHUB_WORKSPACE"/build_scripts/final_installer/chia-blockchain-cli-${CHIA_INSTALLER_VERSION}-1.x86_64.rpm.torrent --webseed https://download.chia.net/install/chia-blockchain-cli-${CHIA_INSTALLER_VERSION}-1.x86_64.rpm
          gh release upload --repo ${{ github.repository }} $RELEASE_TAG "$GITHUB_WORKSPACE"/build_scripts/final_installer/chia-blockchain-${CHIA_INSTALLER_VERSION}-1.x86_64.rpm.torrent

      - name: Upload Dev Installer
        if: steps.check_secrets.outputs.HAS_AWS_SECRET && github.ref == 'refs/heads/main'
        run: |
          aws s3 cp "$GITHUB_WORKSPACE"/build_scripts/final_installer/chia-blockchain-${CHIA_INSTALLER_VERSION}-1.x86_64.rpm s3://download.chia.net/latest-dev/chia-blockchain-1.x86_64_latest_dev.rpm
          aws s3 cp "$GITHUB_WORKSPACE"/build_scripts/final_installer/chia-blockchain-${CHIA_INSTALLER_VERSION}-1.x86_64.rpm.sha256 s3://download.chia.net/latest-dev/chia-blockchain-1.x86_64_latest_dev.rpm.sha256
          aws s3 cp "$GITHUB_WORKSPACE"/build_scripts/final_installer/chia-blockchain-cli-${CHIA_INSTALLER_VERSION}-1.x86_64.rpm s3://download.chia.net/latest-dev/chia-blockchain-cli-1.x86_64_latest_dev.rpm
          aws s3 cp "$GITHUB_WORKSPACE"/build_scripts/final_installer/chia-blockchain-cli-${CHIA_INSTALLER_VERSION}-1.x86_64.rpm.sha256 s3://download.chia.net/latest-dev/chia-blockchain-cli-1.x86_64_latest_dev.rpm.sha256

      - name: Upload Release Files
        if: steps.check_secrets.outputs.HAS_AWS_SECRET && env.FULL_RELEASE == 'true'
        run: |
          aws s3 cp "$GITHUB_WORKSPACE"/build_scripts/final_installer/chia-blockchain-${CHIA_INSTALLER_VERSION}-1.x86_64.rpm s3://download.chia.net/install/
          aws s3 cp "$GITHUB_WORKSPACE"/build_scripts/final_installer/chia-blockchain-${CHIA_INSTALLER_VERSION}-1.x86_64.rpm.sha256 s3://download.chia.net/install/
          aws s3 cp "$GITHUB_WORKSPACE"/build_scripts/final_installer/chia-blockchain-${CHIA_INSTALLER_VERSION}-1.x86_64.rpm.torrent s3://download.chia.net/torrents/
          aws s3 cp "$GITHUB_WORKSPACE"/build_scripts/final_installer/chia-blockchain-cli-${CHIA_INSTALLER_VERSION}-1.x86_64.rpm s3://download.chia.net/install/
          aws s3 cp "$GITHUB_WORKSPACE"/build_scripts/final_installer/chia-blockchain-cli-${CHIA_INSTALLER_VERSION}-1.x86_64.rpm.sha256 s3://download.chia.net/install/
          aws s3 cp "$GITHUB_WORKSPACE"/build_scripts/final_installer/chia-blockchain-cli-${CHIA_INSTALLER_VERSION}-1.x86_64.rpm.torrent s3://download.chia.net/torrents/

      - name: Upload release artifacts
        if: env.RELEASE == 'true'
        env:
          GH_TOKEN: ${{ secrets.GITHUB_TOKEN }}
        run: |
          gh release upload \
            --repo ${{ github.repository }} \
            $RELEASE_TAG \
            build_scripts/final_installer/chia-blockchain-${CHIA_INSTALLER_VERSION}-1.x86_64.rpm \
            build_scripts/final_installer/chia-blockchain-cli-${CHIA_INSTALLER_VERSION}-1.x86_64.rpm

      - uses: Chia-Network/actions/github/jwt@main
        if: steps.check_secrets.outputs.HAS_GLUE_SECRET

      - name: Mark pre-release installer complete
        if: steps.check_secrets.outputs.HAS_GLUE_SECRET && env.PRE_RELEASE == 'true'
        run: |
          curl -s -XPOST -H "Authorization: Bearer ${{ env.JWT_TOKEN }}" --data '{"chia_ref": "${{ env.RELEASE_TAG }}"}' ${{ secrets.GLUE_API_URL }}/api/v1/${{ env.RFC_REPO }}-prerelease/${{ env.RELEASE_TAG }}/success/build-linux-rpm

      - name: Mark release installer complete
        if: steps.check_secrets.outputs.HAS_GLUE_SECRET && env.FULL_RELEASE == 'true'
        run: |
          curl -s -XPOST -H "Authorization: Bearer ${{ env.JWT_TOKEN }}" --data '{"chia_ref": "${{ env.RELEASE_TAG }}"}' ${{ secrets.GLUE_API_URL }}/api/v1/${{ env.RFC_REPO }}/${{ env.RELEASE_TAG }}/success/build-linux-rpm

  test:
    name: Test ${{ matrix.distribution.name }} ${{ matrix.mode.name }} ${{ matrix.state.name }}
    runs-on: ${{ matrix.os }}
    needs:
      - build
    container: ${{ matrix.distribution.url }}
    strategy:
      fail-fast: false
      matrix:
        os: [ubuntu-latest]
        distribution:
          - name: amazonlinux:2023
            type: amazon
            url: "docker://amazonlinux:2023"
          - name: fedora:37
            type: fedora
            # (37, 3.11) https://packages.fedoraproject.org/search?query=python3&releases=Fedora+37&start=0
            url: "docker://fedora:37"
          - name: fedora:38
            type: fedora
            # (38, 3.11) https://packages.fedoraproject.org/search?query=python3&releases=Fedora+38&start=0
            url: "docker://fedora:38"
          - name: rockylinux:8
            type: rocky
            url: "docker://rockylinux:8"
          - name: rockylinux:9
            type: rocky
            url: "docker://rockylinux:9"
            # bypass this error for now: Problem: The operation would result in removing the following protected packages: systemd-udev
            noautoremove:
              gui: --noautoremove
          - name: build image
            type: rocky
            url: "docker://chianetwork/rocky8-builder:latest"
        mode:
          - name: GUI
            matrix: gui
            file: chia-blockchain-[0,1,2,3,4,5,6,7,8,9]*.rpm
            package: chia-blockchain
          - name: CLI
            matrix: cli
            file: chia-blockchain-cli-[0,1,2,3,4,5,6,7,8,9]*.rpm
            package: chia-blockchain-cli
        state:
          - name: Dirty
            matrix: dirty
          - name: Clean
            matrix: clean

    steps:
<<<<<<< HEAD
    - uses: Chia-Network/actions/clean-workspace@main

    - name: Download packages
      uses: actions/download-artifact@v4
      id: download
      with:
        name: chia-installers-linux-rpm-intel
        path: packages

    - name: Dirty the environment for the sake of testing
      if: matrix.state.matrix == 'dirty'
      run: |
        # this has been known to mess up the version detection, the empty directory should be removed
        mkdir --parents /opt/chia/chia_blockchain-0.1.dist-info
        # making sure that files are not removed
        touch /opt/chia/touched

    - name: Install package
      run: |
        ls -l "${{ steps.download.outputs.download-path }}"
        yum install -y numactl-libs "${{ steps.download.outputs.download-path }}"/${{ matrix.mode.file }}

    - name: List /opt/chia contents
      run: |
        find /opt/chia

    - name: Run chia dev installers test
      run: |
        chia dev installers test --require-no-madmax --expected-chia-version "${{ needs.build.outputs.chia-installer-version }}"

    - name: Verify /opt/chia present
      run: |
        if [ ! -e /opt/chia ]
        then
          ls -l /opt
          false
        fi

    - name: Remove package
      run: |
        yum remove -y ${{ matrix.distribution.noautoremove[matrix.mode.matrix] }} ${{ matrix.mode.package }}

    - name: Verify /opt/chia not present
      if: matrix.state.matrix == 'clean'
      run: |
        if [ -e /opt/chia ]
        then
          ls -lR /opt/chia
          false
        fi

    - name: Verify /opt/chia contains only touched file
      if: matrix.state.matrix == 'dirty'
      run: |
        ACTUAL=$(ls -a /opt/chia)
        EXPECTED=$(echo -e '.\n..\ntouched')
        echo "  actual: ${ACTUAL}"
        echo "expected: ${EXPECTED}"
        if [ "${ACTUAL}" != "${EXPECTED}" ]
        then
          echo "  !!! they do not match"
          ls -lR /opt/chia
          false
        else
          echo "  :] they match"
        fi
=======
      - uses: Chia-Network/actions/clean-workspace@main

      - name: Download packages
        uses: actions/download-artifact@v4
        id: download
        with:
          name: chia-installers-linux-rpm-intel
          path: packages

      - name: Dirty the environment for the sake of testing
        if: matrix.state.matrix == 'dirty'
        run: |
          # this has been known to mess up the version detection, the empty directory should be removed
          mkdir --parents /opt/chia/chia_blockchain-0.1.dist-info
          # making sure that files are not removed
          touch /opt/chia/touched

      - name: Install package
        run: |
          ls -l "${{ steps.download.outputs.download-path }}"
          yum install -y "${{ steps.download.outputs.download-path }}"/${{ matrix.mode.file }}

      - name: Run chia version
        run: |
          ACTUAL=$(chia version)
          echo "  actual version: ${ACTUAL}"
          if [ "${ACTUAL}" = "None" ]
          then
            echo "  !!! should not be None"
            false
          else
            echo "  :] at least it isn't None"
          fi

      - name: Verify /opt/chia present
        run: |
          if [ ! -e /opt/chia ]
          then
            ls -l /opt
            false
          fi

      - name: Remove package
        run: |
          yum remove -y ${{ matrix.distribution.noautoremove[matrix.mode.matrix] }} ${{ matrix.mode.package }}

      - name: Verify /opt/chia not present
        if: matrix.state.matrix == 'clean'
        run: |
          if [ -e /opt/chia ]
          then
            ls -lR /opt/chia
            false
          fi

      - name: Verify /opt/chia contains only touched file
        if: matrix.state.matrix == 'dirty'
        run: |
          ACTUAL=$(ls -a /opt/chia)
          EXPECTED=$(echo -e '.\n..\ntouched')
          echo "  actual: ${ACTUAL}"
          echo "expected: ${EXPECTED}"
          if [ "${ACTUAL}" != "${EXPECTED}" ]
          then
            echo "  !!! they do not match"
            ls -lR /opt/chia
            false
          else
            echo "  :] they match"
          fi
>>>>>>> e7c233d8
<|MERGE_RESOLUTION|>--- conflicted
+++ resolved
@@ -391,74 +391,6 @@
             matrix: clean
 
     steps:
-<<<<<<< HEAD
-    - uses: Chia-Network/actions/clean-workspace@main
-
-    - name: Download packages
-      uses: actions/download-artifact@v4
-      id: download
-      with:
-        name: chia-installers-linux-rpm-intel
-        path: packages
-
-    - name: Dirty the environment for the sake of testing
-      if: matrix.state.matrix == 'dirty'
-      run: |
-        # this has been known to mess up the version detection, the empty directory should be removed
-        mkdir --parents /opt/chia/chia_blockchain-0.1.dist-info
-        # making sure that files are not removed
-        touch /opt/chia/touched
-
-    - name: Install package
-      run: |
-        ls -l "${{ steps.download.outputs.download-path }}"
-        yum install -y numactl-libs "${{ steps.download.outputs.download-path }}"/${{ matrix.mode.file }}
-
-    - name: List /opt/chia contents
-      run: |
-        find /opt/chia
-
-    - name: Run chia dev installers test
-      run: |
-        chia dev installers test --require-no-madmax --expected-chia-version "${{ needs.build.outputs.chia-installer-version }}"
-
-    - name: Verify /opt/chia present
-      run: |
-        if [ ! -e /opt/chia ]
-        then
-          ls -l /opt
-          false
-        fi
-
-    - name: Remove package
-      run: |
-        yum remove -y ${{ matrix.distribution.noautoremove[matrix.mode.matrix] }} ${{ matrix.mode.package }}
-
-    - name: Verify /opt/chia not present
-      if: matrix.state.matrix == 'clean'
-      run: |
-        if [ -e /opt/chia ]
-        then
-          ls -lR /opt/chia
-          false
-        fi
-
-    - name: Verify /opt/chia contains only touched file
-      if: matrix.state.matrix == 'dirty'
-      run: |
-        ACTUAL=$(ls -a /opt/chia)
-        EXPECTED=$(echo -e '.\n..\ntouched')
-        echo "  actual: ${ACTUAL}"
-        echo "expected: ${EXPECTED}"
-        if [ "${ACTUAL}" != "${EXPECTED}" ]
-        then
-          echo "  !!! they do not match"
-          ls -lR /opt/chia
-          false
-        else
-          echo "  :] they match"
-        fi
-=======
       - uses: Chia-Network/actions/clean-workspace@main
 
       - name: Download packages
@@ -479,19 +411,15 @@
       - name: Install package
         run: |
           ls -l "${{ steps.download.outputs.download-path }}"
-          yum install -y "${{ steps.download.outputs.download-path }}"/${{ matrix.mode.file }}
-
-      - name: Run chia version
-        run: |
-          ACTUAL=$(chia version)
-          echo "  actual version: ${ACTUAL}"
-          if [ "${ACTUAL}" = "None" ]
-          then
-            echo "  !!! should not be None"
-            false
-          else
-            echo "  :] at least it isn't None"
-          fi
+          yum install -y numactl-libs "${{ steps.download.outputs.download-path }}"/${{ matrix.mode.file }}
+
+      - name: List /opt/chia contents
+        run: |
+          find /opt/chia
+
+      - name: Run chia dev installers test
+        run: |
+          chia dev installers test --require-no-madmax --expected-chia-version "${{ needs.build.outputs.chia-installer-version }}"
 
       - name: Verify /opt/chia present
         run: |
@@ -528,5 +456,4 @@
             false
           else
             echo "  :] they match"
-          fi
->>>>>>> e7c233d8
+          fi