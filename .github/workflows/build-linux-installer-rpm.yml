name: 📦🚀 Build Installer - Linux RPM AMD64

on:
  workflow_dispatch:
    inputs:
      release_type:
        description: "Tagged release testing scenario"
        required: false
        type: choice
        default: ""
        options:
          - ""
          - 9.9.9-b1
          - 9.9.9-rc1
          - 9.9.9
  push:
    paths-ignore:
      - "**.md"
    branches:
      - "long_lived/**"
      - main
      - "release/**"
  release:
    types: [published]
  pull_request:
    paths-ignore:
      - "**.md"
    branches:
      - "**"

concurrency:
  # SHA is added to the end if on `main` to let all main workflows run
  group: ${{ github.ref }}-${{ github.workflow }}-${{ github.event_name }}-${{ (github.ref == 'refs/heads/main' || startsWith(github.ref, 'refs/heads/release/') || startsWith(github.ref, 'refs/heads/long_lived/')) && github.sha || '' }}
  cancel-in-progress: true

permissions:
  id-token: write
  contents: write

jobs:
  version:
    uses: ./.github/workflows/reflow-version.yml

  build:
    name: Build amd64 RPM
    runs-on: ubuntu-latest
    needs:
      - version
    container:
      image: chianetwork/rocky8-builder:latest
    timeout-minutes: 40
    strategy:
      fail-fast: false
      matrix:
        python-version: ["3.10"]
        os:
          - arch-artifact-name: intel

    env:
      CHIA_INSTALLER_VERSION: ${{ needs.version.outputs.chia-installer-version }}
      SETUPTOOLS_SCM_PRETEND_VERSION_FOR_CHIA_BLOCKCHAIN: ${{ needs.version.outputs.chia-installer-version }}
      TAG_TYPE: ${{ needs.version.outputs.tag-type }}

    steps:
      - name: Add safe git directory
        uses: Chia-Network/actions/git-mark-workspace-safe@main

      - name: Checkout Code
        uses: actions/checkout@v4
        with:
          fetch-depth: 0
          submodules: recursive

      - uses: Chia-Network/actions/git-ssh-to-https@main

      - name: Cleanup any leftovers that exist from previous runs
        run: bash build_scripts/clean-runner.sh || true

      - name: Set Env
        uses: Chia-Network/actions/setjobenv@main
        env:
          GH_TOKEN: ${{ secrets.GITHUB_TOKEN }}

      - name: Get latest madmax plotter
        env:
          GH_TOKEN: ${{ secrets.GITHUB_TOKEN }}
        run: |
          LATEST_MADMAX=$(gh api repos/Chia-Network/chia-plotter-madmax/releases/latest --jq 'select(.prerelease == false) | .tag_name')
          mkdir "$GITHUB_WORKSPACE"/madmax
          gh release download -R Chia-Network/chia-plotter-madmax "$LATEST_MADMAX" -p 'chia_plot-*-x86-64' -O "$GITHUB_WORKSPACE"/madmax/chia_plot
          gh release download -R Chia-Network/chia-plotter-madmax "$LATEST_MADMAX" -p 'chia_plot_k34-*-x86-64' -O "$GITHUB_WORKSPACE"/madmax/chia_plot_k34
          chmod +x "$GITHUB_WORKSPACE"/madmax/chia_plot
          chmod +x "$GITHUB_WORKSPACE"/madmax/chia_plot_k34

      - name: Fetch bladebit versions
        shell: bash
        env:
          GH_TOKEN: ${{ secrets.GITHUB_TOKEN }}
        run: |
          # Fetch the latest version of each type
          LATEST_RELEASE=$(gh api repos/Chia-Network/bladebit/releases/latest --jq 'select(.prerelease == false) | .tag_name')
          LATEST_BETA=$(gh api repos/Chia-Network/bladebit/releases --jq 'map(select(.prerelease) | select(.tag_name | test("^v[0-9]+\\.[0-9]+\\.[0-9]+-beta[0-9]+$"))) | first | .tag_name')
          LATEST_RC=$(gh api repos/Chia-Network/bladebit/releases --jq 'map(select(.prerelease) | select(.tag_name | test("^v[0-9]+\\.[0-9]+\\.[0-9]+-rc[0-9]+$"))) | first | .tag_name')

          # Compare the versions and choose the newest that matches the requirements
          if [[ "$TAG_TYPE" == "beta" || -z "$TAG_TYPE" ]]; then
            # For beta or dev builds (indicated by the absence of a tag), use the latest version available
            LATEST_VERSION=$(printf "%s\n%s\n%s\n" "$LATEST_RELEASE" "$LATEST_BETA" "$LATEST_RC" | sed '/-/!s/$/_/' | sort -V | sed 's/_$//' | tail -n 1)
          elif [[ "$TAG_TYPE" == "rc" ]]; then
            # For RC builds, use the latest RC or full release if it's newer
            LATEST_VERSION=$(printf "%s\n%s\n" "$LATEST_RELEASE" "$LATEST_RC" | sed '/-/!s/$/_/' | sort -V | sed 's/_$//' | tail -n 1)
          else
            # For full releases, use the latest full release
            LATEST_VERSION="$LATEST_RELEASE"
          fi
          echo "LATEST_VERSION=$LATEST_VERSION" >> "$GITHUB_ENV"

      - name: Get latest bladebit plotter
        shell: bash
        env:
          GH_TOKEN: ${{ secrets.GITHUB_TOKEN }}
        run: |
          # Download and extract the chosen version
          mkdir "$GITHUB_WORKSPACE"/bladebit
          cd "$GITHUB_WORKSPACE"/bladebit
          gh release download -R Chia-Network/bladebit "$LATEST_VERSION" -p 'bladebit*-centos-x86-64.tar.gz'
          ls *.tar.gz | xargs -I{} bash -c 'tar -xzf {} && rm {}'
          ls bladebit* | xargs -I{} chmod +x {}
          cd "$OLDPWD"

      - uses: ./.github/actions/install
        with:
          python-version: ${{ matrix.python-version }}
          development: true
          constraints-file-artifact-name: constraints-file-${{ matrix.os.arch-artifact-name }}

      - uses: chia-network/actions/activate-venv@main

      - name: Prepare GUI cache
        id: gui-ref
        run: |
          gui_ref=$(git submodule status chia-blockchain-gui | sed -e 's/^ //g' -e 's/ chia-blockchain-gui.*$//g')
          echo "${gui_ref}"
          echo "GUI_REF=${gui_ref}" >> "$GITHUB_OUTPUT"
          echo "rm -rf ./chia-blockchain-gui"
          rm -rf ./chia-blockchain-gui

      - name: Cache GUI
        uses: actions/cache@v4
        id: cache-gui
        with:
          path: ./chia-blockchain-gui
          key: ${{ runner.os }}-rpm-chia-blockchain-gui-${{ steps.gui-ref.outputs.GUI_REF }}

      - if: steps.cache-gui.outputs.cache-hit != 'true'
        name: Build GUI
        continue-on-error: false
        run: |
          cd ./build_scripts
          bash build_linux_rpm-1-gui.sh

      - name: Build .rpm package
        run: |
          ldd --version
          cd ./build_scripts
          bash build_linux_rpm-2-installer.sh amd64

      - name: Upload fpm-generated rpm spec files
        uses: actions/upload-artifact@v4
        with:
          if-no-files-found: error
          name: spec
          path: |
            build_scripts/dist/cli.spec
            build_scripts/dist/gui.spec

      - name: Upload Linux artifacts
        uses: actions/upload-artifact@v4
        with:
          name: chia-installers-linux-rpm-${{ matrix.os.arch-artifact-name }}
          path: build_scripts/final_installer/

      - name: Remove working files to exclude from cache
        run: |
          rm -rf ./chia-blockchain-gui/packages/gui/daemon

  publish:
    name: Publish ${{ matrix.arch.name }} ${{ matrix.mode.name }} ${{ matrix.os.file-type.name }}
    runs-on: ubuntu-latest
    needs:
      - version
      - build
    timeout-minutes: 5
    strategy:
      fail-fast: false
      matrix:
        python-version: ["3.10"]
        os:
          - matrix: redhat
            file-type:
              name: RPM
              extension: rpm
            glue-name:
              intel: build-linux-rpm
            artifact-platform-name: linux
            file-arch-name:
              intel: x86_64
            file-suffix:
              arm: ""
              intel: ""
            names:
              cli:
                file: chia-blockchain-cli-{0}-1.{2}.rpm
                def-file: chia-blockchain-cli-{1}-1.{2}.rpm
                latest-dev-file: chia-blockchain-cli-1.{2}_latest_dev.rpm
              gui:
                file: chia-blockchain-{0}-1.{2}.rpm
                def-file: chia-blockchain-{1}-1.{2}.rpm
                latest-dev-file: chia-blockchain-1.{2}_latest_dev.rpm
        mode:
          - name: GUI
            matrix: gui
          - name: CLI
            matrix: cli
        arch:
          - name: ARM64
            matrix: arm
            artifact-name: arm
          - name: Intel
            matrix: intel
            artifact-name: intel
        exclude:
          - os:
              matrix: redhat
            arch:
              matrix: arm

    env:
      FILE: ${{ format(matrix.os.names[matrix.mode.matrix].file, needs.version.outputs.chia-installer-version, needs.version.outputs.chia-dev-version, matrix.os.file-arch-name[matrix.arch.matrix], matrix.os.file-suffix[matrix.arch.matrix]) }}
      DEV_FILE: ${{ format(matrix.os.names[matrix.mode.matrix].dev-file, needs.version.outputs.chia-installer-version, needs.version.outputs.chia-dev-version, matrix.os.file-arch-name[matrix.arch.matrix], matrix.os.file-suffix[matrix.arch.matrix]) }}
      LATEST_DEV_FILE: ${{ format(matrix.os.names[matrix.mode.matrix].latest-dev-file, needs.version.outputs.chia-installer-version, needs.version.outputs.chia-dev-version, matrix.os.file-arch-name[matrix.arch.matrix], matrix.os.file-suffix[matrix.arch.matrix]) }}
      INSTALL_S3_URL: s3://download.chia.net/install/
      DEV_S3_URL: s3://download.chia.net/dev/
      LATEST_DEV_S3_URL: s3://download.chia.net/latest-dev/
      TORRENT_S3_URL: s3://download.chia.net/torrents/
      TRACKER_URL: udp://tracker.opentrackr.org:1337/announce

    steps:
      - uses: Chia-Network/actions/clean-workspace@main

      - uses: Chia-Network/actions/setup-python@main
        with:
          python-version: ${{ matrix.python-version }}

      - uses: chia-network/actions/create-venv@main
        id: create-venv

      - uses: chia-network/actions/activate-venv@main
        with:
          directories: ${{ steps.create-venv.outputs.activate-venv-directories }}

      - name: Download constraints file
        uses: actions/download-artifact@v4
        with:
          name: constraints-file-${{ matrix.arch.artifact-name }}
          path: venv

      - name: Install utilities
        run: |
          pip install --constraint venv/constraints.txt py3createtorrent

      - name: Download packages
        uses: actions/download-artifact@v4
        with:
          name: chia-installers-${{ matrix.os.artifact-platform-name }}-${{ matrix.os.file-type.extension }}-${{ matrix.arch.artifact-name }}
          path: artifacts/

      - name: Set Env
        uses: Chia-Network/actions/setjobenv@main
        env:
          GH_TOKEN: ${{ secrets.GITHUB_TOKEN }}

      - name: Test for secrets access
        id: check_secrets
        run: |
          unset HAS_AWS_SECRET
          unset HAS_GLUE_SECRET

          if [ -n "$AWS_SECRET" ]; then HAS_AWS_SECRET='true' ; fi
          echo HAS_AWS_SECRET=${HAS_AWS_SECRET} >> "$GITHUB_OUTPUT"

          if [ -n "$GLUE_API_URL" ]; then HAS_GLUE_SECRET='true' ; fi
          echo HAS_GLUE_SECRET=${HAS_GLUE_SECRET} >> "$GITHUB_OUTPUT"
        env:
          AWS_SECRET: "${{ secrets.CHIA_AWS_ACCOUNT_ID }}"
          GLUE_API_URL: "${{ secrets.GLUE_API_URL }}"

      - name: Configure AWS credentials
        if: steps.check_secrets.outputs.HAS_AWS_SECRET
        uses: aws-actions/configure-aws-credentials@v4
        with:
          role-to-assume: arn:aws:iam::${{ secrets.CHIA_AWS_ACCOUNT_ID }}:role/installer-upload
          aws-region: us-west-2

      - name: Create Checksums
        run: |
          ls artifacts/
          sha256sum "artifacts/${FILE}" > "artifacts/${FILE}.sha256"

      - name: Upload to s3
        if: steps.check_secrets.outputs.HAS_AWS_SECRET
        run: |
          ls artifacts/
          aws s3 cp "artifacts/${FILE}" "${DEV_S3_URL}/${DEV_FILE}"
          aws s3 cp "artifacts/${FILE}.sha256" "${LATEST_DEV_S3_URL}/${DEV_FILE}.sha256"

      - name: Create torrent
        if: env.FULL_RELEASE == 'true' && matrix.mode.matrix == 'gui'
        env:
          GH_TOKEN: ${{ secrets.GITHUB_TOKEN }}
        run: |
          py3createtorrent -f -t ${TRACKER_URL} artifacts/${FILE} -o artifacts/${FILE}.torrent --webseed https://download.chia.net/install/${FILE}
          gh release upload --repo ${{ github.repository }} $RELEASE_TAG artifacts/${FILE}.torrent

      - name: Upload Dev Installer
        if: steps.check_secrets.outputs.HAS_AWS_SECRET && github.ref == 'refs/heads/main'
        run: |
          aws s3 cp artifacts/${FILE} ${LATEST_DEV_S3_URL}/${LATEST_DEV_FILE}
          aws s3 cp artifacts/${FILE}.sha256 ${LATEST_DEV_S3_URL}/${LATEST_DEV_FILE}.sha256

      - name: Upload Release Files
        if: steps.check_secrets.outputs.HAS_AWS_SECRET && env.FULL_RELEASE == 'true'
        run: |
          aws s3 cp artifacts/${FILE} ${INSTALL_S3_URL}
          aws s3 cp artifacts/${FILE}.sha256 ${INSTALL_S3_URL}
          aws s3 cp artifacts/${FILE}.torrent ${TORRENT_S3_URL}

      - name: Upload release artifacts
        if: env.RELEASE == 'true'
        env:
          GH_TOKEN: ${{ secrets.GITHUB_TOKEN }}
        run: |
          gh release upload \
            --repo ${{ github.repository }} \
            $RELEASE_TAG \
            artifacts/${FILE}

<<<<<<< HEAD
      - uses: Chia-Network/actions/github/jwt@main
        if: steps.check_secrets.outputs.HAS_GLUE_SECRET

      - name: Mark installer complete
        if: steps.check_secrets.outputs.HAS_GLUE_SECRET && (env.PRE_RELEASE == 'true' || env.FULL_RELEASE == 'true')
        env:
          REPO_SUFFIX: ${{ env.PRE_RELEASE == 'true' && '-prerelease' || '' }}
        run: |
          curl -s -XPOST -H "Authorization: Bearer ${{ env.JWT_TOKEN }}" --data '{"chia_ref": "${{ env.RELEASE_TAG }}"}' ${{ secrets.GLUE_API_URL }}/api/v1/${{ env.RFC_REPO }}${{ env.REPO_SUFFIX }}/${{ env.RELEASE_TAG }}/success/${{ matrix.os.glue-name[matrix.arch.matrix] }}
=======
      - name: Mark pre-release installer complete
        uses: Chia-Network/actions/github/glue@main
        if: steps.check_secrets.outputs.HAS_GLUE_SECRET && env.PRE_RELEASE == 'true'
        with:
          json_data: '{"chia_ref": "${{ env.RELEASE_TAG }}"}'
          glue_url: "${{ secrets.GLUE_API_URL }}"
          glue_project: "${{ env.RFC_REPO }}-prerelease/${{ env.RELEASE_TAG }}"
          glue_path: "success/build-linux-rpm"

      - name: Mark release installer complete
        uses: Chia-Network/actions/github/glue@main
        if: steps.check_secrets.outputs.HAS_GLUE_SECRET && env.FULL_RELEASE == 'true'
        with:
          json_data: '{"chia_ref": "${{ env.RELEASE_TAG }}"}'
          glue_url: "${{ secrets.GLUE_API_URL }}"
          glue_project: "${{ env.RFC_REPO }}/${{ env.RELEASE_TAG }}"
          glue_path: "success/build-linux-rpm"
>>>>>>> e32728d4

  test:
    name: Test ${{ matrix.distribution.name }} ${{ matrix.mode.name }} ${{ matrix.state.name }}
    runs-on: ${{ matrix.os }}
    needs:
      - version
      - build
    container: ${{ matrix.distribution.url }}
    strategy:
      fail-fast: false
      matrix:
        os: [ubuntu-latest]
        distribution:
          - name: amazonlinux:2023
            type: amazon
            url: "docker://amazonlinux:2023"
          - name: fedora:37
            type: fedora
            # (37, 3.11) https://packages.fedoraproject.org/search?query=python3&releases=Fedora+37&start=0
            url: "docker://fedora:37"
          - name: fedora:38
            type: fedora
            # (38, 3.11) https://packages.fedoraproject.org/search?query=python3&releases=Fedora+38&start=0
            url: "docker://fedora:38"
          - name: rockylinux:8
            type: rocky
            url: "docker://rockylinux:8"
          - name: rockylinux:9
            type: rocky
            url: "docker://rockylinux:9"
            # bypass this error for now: Problem: The operation would result in removing the following protected packages: systemd-udev
            noautoremove:
              gui: --noautoremove
          - name: build image
            type: rocky
            url: "docker://chianetwork/rocky8-builder:latest"
        mode:
          - name: GUI
            matrix: gui
            file: chia-blockchain-[0,1,2,3,4,5,6,7,8,9]*.rpm
            package: chia-blockchain
          - name: CLI
            matrix: cli
            file: chia-blockchain-cli-[0,1,2,3,4,5,6,7,8,9]*.rpm
            package: chia-blockchain-cli
        state:
          - name: Dirty
            matrix: dirty
          - name: Clean
            matrix: clean

    steps:
      - uses: Chia-Network/actions/clean-workspace@main

      - name: Download packages
        uses: actions/download-artifact@v4
        id: download
        with:
          name: chia-installers-linux-rpm-intel
          path: packages

      - name: Dirty the environment for the sake of testing
        if: matrix.state.matrix == 'dirty'
        run: |
          # this has been known to mess up the version detection, the empty directory should be removed
          mkdir --parents /opt/chia/chia_blockchain-0.1.dist-info
          # making sure that files are not removed
          touch /opt/chia/touched

      - name: Install package
        run: |
          ls -l "${{ steps.download.outputs.download-path }}"
          yum install -y numactl-libs "${{ steps.download.outputs.download-path }}"/${{ matrix.mode.file }}

      - name: List /opt/chia contents
        run: |
          find /opt/chia

      - name: Run chia dev installers test
        run: |
          chia dev installers test --require-no-madmax --expected-chia-version "${{ needs.version.outputs.chia-installer-version }}"

      - name: Verify /opt/chia present
        run: |
          if [ ! -e /opt/chia ]
          then
            ls -l /opt
            false
          fi

      - name: Remove package
        run: |
          yum remove -y ${{ matrix.distribution.noautoremove[matrix.mode.matrix] }} ${{ matrix.mode.package }}

      - name: Verify /opt/chia not present
        if: matrix.state.matrix == 'clean'
        run: |
          if [ -e /opt/chia ]
          then
            ls -lR /opt/chia
            false
          fi

      - name: Verify /opt/chia contains only touched file
        if: matrix.state.matrix == 'dirty'
        run: |
          ACTUAL=$(ls -a /opt/chia)
          EXPECTED=$(echo -e '.\n..\ntouched')
          echo "  actual: ${ACTUAL}"
          echo "expected: ${EXPECTED}"
          if [ "${ACTUAL}" != "${EXPECTED}" ]
          then
            echo "  !!! they do not match"
            ls -lR /opt/chia
            false
          else
            echo "  :] they match"
          fi<|MERGE_RESOLUTION|>--- conflicted
+++ resolved
@@ -345,35 +345,16 @@
             $RELEASE_TAG \
             artifacts/${FILE}
 
-<<<<<<< HEAD
-      - uses: Chia-Network/actions/github/jwt@main
-        if: steps.check_secrets.outputs.HAS_GLUE_SECRET
-
       - name: Mark installer complete
+        uses: Chia-Network/actions/github/glue@main
         if: steps.check_secrets.outputs.HAS_GLUE_SECRET && (env.PRE_RELEASE == 'true' || env.FULL_RELEASE == 'true')
         env:
           REPO_SUFFIX: ${{ env.PRE_RELEASE == 'true' && '-prerelease' || '' }}
-        run: |
-          curl -s -XPOST -H "Authorization: Bearer ${{ env.JWT_TOKEN }}" --data '{"chia_ref": "${{ env.RELEASE_TAG }}"}' ${{ secrets.GLUE_API_URL }}/api/v1/${{ env.RFC_REPO }}${{ env.REPO_SUFFIX }}/${{ env.RELEASE_TAG }}/success/${{ matrix.os.glue-name[matrix.arch.matrix] }}
-=======
-      - name: Mark pre-release installer complete
-        uses: Chia-Network/actions/github/glue@main
-        if: steps.check_secrets.outputs.HAS_GLUE_SECRET && env.PRE_RELEASE == 'true'
         with:
           json_data: '{"chia_ref": "${{ env.RELEASE_TAG }}"}'
           glue_url: "${{ secrets.GLUE_API_URL }}"
-          glue_project: "${{ env.RFC_REPO }}-prerelease/${{ env.RELEASE_TAG }}"
-          glue_path: "success/build-linux-rpm"
-
-      - name: Mark release installer complete
-        uses: Chia-Network/actions/github/glue@main
-        if: steps.check_secrets.outputs.HAS_GLUE_SECRET && env.FULL_RELEASE == 'true'
-        with:
-          json_data: '{"chia_ref": "${{ env.RELEASE_TAG }}"}'
-          glue_url: "${{ secrets.GLUE_API_URL }}"
-          glue_project: "${{ env.RFC_REPO }}/${{ env.RELEASE_TAG }}"
-          glue_path: "success/build-linux-rpm"
->>>>>>> e32728d4
+          glue_project: "${{ env.RFC_REPO }}${{ env.REPO_SUFFIX }}/${{ env.RELEASE_TAG }}"
+          glue_path: "success/${{ matrix.os.glue-name }}"
 
   test:
     name: Test ${{ matrix.distribution.name }} ${{ matrix.mode.name }} ${{ matrix.state.name }}
