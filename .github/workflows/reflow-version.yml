name: identify version

on:
  workflow_call:
    outputs:
      chia-installer-version:
        value: ${{ jobs.version.outputs.chia-installer-version }}
      tag-type:
        value: ${{ jobs.version.outputs.tag-type }}

jobs:
  version:
    name: identify version
    runs-on: ubuntu-latest
    timeout-minutes: 5
    outputs:
      chia-dev-version: ${{ steps.version-number.outputs.chia-dev-version }}
      chia-installer-version: ${{ steps.version-number.outputs.chia-installer-version }}
      tag-type: ${{ steps.tag-type.outputs.tag-type }}

    steps:
      - name: Checkout Code
        uses: actions/checkout@v4
        with:
          fetch-depth: 0

      - uses: Chia-Network/actions/git-ssh-to-https@main

      - name: Check tag type
        id: tag-type
        shell: bash
        run: |
          REG_B="^[0-9]+\.[0-9]+\.[0-9]+-b[0-9]+$"
          REG_RC="^[0-9]+\.[0-9]+\.[0-9]+-rc[0-9]+$"
          if [[ "${{ github.event.release.tag_name }}" =~ $REG_B ]] || [[ "${{ inputs.release_type }}" =~ $REG_B ]]; then
            TAG_TYPE=beta
          elif [[ "${{ github.event.release.tag_name }}" =~ $REG_RC ]] || [[ "${{ inputs.release_type }}" =~ $REG_RC ]]; then
            TAG_TYPE=rc
          fi
          echo "tag-type=${TAG_TYPE}" | tee -a "$$GITHUB_OUTPUT"

      - name: Create installer version number
        id: version-number
        # TODO figure out better way to handle versioning
        run: |
          python3 -m venv ../venv
          . ../venv/bin/activate
<<<<<<< HEAD
          pip install setuptools_scm
          VERSION=$(python3 ./build_scripts/installer-version.py)
          echo "chia-installer-version=${VERSION}" >> "$GITHUB_OUTPUT"
          GIT_SHORT_HASH=$(echo "${GITHUB_SHA}" | cut -c1-8)
          echo "chia-dev-version=${VERSION}-${GIT_SHORT_HASH}" >> "$GITHUB_OUTPUT"
=======
          python -m pip install --upgrade pip
          pip install poetry "poetry-dynamic-versioning[plugin]"
          echo "chia-installer-version=$(poetry version -s)" >> "$GITHUB_OUTPUT"
>>>>>>> 6d9219b0
          deactivate<|MERGE_RESOLUTION|>--- conflicted
+++ resolved
@@ -45,15 +45,12 @@
         run: |
           python3 -m venv ../venv
           . ../venv/bin/activate
-<<<<<<< HEAD
-          pip install setuptools_scm
-          VERSION=$(python3 ./build_scripts/installer-version.py)
+          python -m pip install --upgrade pip
+          pip install poetry "poetry-dynamic-versioning[plugin]"
+
+          VERSION=$(poetry version -s)
           echo "chia-installer-version=${VERSION}" >> "$GITHUB_OUTPUT"
           GIT_SHORT_HASH=$(echo "${GITHUB_SHA}" | cut -c1-8)
           echo "chia-dev-version=${VERSION}-${GIT_SHORT_HASH}" >> "$GITHUB_OUTPUT"
-=======
-          python -m pip install --upgrade pip
-          pip install poetry "poetry-dynamic-versioning[plugin]"
-          echo "chia-installer-version=$(poetry version -s)" >> "$GITHUB_OUTPUT"
->>>>>>> 6d9219b0
+
           deactivate