#
# THIS FILE IS GENERATED. SEE https://github.com/Chia-Network/chia-blockchain/tree/main/tests#readme
#
name: MacOS core-util Tests

on:
  push:
    branches:
      - main
    tags:
        - '**'
  pull_request:
    branches:
      - '**'

concurrency:
  # SHA is added to the end if on `main` to let all main workflows run
  group: ${{ github.ref }}-${{ github.workflow }}-${{ github.event_name }}-${{ github.ref == 'refs/heads/main' && github.sha || '' }}
  cancel-in-progress: true

jobs:
  build:
    name: MacOS core-util Tests
    runs-on: ${{ matrix.os }}
    timeout-minutes: 30
    strategy:
      fail-fast: false
      max-parallel: 4
      matrix:
        python-version: [3.8, 3.9]
        os: [macOS-latest]
    env:
      CHIA_ROOT: ${{ github.workspace }}/.chia/mainnet
      JOB_FILE_NAME: tests_${{ matrix.os }}_python-${{ matrix.python-version }}_core-util

    steps:
    - name: Checkout Code
      uses: actions/checkout@v3
      with:
        fetch-depth: 0

    - name: Setup Python environment
      uses: actions/setup-python@v2
      with:
        python-version: ${{ matrix.python-version }}

    - name: Create keychain for CI use
      run: |
        security create-keychain -p foo chiachain
        security default-keychain -s chiachain
        security unlock-keychain -p foo chiachain
        security set-keychain-settings -t 7200 -u chiachain

    - name: Get pip cache dir
      id: pip-cache
      run: |
        echo "::set-output name=dir::$(pip cache dir)"

    - name: Cache pip
      uses: actions/cache@v3
      with:
        # Note that new runners may break this https://github.com/actions/cache/issues/292
        path: ${{ steps.pip-cache.outputs.dir }}
        key: ${{ runner.os }}-pip-${{ hashFiles('**/setup.py') }}
        restore-keys: |
          ${{ runner.os }}-pip-

    - name: Cache test blocks and plots
      uses: actions/cache@v2
      id: test-blocks-plots
      with:
        path: |
          ${{ github.workspace }}/.chia/blocks
          ${{ github.workspace }}/.chia/test-plots
        key: 0.29.0

    - name: Checkout test blocks and plots (Linux, macOS)
      if: steps.test-blocks-plots.outputs.cache-hit != 'true' && (startswith(matrix.os, 'ubuntu') || startswith(matrix.os, 'macos'))
      run: |
        wget -qO- https://github.com/Chia-Network/test-cache/archive/refs/tags/0.29.0.tar.gz | tar xzf -
        mkdir ${{ github.workspace }}/.chia
        mv ${{ github.workspace }}/test-cache-0.29.0/* ${{ github.workspace }}/.chia

    - name: Checkout test blocks and plots (Windows)
      if: steps.test-blocks-plots.outputs.cache-hit != 'true' && startswith(matrix.os, 'windows')
      run: |
        Invoke-WebRequest -OutFile blocks_and_plots.zip https://github.com/Chia-Network/test-cache/archive/refs/tags/0.29.0.zip; Expand-Archive blocks_and_plots.zip -DestinationPath .
        mkdir ${{ github.workspace }}/.chia
        mv ${{ github.workspace }}/test-cache-0.29.0/* ${{ github.workspace }}/.chia

    - name: Run install script
      env:
        INSTALL_PYTHON_VERSION: ${{ matrix.python-version }}
      run: |
        brew install boost
        sh install.sh -d

# Omitted installing Timelord

    - name: Test core-util code with pytest
      run: |
        . ./activate
<<<<<<< HEAD
        venv/bin/coverage run --rcfile=.coveragerc ./venv/bin/py.test --durations=10  -n 4 -m "not benchmark" tests/core/util/test_cached_bls.py tests/core/util/test_config.py tests/core/util/test_db_wrapper.py tests/core/util/test_file_keyring_synchronization.py tests/core/util/test_files.py tests/core/util/test_keychain.py tests/core/util/test_keyring_wrapper.py tests/core/util/test_lru_cache.py tests/core/util/test_significant_bits.py tests/core/util/test_streamable.py
=======
        venv/bin/coverage run --rcfile=.coveragerc --module pytest tests/core/util/test_*.py --durations=10  -n 4 -m "not benchmark"
>>>>>>> 8d510157

    - name: Process coverage data
      run: |
        venv/bin/coverage combine --rcfile=.coveragerc .coverage.*
        venv/bin/coverage xml --rcfile=.coveragerc -o coverage.xml
        mkdir coverage_reports
        cp .coverage "coverage_reports/.coverage.${{ env.JOB_FILE_NAME }}"
        cp coverage.xml "coverage_reports/coverage.${{ env.JOB_FILE_NAME }}.xml"
        venv/bin/coverage report --rcfile=.coveragerc --show-missing

    - name: Publish coverage
      uses: actions/upload-artifact@v3
      with:
        name: coverage
        path: coverage_reports/*
        if-no-files-found: error
#
# THIS FILE IS GENERATED. SEE https://github.com/Chia-Network/chia-blockchain/tree/main/tests#readme
#<|MERGE_RESOLUTION|>--- conflicted
+++ resolved
@@ -100,11 +100,7 @@
     - name: Test core-util code with pytest
       run: |
         . ./activate
-<<<<<<< HEAD
-        venv/bin/coverage run --rcfile=.coveragerc ./venv/bin/py.test --durations=10  -n 4 -m "not benchmark" tests/core/util/test_cached_bls.py tests/core/util/test_config.py tests/core/util/test_db_wrapper.py tests/core/util/test_file_keyring_synchronization.py tests/core/util/test_files.py tests/core/util/test_keychain.py tests/core/util/test_keyring_wrapper.py tests/core/util/test_lru_cache.py tests/core/util/test_significant_bits.py tests/core/util/test_streamable.py
-=======
-        venv/bin/coverage run --rcfile=.coveragerc --module pytest tests/core/util/test_*.py --durations=10  -n 4 -m "not benchmark"
->>>>>>> 8d510157
+        venv/bin/coverage run --rcfile=.coveragerc --module pytest --durations=10  -n 4 -m "not benchmark" tests/core/util/test_cached_bls.py tests/core/util/test_config.py tests/core/util/test_db_wrapper.py tests/core/util/test_file_keyring_synchronization.py tests/core/util/test_files.py tests/core/util/test_keychain.py tests/core/util/test_keyring_wrapper.py tests/core/util/test_lru_cache.py tests/core/util/test_significant_bits.py tests/core/util/test_streamable.py
 
     - name: Process coverage data
       run: |
@@ -116,7 +112,7 @@
         venv/bin/coverage report --rcfile=.coveragerc --show-missing
 
     - name: Publish coverage
-      uses: actions/upload-artifact@v3
+      uses: actions/upload-artifact@v2
       with:
         name: coverage
         path: coverage_reports/*
