name: 📦🚀 Build Installers - MacOS

on:
  workflow_dispatch:
    inputs:
      release_type:
        description: "Tagged release testing scenario"
        required: false
        type: choice
        default: ""
        options:
          - ""
          - 9.9.9-b1
          - 9.9.9-rc1
          - 9.9.9
  push:
    paths-ignore:
      - "**.md"
    branches:
      - "long_lived/**"
      - main
      - "release/**"
  release:
    types: [published]
  pull_request:
    paths-ignore:
      - "**.md"
    branches:
      - "**"

concurrency:
  group: ${{ github.event_name == 'pull_request' && format('{0}-{1}', github.workflow_ref, github.event.pull_request.number) || github.run_id }}
  cancel-in-progress: true

permissions:
  id-token: write
  contents: write

jobs:
  version:
    uses: ./.github/workflows/reflow-version.yml
    with:
      release_type: ${{ inputs.release_type }}

  build:
    name: Build ${{ matrix.os.name }} DMG
    runs-on: ${{ matrix.os.runs-on }}
    needs:
      - version
    timeout-minutes: 90
    strategy:
      fail-fast: false
      matrix:
        python-version: ["3.10"]
        os:
          - runs-on: macos-13
            name: intel
            bladebit-suffix: macos-x86-64.tar.gz
            arch-artifact-name: intel
          - runs-on: ${{ github.repository_owner == 'Chia-Network' && 'macos-13-arm64' || 'macos-15' }}
            name: m1
            bladebit-suffix: macos-arm64.tar.gz
            arch-artifact-name: arm

    env:
      CHIA_INSTALLER_VERSION: ${{ needs.version.outputs.chia-installer-version }}
      POETRY_DYNAMIC_VERSIONING_OVERRIDE: "chia-blockchain=${{ needs.version.outputs.chia-installer-version }}"
      TAG_TYPE: ${{ needs.version.outputs.tag-type }}

    steps:
      - uses: Chia-Network/actions/clean-workspace@main

      - name: Checkout Code
        uses: actions/checkout@v4
        with:
          fetch-depth: 0
          submodules: recursive

      - uses: Chia-Network/actions/git-ssh-to-https@main

      - name: Cleanup any leftovers that exist from previous runs
        run: bash build_scripts/clean-runner.sh || true

      - name: Set Env
        uses: Chia-Network/actions/setjobenv@main
        env:
          GH_TOKEN: ${{ secrets.GITHUB_TOKEN }}
          MACOSX_DEPLOYMENT_TARGET: 13

      - name: Test for secrets access
        id: check_secrets
        shell: bash
        run: |
          unset HAS_APPLE_SECRET

          if [ -n "$APPLE_SECRET" ]; then HAS_APPLE_SECRET='true' ; fi
          echo HAS_APPLE_SECRET=${HAS_APPLE_SECRET} >> "$GITHUB_OUTPUT"
        env:
          APPLE_SECRET: "${{ secrets.APPLE_DEV_ID_APP }}"

      - name: Setup Python environment
        uses: Chia-Network/actions/setup-python@main
        with:
          python-version: ${{ matrix.python-version }}

      # This will be recreated in the next step
      # Done now and at the end of the workflow in case the last workflow fails, and this is still around
      - name: Delete keychain if it already exists
        run: security delete-keychain signing_temp.keychain || true

      - name: Import Apple app signing certificate
        if: steps.check_secrets.outputs.HAS_APPLE_SECRET
        uses: Apple-Actions/import-codesign-certs@v5
        with:
          p12-file-base64: ${{ secrets.APPLE_DEV_ID_APP }}
          p12-password: ${{ secrets.APPLE_DEV_ID_APP_PASS }}

      - name: Get latest madmax plotter
        env:
          GH_TOKEN: ${{ secrets.GITHUB_TOKEN }}
        run: |
          LATEST_MADMAX=$(gh api repos/Chia-Network/chia-plotter-madmax/releases/latest --jq 'select(.prerelease == false) | .tag_name')
          mkdir "$GITHUB_WORKSPACE"/madmax
          gh release download -R Chia-Network/chia-plotter-madmax "$LATEST_MADMAX" -p "chia_plot-$LATEST_MADMAX-macos-${{ matrix.os.name }}"
          mv "chia_plot-$LATEST_MADMAX-macos-${{ matrix.os.name }}" "$GITHUB_WORKSPACE"/madmax/chia_plot
          gh release download -R Chia-Network/chia-plotter-madmax "$LATEST_MADMAX" -p "chia_plot_k34-$LATEST_MADMAX-macos-${{ matrix.os.name }}"
          mv "chia_plot_k34-$LATEST_MADMAX-macos-${{ matrix.os.name }}" "$GITHUB_WORKSPACE"/madmax/chia_plot_k34
          chmod +x "$GITHUB_WORKSPACE"/madmax/chia_plot
          chmod +x "$GITHUB_WORKSPACE"/madmax/chia_plot_k34

      - name: Fetch bladebit versions
        shell: bash
        env:
          GH_TOKEN: ${{ secrets.GITHUB_TOKEN }}
        run: |
          # Fetch the latest version of each type
          LATEST_RELEASE=$(gh api repos/Chia-Network/bladebit/releases/latest --jq 'select(.prerelease == false) | .tag_name')
          LATEST_BETA=$(gh api repos/Chia-Network/bladebit/releases --jq 'map(select(.prerelease) | select(.tag_name | test("^v[0-9]+\\.[0-9]+\\.[0-9]+-beta[0-9]+$"))) | first | .tag_name')
          LATEST_RC=$(gh api repos/Chia-Network/bladebit/releases --jq 'map(select(.prerelease) | select(.tag_name | test("^v[0-9]+\\.[0-9]+\\.[0-9]+-rc[0-9]+$"))) | first | .tag_name')

          # Compare the versions and choose the newest that matches the requirements
          if [[ "$TAG_TYPE" == "beta" || -z "$TAG_TYPE" ]]; then
            # For beta or dev builds (indicated by the absence of a tag), use the latest version available
            LATEST_VERSION=$(printf "%s\n%s\n%s\n" "$LATEST_RELEASE" "$LATEST_BETA" "$LATEST_RC" | sed '/-/!s/$/_/' | sort -V | sed 's/_$//' | tail -n 1)
          elif [[ "$TAG_TYPE" == "rc" ]]; then
            # For RC builds, use the latest RC or full release if it's newer
            LATEST_VERSION=$(printf "%s\n%s\n" "$LATEST_RELEASE" "$LATEST_RC" | sed '/-/!s/$/_/' | sort -V | sed 's/_$//' | tail -n 1)
          else
            # For full releases, use the latest full release
            LATEST_VERSION="$LATEST_RELEASE"
          fi
          echo "LATEST_VERSION=$LATEST_VERSION" >> "$GITHUB_ENV"

      - name: Get latest bladebit plotter
        shell: bash
        env:
          GH_TOKEN: ${{ secrets.GITHUB_TOKEN }}
        run: |
          # Download and extract the chosen version
          mkdir "$GITHUB_WORKSPACE"/bladebit
          cd "$GITHUB_WORKSPACE"/bladebit
          ASSETS=$(gh release view "$LATEST_VERSION" --repo Chia-Network/bladebit --json assets -q '.assets[].name')
              if ! echo "$ASSETS" | grep -q 'bladebit.*-${{ matrix.os.bladebit-suffix }}'; then
                LATEST_VERSION=v2.0.1
              fi
          gh release download -R Chia-Network/bladebit "$LATEST_VERSION" -p 'bladebit*-${{ matrix.os.bladebit-suffix }}'
          find . -maxdepth 1 -name '*.tar.gz' -print0 | xargs -0 -I{} bash -c 'tar -xzf {} && rm {}'
          find . -maxdepth 1 -name 'bladebit*' -print0 | xargs -0 -I{} chmod +x {}
          cd "$OLDPWD"

      - uses: ./.github/actions/install
        with:
          python-version: ${{ matrix.python-version }}
          development: true
          constraints-file-artifact-name: constraints-file-${{ matrix.os.arch-artifact-name }}

      - uses: chia-network/actions/activate-venv@main

      - name: Setup Node 20.x
        uses: actions/setup-node@v4
        with:
          node-version: "20.x"

      - name: Prepare GUI cache
        id: gui-ref
        run: |
          gui_ref=$(git submodule status chia-blockchain-gui | sed -e 's/^ //g' -e 's/ chia-blockchain-gui.*$//g')
          echo "${gui_ref}"
          echo "GUI_REF=${gui_ref}" >> "$GITHUB_OUTPUT"
          echo "rm -rf ./chia-blockchain-gui"
          rm -rf ./chia-blockchain-gui

      - name: Cache GUI
        uses: actions/cache@v4
        id: cache-gui
        with:
          path: ./chia-blockchain-gui
          key: ${{ runner.os }}-${{ matrix.os.name }}-chia-blockchain-gui-${{ steps.gui-ref.outputs.GUI_REF }}

      - if: steps.cache-gui.outputs.cache-hit != 'true'
        name: Build GUI
        continue-on-error: false
        run: |
          cd ./build_scripts
          sh build_macos-1-gui.sh

      - name: Build MacOS DMG
        env:
          NOTARIZE: ${{ steps.check_secrets.outputs.HAS_APPLE_SECRET }}
          APPLE_NOTARIZE_USERNAME: "${{ secrets.APPLE_NOTARIZE_USERNAME }}"
          APPLE_NOTARIZE_PASSWORD: "${{ secrets.APPLE_NOTARIZE_PASSWORD }}"
          APPLE_TEAM_ID: "${{ secrets.APPLE_TEAM_ID }}"
          APPLE_DEV_ID_APP: "${{ secrets.APPLE_DEV_ID_APP }}"
          APPLE_DEV_ID_APP_PASS: "${{ secrets.APPLE_DEV_ID_APP_PASS }}"
        run: |
          cd ./build_scripts
          sh build_macos-2-installer.sh

      - name: Upload MacOS artifacts
        uses: actions/upload-artifact@v4
        with:
          name: chia-installers-macos-dmg-${{ matrix.os.arch-artifact-name }}
          path: build_scripts/final_installer/

      - name: Remove working files to exclude from cache
        run: |
          rm -rf ./chia-blockchain-gui/packages/gui/daemon

  publish:
    name: 📦 Publish Installers
    uses: ./.github/workflows/reflow-publish-installer.yml
    with:
      concurrency-name: macos
      chia-installer-version: ${{ needs.version.outputs.chia-installer-version }}
      chia-dev-version: ${{ needs.version.outputs.chia-dev-version }}
      configuration: ${{ toJSON( matrix.configuration ) }}
    secrets: inherit
    needs:
      - version
      - build
    strategy:
      fail-fast: false
      matrix:
        configuration:
          - python-version: ["3.10"]
            os:
              - matrix: macos
                file-type:
                  name: DMG
                  extension: dmg
                glue-name: macos
                artifact-platform-name: macos
                file-arch-name:
                  arm: m1
                  intel: intel
                file-suffix:
                  arm: "-arm64"
                  intel: ""
                names:
                  gui:
                    file: Chia-{0}{3}.dmg
                    dev-file: Chia-{1}{3}.dmg
                    latest-dev-file: Chia-{3}_latest_dev.dmg
            mode:
              - name: GUI
                matrix: gui
                glue-name: gui
              - name: CLI
                matrix: cli
                glue-name: cli
            arch:
              - name: ARM64
                matrix: arm
                artifact-name: arm
                glue-name: arm
              - name: Intel
                matrix: intel
                artifact-name: intel
                glue-name: intel
            exclude:
              - os:
                  matrix: macos
                mode:
                  matrix: cli

  test:
    name: Test ${{ matrix.os.name }} ${{ matrix.arch.name }}
    runs-on: ${{ matrix.os.runs-on[matrix.arch.matrix] }}
    needs:
      - version
      - build
    strategy:
      fail-fast: false
      matrix:
        os:
          - name: 13
            matrix: 13
            runs-on:
              intel: macos-13
          - name: 14
            matrix: 14
            runs-on:
              arm: macos-14
        arch:
          - name: ARM64
            matrix: arm
            artifact-name: arm
          - name: Intel
            matrix: intel
            artifact-name: intel
        exclude:
          - os:
              matrix: 13
            arch:
              matrix: arm
          - os:
              matrix: 14
            arch:
              matrix: intel

    steps:
      - uses: Chia-Network/actions/clean-workspace@main

      - name: Download packages
        uses: actions/download-artifact@v4
        id: download
        with:
          name: chia-installers-macos-dmg-${{ matrix.arch.artifact-name }}
          path: packages

      - name: Mount .dmg
        env:
          PACKAGE_PATH: artifacts/
        run: |
          ls -l "${{ steps.download.outputs.download-path }}"
          hdiutil attach "${{ steps.download.outputs.download-path }}"/Chia-*.dmg

      - name: List .dmg contents
        run: |
          find "/Volumes/Chia "*

      - name: Test for homebrew rpath
        if: matrix.arch.name == 'ARM64'
        run: |
          ! otool -l "/Volumes/Chia "*/Chia.app/Contents/Resources/app.asar.unpacked/daemon/_internal/lib-dynload/_ssl.*darwin.so | grep /opt/homebrew/lib

      - name: Run chia dev installers test
        run: |
<<<<<<< HEAD
          "/Volumes/Chia "*"/Chia.app/Contents/Resources/app.asar.unpacked/daemon/chia" dev installers test --expected-chia-version "${{ needs.version.outputs.chia-installer-version }}" --gui-command open --gui-command "/Volumes/Chia "*/Chia.app
=======
          # TODO: maybe fix this and remove the disable
          # shellcheck disable=SC2211
          "/Volumes/Chia "*"/Chia.app/Contents/Resources/app.asar.unpacked/daemon/chia" dev installers test --expected-chia-version "${{ needs.version.outputs.chia-installer-version }}"
>>>>>>> 11696e4b

      - name: Detach .dmg
        if: always()
        run: |
          hdiutil detach -force "/Volumes/Chia "*<|MERGE_RESOLUTION|>--- conflicted
+++ resolved
@@ -346,13 +346,9 @@
 
       - name: Run chia dev installers test
         run: |
-<<<<<<< HEAD
-          "/Volumes/Chia "*"/Chia.app/Contents/Resources/app.asar.unpacked/daemon/chia" dev installers test --expected-chia-version "${{ needs.version.outputs.chia-installer-version }}" --gui-command open --gui-command "/Volumes/Chia "*/Chia.app
-=======
           # TODO: maybe fix this and remove the disable
           # shellcheck disable=SC2211
-          "/Volumes/Chia "*"/Chia.app/Contents/Resources/app.asar.unpacked/daemon/chia" dev installers test --expected-chia-version "${{ needs.version.outputs.chia-installer-version }}"
->>>>>>> 11696e4b
+          "/Volumes/Chia "*"/Chia.app/Contents/Resources/app.asar.unpacked/daemon/chia" dev installers test --expected-chia-version "${{ needs.version.outputs.chia-installer-version }}" --gui-command open --gui-command "/Volumes/Chia "*/Chia.app
 
       - name: Detach .dmg
         if: always()
