name: 📦🚀 Build Installers - MacOS

on:
  workflow_dispatch:
    inputs:
      release_type:
        description: "Tagged release testing scenario"
        required: false
        type: choice
        default: ""
        options:
          - ""
          - 9.9.9-b1
          - 9.9.9-rc1
          - 9.9.9
  push:
    paths-ignore:
      - "**.md"
    branches:
      - "long_lived/**"
      - main
      - "release/**"
  release:
    types: [published]
  pull_request:
    paths-ignore:
      - "**.md"
    branches:
      - "**"

concurrency:
  # SHA is added to the end if on `main` to let all main workflows run
  group: ${{ github.ref }}-${{ github.workflow }}-${{ github.event_name }}-${{ (github.ref == 'refs/heads/main' || startsWith(github.ref, 'refs/heads/release/') || startsWith(github.ref, 'refs/heads/long_lived/')) && github.sha || '' }}
  cancel-in-progress: true

permissions:
  id-token: write
  contents: write

jobs:
  version:
    uses: ./.github/workflows/reflow-version.yml

  build:
    name: Build ${{ matrix.os.name }} DMG
    runs-on: ${{ matrix.os.runs-on }}
    needs:
      - version
    timeout-minutes: 90
    strategy:
      fail-fast: false
      matrix:
        python-version: ["3.10"]
        os:
          - runs-on: macos-12
            name: intel
            bladebit-suffix: macos-x86-64.tar.gz
<<<<<<< HEAD
            arch-artifact-name: intel
          - runs-on: [MacOS, ARM64]
=======
          - runs-on: macos-13-arm64
>>>>>>> e32728d4
            name: m1
            bladebit-suffix: macos-arm64.tar.gz
            arch-artifact-name: arm

    env:
      CHIA_INSTALLER_VERSION: ${{ needs.version.outputs.chia-installer-version }}
      SETUPTOOLS_SCM_PRETEND_VERSION_FOR_CHIA_BLOCKCHAIN: ${{ needs.version.outputs.chia-installer-version }}
      TAG_TYPE: ${{ needs.version.outputs.tag-type }}

    steps:
      - uses: Chia-Network/actions/clean-workspace@main

      - name: Checkout Code
        uses: actions/checkout@v4
        with:
          fetch-depth: 0
          submodules: recursive

      - uses: Chia-Network/actions/git-ssh-to-https@main

      - name: Cleanup any leftovers that exist from previous runs
        run: bash build_scripts/clean-runner.sh || true

      - name: Set Env
        uses: Chia-Network/actions/setjobenv@main
        env:
          GH_TOKEN: ${{ secrets.GITHUB_TOKEN }}
          MACOSX_DEPLOYMENT_TARGET: 12

      - name: Test for secrets access
        id: check_secrets
        shell: bash
        run: |
          unset HAS_APPLE_SECRET

          if [ -n "$APPLE_SECRET" ]; then HAS_APPLE_SECRET='true' ; fi
          echo HAS_APPLE_SECRET=${HAS_APPLE_SECRET} >> "$GITHUB_OUTPUT"
        env:
          APPLE_SECRET: "${{ secrets.APPLE_DEV_ID_APP }}"

      - name: Setup Python environment
        uses: Chia-Network/actions/setup-python@main
        with:
          python-version: ${{ matrix.python-version }}

      # This will be recreated in the next step
      # Done now and at the end of the workflow in case the last workflow fails, and this is still around
      - name: Delete keychain if it already exists
        run: security delete-keychain signing_temp.keychain || true

      - name: Import Apple app signing certificate
        if: steps.check_secrets.outputs.HAS_APPLE_SECRET
        uses: Apple-Actions/import-codesign-certs@v3
        with:
          p12-file-base64: ${{ secrets.APPLE_DEV_ID_APP }}
          p12-password: ${{ secrets.APPLE_DEV_ID_APP_PASS }}

      - name: Get latest madmax plotter
        env:
          GH_TOKEN: ${{ secrets.GITHUB_TOKEN }}
        run: |
          LATEST_MADMAX=$(gh api repos/Chia-Network/chia-plotter-madmax/releases/latest --jq 'select(.prerelease == false) | .tag_name')
          mkdir "$GITHUB_WORKSPACE"/madmax
          gh release download -R Chia-Network/chia-plotter-madmax "$LATEST_MADMAX" -p 'chia_plot-'$LATEST_MADMAX'-macos-${{ matrix.os.name }}'
          mv chia_plot-$LATEST_MADMAX-macos-${{ matrix.os.name }} "$GITHUB_WORKSPACE"/madmax/chia_plot
          gh release download -R Chia-Network/chia-plotter-madmax "$LATEST_MADMAX" -p 'chia_plot_k34-'$LATEST_MADMAX'-macos-${{ matrix.os.name }}'
          mv chia_plot_k34-$LATEST_MADMAX-macos-${{ matrix.os.name }} "$GITHUB_WORKSPACE"/madmax/chia_plot_k34
          chmod +x "$GITHUB_WORKSPACE"/madmax/chia_plot
          chmod +x "$GITHUB_WORKSPACE"/madmax/chia_plot_k34

      - name: Fetch bladebit versions
        shell: bash
        env:
          GH_TOKEN: ${{ secrets.GITHUB_TOKEN }}
        run: |
          # Fetch the latest version of each type
          LATEST_RELEASE=$(gh api repos/Chia-Network/bladebit/releases/latest --jq 'select(.prerelease == false) | .tag_name')
          LATEST_BETA=$(gh api repos/Chia-Network/bladebit/releases --jq 'map(select(.prerelease) | select(.tag_name | test("^v[0-9]+\\.[0-9]+\\.[0-9]+-beta[0-9]+$"))) | first | .tag_name')
          LATEST_RC=$(gh api repos/Chia-Network/bladebit/releases --jq 'map(select(.prerelease) | select(.tag_name | test("^v[0-9]+\\.[0-9]+\\.[0-9]+-rc[0-9]+$"))) | first | .tag_name')

          # Compare the versions and choose the newest that matches the requirements
          if [[ "$TAG_TYPE" == "beta" || -z "$TAG_TYPE" ]]; then
            # For beta or dev builds (indicated by the absence of a tag), use the latest version available
            LATEST_VERSION=$(printf "%s\n%s\n%s\n" "$LATEST_RELEASE" "$LATEST_BETA" "$LATEST_RC" | sed '/-/!s/$/_/' | sort -V | sed 's/_$//' | tail -n 1)
          elif [[ "$TAG_TYPE" == "rc" ]]; then
            # For RC builds, use the latest RC or full release if it's newer
            LATEST_VERSION=$(printf "%s\n%s\n" "$LATEST_RELEASE" "$LATEST_RC" | sed '/-/!s/$/_/' | sort -V | sed 's/_$//' | tail -n 1)
          else
            # For full releases, use the latest full release
            LATEST_VERSION="$LATEST_RELEASE"
          fi
          echo "LATEST_VERSION=$LATEST_VERSION" >> "$GITHUB_ENV"

      - name: Get latest bladebit plotter
        shell: bash
        env:
          GH_TOKEN: ${{ secrets.GITHUB_TOKEN }}
        run: |
          # Download and extract the chosen version
          mkdir "$GITHUB_WORKSPACE"/bladebit
          cd "$GITHUB_WORKSPACE"/bladebit
          ASSETS=$(gh release view "$LATEST_VERSION" --repo Chia-Network/bladebit --json assets -q '.assets[].name')
              if ! echo "$ASSETS" | grep -q 'bladebit.*-${{ matrix.os.bladebit-suffix }}'; then
                LATEST_VERSION=v2.0.1
              fi
          gh release download -R Chia-Network/bladebit "$LATEST_VERSION" -p 'bladebit*-${{ matrix.os.bladebit-suffix }}'
          ls *.tar.gz | xargs -I{} bash -c 'tar -xzf {} && rm {}'
          ls bladebit* | xargs -I{} chmod +x {}
          cd "$OLDPWD"

      - uses: ./.github/actions/install
        with:
          python-version: ${{ matrix.python-version }}
          development: true
          constraints-file-artifact-name: constraints-file-${{ matrix.os.arch-artifact-name }}

      - uses: chia-network/actions/activate-venv@main

      - name: Setup Node 18.x
        uses: actions/setup-node@v4
        with:
          node-version: "18.x"

      - name: Prepare GUI cache
        id: gui-ref
        run: |
          gui_ref=$(git submodule status chia-blockchain-gui | sed -e 's/^ //g' -e 's/ chia-blockchain-gui.*$//g')
          echo "${gui_ref}"
          echo "GUI_REF=${gui_ref}" >> "$GITHUB_OUTPUT"
          echo "rm -rf ./chia-blockchain-gui"
          rm -rf ./chia-blockchain-gui

      - name: Cache GUI
        uses: actions/cache@v4
        id: cache-gui
        with:
          path: ./chia-blockchain-gui
          key: ${{ runner.os }}-${{ matrix.os.name }}-chia-blockchain-gui-${{ steps.gui-ref.outputs.GUI_REF }}

      - if: steps.cache-gui.outputs.cache-hit != 'true'
        name: Build GUI
        continue-on-error: false
        run: |
          cd ./build_scripts
          sh build_macos-1-gui.sh

      - name: Build MacOS DMG
        env:
          NOTARIZE: ${{ steps.check_secrets.outputs.HAS_APPLE_SECRET }}
          APPLE_NOTARIZE_USERNAME: "${{ secrets.APPLE_NOTARIZE_USERNAME }}"
          APPLE_NOTARIZE_PASSWORD: "${{ secrets.APPLE_NOTARIZE_PASSWORD }}"
          APPLE_TEAM_ID: "${{ secrets.APPLE_TEAM_ID }}"
          APPLE_DEV_ID_APP: "${{ secrets.APPLE_DEV_ID_APP }}"
          APPLE_DEV_ID_APP_PASS: "${{ secrets.APPLE_DEV_ID_APP_PASS }}"
        run: |
          cd ./build_scripts
          sh build_macos-2-installer.sh

      - name: Upload MacOS artifacts
        uses: actions/upload-artifact@v4
        with:
          name: chia-installers-macos-dmg-${{ matrix.os.arch-artifact-name }}
          path: build_scripts/final_installer/

      - name: Remove working files to exclude from cache
        run: |
          rm -rf ./chia-blockchain-gui/packages/gui/daemon

      # We want to delete this no matter what happened in the previous steps (failures, success, etc)
      - name: Delete signing keychain
        if: always()
        run: security delete-keychain signing_temp.keychain || true

  publish:
    name: Publish ${{ matrix.arch.name }} ${{ matrix.os.file-type.name }}
    runs-on: ubuntu-latest
    needs:
      - version
      - build
    timeout-minutes: 5
    strategy:
      fail-fast: false
      matrix:
        python-version: ["3.10"]
        os:
          - matrix: macos
            file-type:
              name: DMG
              extension: dmg
            glue-name:
              arm: build-mac-m1
              intel: build-macos
            artifact-platform-name: macos
            file-arch-name:
              arm: m1
              intel: intel
            file-suffix:
              arm: "-arm64"
              intel: ""
            names:
              gui:
                file: Chia-{0}{3}.dmg
                dev-file: Chia-{1}{3}.dmg
                latest-dev-file: Chia-{3}_latest_dev.dmg
        mode:
          - name: GUI
            matrix: gui
          - name: CLI
            matrix: cli
        arch:
          - name: ARM64
            matrix: arm
            artifact-name: arm
          - name: Intel
            matrix: intel
            artifact-name: intel
        exclude:
          - os:
              matrix: macos
            mode:
              matrix: cli
    env:
      FILE: ${{ format(matrix.os.names[matrix.mode.matrix].file, needs.version.outputs.chia-installer-version, needs.version.outputs.chia-dev-version, matrix.os.file-arch-name[matrix.arch.matrix], matrix.os.file-suffix[matrix.arch.matrix]) }}
      DEV_FILE: ${{ format(matrix.os.names[matrix.mode.matrix].dev-file, needs.version.outputs.chia-installer-version, needs.version.outputs.chia-dev-version, matrix.os.file-arch-name[matrix.arch.matrix], matrix.os.file-suffix[matrix.arch.matrix]) }}
      LATEST_DEV_FILE: ${{ format(matrix.os.names[matrix.mode.matrix].latest-dev-file, needs.version.outputs.chia-installer-version, needs.version.outputs.chia-dev-version, matrix.os.file-arch-name[matrix.arch.matrix], matrix.os.file-suffix[matrix.arch.matrix]) }}
      INSTALL_S3_URL: s3://download.chia.net/install/
      DEV_S3_URL: s3://download.chia.net/dev/
      LATEST_DEV_S3_URL: s3://download.chia.net/latest-dev/
      TORRENT_S3_URL: s3://download.chia.net/torrents/
      TRACKER_URL: udp://tracker.opentrackr.org:1337/announce

    steps:
      - uses: Chia-Network/actions/clean-workspace@main

      - uses: Chia-Network/actions/setup-python@main
        with:
          python-version: ${{ matrix.python-version }}

      - uses: chia-network/actions/create-venv@main
        id: create-venv

      - uses: chia-network/actions/activate-venv@main
        with:
          directories: ${{ steps.create-venv.outputs.activate-venv-directories }}

      - name: Download constraints file
        uses: actions/download-artifact@v4
        with:
          name: constraints-file-${{ matrix.arch.artifact-name }}
          path: venv

      - name: Install utilities
        run: |
          pip install --constraint venv/constraints.txt py3createtorrent

      - name: Download packages
        uses: actions/download-artifact@v4
        with:
          name: chia-installers-${{ matrix.os.artifact-platform-name }}-${{ matrix.os.file-type.extension }}-${{ matrix.arch.artifact-name }}
          path: artifacts/

      - name: Set Env
        uses: Chia-Network/actions/setjobenv@main
        env:
          GH_TOKEN: ${{ secrets.GITHUB_TOKEN }}

      - name: Test for secrets access
        id: check_secrets
        run: |
          unset HAS_AWS_SECRET
          unset HAS_GLUE_SECRET

          if [ -n "$AWS_SECRET" ]; then HAS_AWS_SECRET='true' ; fi
          echo HAS_AWS_SECRET=${HAS_AWS_SECRET} >> "$GITHUB_OUTPUT"

          if [ -n "$GLUE_API_URL" ]; then HAS_GLUE_SECRET='true' ; fi
          echo HAS_GLUE_SECRET=${HAS_GLUE_SECRET} >> "$GITHUB_OUTPUT"
        env:
          AWS_SECRET: "${{ secrets.CHIA_AWS_ACCOUNT_ID }}"
          GLUE_API_URL: "${{ secrets.GLUE_API_URL }}"

      - name: Configure AWS credentials
        if: steps.check_secrets.outputs.HAS_AWS_SECRET
        uses: aws-actions/configure-aws-credentials@v4
        with:
          role-to-assume: arn:aws:iam::${{ secrets.CHIA_AWS_ACCOUNT_ID }}:role/installer-upload
          aws-region: us-west-2

      - name: Create Checksums
        run: |
          ls artifacts/
          sha256sum "artifacts/${FILE}" > "artifacts/${FILE}.sha256"

      - name: Upload to s3
        if: steps.check_secrets.outputs.HAS_AWS_SECRET
        run: |
          ls artifacts/
          aws s3 cp "artifacts/${FILE}" "${DEV_S3_URL}/${DEV_FILE}"
          aws s3 cp "artifacts/${FILE}.sha256" "${LATEST_DEV_S3_URL}/${DEV_FILE}.sha256"

      - name: Create torrent
        if: env.FULL_RELEASE == 'true' && matrix.mode.matrix == 'gui'
        env:
          GH_TOKEN: ${{ secrets.GITHUB_TOKEN }}
        run: |
          py3createtorrent -f -t ${TRACKER_URL} artifacts/${FILE} -o artifacts/${FILE}.torrent --webseed https://download.chia.net/install/${FILE}
          gh release upload --repo ${{ github.repository }} $RELEASE_TAG artifacts/${FILE}.torrent

      - name: Upload Dev Installer
        if: steps.check_secrets.outputs.HAS_AWS_SECRET && github.ref == 'refs/heads/main'
        run: |
          aws s3 cp artifacts/${FILE} ${LATEST_DEV_S3_URL}/${LATEST_DEV_FILE}
          aws s3 cp artifacts/${FILE}.sha256 ${LATEST_DEV_S3_URL}/${LATEST_DEV_FILE}.sha256

      - name: Upload Release Files
        if: steps.check_secrets.outputs.HAS_AWS_SECRET && env.FULL_RELEASE == 'true'
        run: |
<<<<<<< HEAD
          aws s3 cp artifacts/${FILE} ${INSTALL_S3_URL}
          aws s3 cp artifacts/${FILE}.sha256 ${INSTALL_S3_URL}
          aws s3 cp artifacts/${FILE}.torrent ${TORRENT_S3_URL}
=======
          aws s3 cp ${{ github.workspace }}/build_scripts/final_installer/chia-${{ env.CHIA_INSTALLER_VERSION }}${{ matrix.os.file-suffix }}.dmg s3://download.chia.net/install/Chia-${{ env.CHIA_INSTALLER_VERSION }}${{ matrix.os.file-suffix }}.dmg
          aws s3 cp ${{ github.workspace }}/build_scripts/final_installer/chia-${{ env.CHIA_INSTALLER_VERSION }}${{ matrix.os.file-suffix }}.dmg.sha256 s3://download.chia.net/install/Chia-${{ env.CHIA_INSTALLER_VERSION }}${{ matrix.os.file-suffix }}.dmg.sha256
          aws s3 cp ${{ github.workspace }}/build_scripts/final_installer/Chia-${{ env.CHIA_INSTALLER_VERSION }}${{ matrix.os.file-suffix }}.dmg.torrent s3://download.chia.net/torrents/Chia-${{ env.CHIA_INSTALLER_VERSION }}${{ matrix.os.file-suffix }}.dmg.torrent
>>>>>>> e32728d4

      - name: Upload release artifacts
        if: env.RELEASE == 'true'
        env:
          GH_TOKEN: ${{ secrets.GITHUB_TOKEN }}
        run: |
          gh release upload \
            --repo ${{ github.repository }} \
            $RELEASE_TAG \
            artifacts/${FILE}

<<<<<<< HEAD
      - uses: Chia-Network/actions/github/jwt@main
        if: steps.check_secrets.outputs.HAS_GLUE_SECRET

      - name: Mark installer complete
        if: steps.check_secrets.outputs.HAS_GLUE_SECRET && (env.PRE_RELEASE == 'true' || env.FULL_RELEASE == 'true')
        env:
          REPO_SUFFIX: ${{ env.PRE_RELEASE == 'true' && '-prerelease' || '' }}
        run: |
          curl -s -XPOST -H "Authorization: Bearer ${{ env.JWT_TOKEN }}" --data '{"chia_ref": "${{ env.RELEASE_TAG }}"}' ${{ secrets.GLUE_API_URL }}/api/v1/${{ env.RFC_REPO }}${{ env.REPO_SUFFIX }}/${{ env.RELEASE_TAG }}/success/${{ matrix.os.glue-name[matrix.arch.matrix] }}
=======
      - name: Mark pre-release installer complete
        uses: Chia-Network/actions/github/glue@main
        if: steps.check_secrets.outputs.HAS_GLUE_SECRET && env.PRE_RELEASE == 'true'
        with:
          json_data: '{"chia_ref": "${{ env.RELEASE_TAG }}"}'
          glue_url: "${{ secrets.GLUE_API_URL }}"
          glue_project: "${{ env.RFC_REPO }}-prerelease/${{ env.RELEASE_TAG }}"
          glue_path: "success/${{ matrix.os.glue-name }}"

      - name: Mark release installer complete
        uses: Chia-Network/actions/github/glue@main
        if: steps.check_secrets.outputs.HAS_GLUE_SECRET && env.FULL_RELEASE == 'true'
        with:
          json_data: '{"chia_ref": "${{ env.RELEASE_TAG }}"}'
          glue_url: "${{ secrets.GLUE_API_URL }}"
          glue_project: "${{ env.RFC_REPO }}/${{ env.RELEASE_TAG }}"
          glue_path: "success/${{ matrix.os.glue-name }}"
>>>>>>> e32728d4

  test:
    name: Test ${{ matrix.os.name }} ${{ matrix.arch.name }}
    runs-on: ${{ matrix.os.runs-on[matrix.arch.matrix] }}
    needs:
      - version
      - build
    strategy:
      fail-fast: false
      matrix:
        os:
          - name: 12
            matrix: 12
            runs-on:
              intel: macos-12
          - name: 13
            matrix: 13
            runs-on:
              intel: macos-13
          - name: 14
            matrix: 14
            runs-on:
              arm: macos-14
        arch:
          - name: ARM64
            matrix: arm
            artifact-name: arm
          - name: Intel
            matrix: intel
            artifact-name: intel
        exclude:
          - os:
              matrix: 12
            arch:
              matrix: arm
          - os:
              matrix: 13
            arch:
              matrix: arm
          - os:
              matrix: 14
            arch:
              matrix: intel

    steps:
      - uses: Chia-Network/actions/clean-workspace@main

      - name: Download packages
        uses: actions/download-artifact@v4
        id: download
        with:
          name: chia-installers-macos-dmg-${{ matrix.arch.artifact-name }}
          path: packages

      - name: Mount .dmg
        env:
          PACKAGE_PATH: artifacts/
        run: |
          ls -l "${{ steps.download.outputs.download-path }}"
          hdiutil attach "${{ steps.download.outputs.download-path }}"/Chia-*.dmg

      - name: List .dmg contents
        run: |
          find "/Volumes/Chia "*

      - name: Test for homebrew rpath
        if: matrix.arch.name == 'ARM64'
        run: |
          ! otool -l "/Volumes/Chia "*/Chia.app/Contents/Resources/app.asar.unpacked/daemon/_internal/lib-dynload/_ssl.*darwin.so | grep /opt/homebrew/lib

      - name: Run chia dev installers test
        run: |
          "/Volumes/Chia "*"/Chia.app/Contents/Resources/app.asar.unpacked/daemon/chia" dev installers test --expected-chia-version "${{ needs.version.outputs.chia-installer-version }}"

      - name: Detach .dmg
        if: always()
        run: |
          hdiutil detach -force "/Volumes/Chia "*<|MERGE_RESOLUTION|>--- conflicted
+++ resolved
@@ -55,12 +55,8 @@
           - runs-on: macos-12
             name: intel
             bladebit-suffix: macos-x86-64.tar.gz
-<<<<<<< HEAD
             arch-artifact-name: intel
-          - runs-on: [MacOS, ARM64]
-=======
           - runs-on: macos-13-arm64
->>>>>>> e32728d4
             name: m1
             bladebit-suffix: macos-arm64.tar.gz
             arch-artifact-name: arm
@@ -378,15 +374,9 @@
       - name: Upload Release Files
         if: steps.check_secrets.outputs.HAS_AWS_SECRET && env.FULL_RELEASE == 'true'
         run: |
-<<<<<<< HEAD
           aws s3 cp artifacts/${FILE} ${INSTALL_S3_URL}
           aws s3 cp artifacts/${FILE}.sha256 ${INSTALL_S3_URL}
           aws s3 cp artifacts/${FILE}.torrent ${TORRENT_S3_URL}
-=======
-          aws s3 cp ${{ github.workspace }}/build_scripts/final_installer/chia-${{ env.CHIA_INSTALLER_VERSION }}${{ matrix.os.file-suffix }}.dmg s3://download.chia.net/install/Chia-${{ env.CHIA_INSTALLER_VERSION }}${{ matrix.os.file-suffix }}.dmg
-          aws s3 cp ${{ github.workspace }}/build_scripts/final_installer/chia-${{ env.CHIA_INSTALLER_VERSION }}${{ matrix.os.file-suffix }}.dmg.sha256 s3://download.chia.net/install/Chia-${{ env.CHIA_INSTALLER_VERSION }}${{ matrix.os.file-suffix }}.dmg.sha256
-          aws s3 cp ${{ github.workspace }}/build_scripts/final_installer/Chia-${{ env.CHIA_INSTALLER_VERSION }}${{ matrix.os.file-suffix }}.dmg.torrent s3://download.chia.net/torrents/Chia-${{ env.CHIA_INSTALLER_VERSION }}${{ matrix.os.file-suffix }}.dmg.torrent
->>>>>>> e32728d4
 
       - name: Upload release artifacts
         if: env.RELEASE == 'true'
@@ -398,35 +388,16 @@
             $RELEASE_TAG \
             artifacts/${FILE}
 
-<<<<<<< HEAD
-      - uses: Chia-Network/actions/github/jwt@main
-        if: steps.check_secrets.outputs.HAS_GLUE_SECRET
-
       - name: Mark installer complete
+        uses: Chia-Network/actions/github/glue@main
         if: steps.check_secrets.outputs.HAS_GLUE_SECRET && (env.PRE_RELEASE == 'true' || env.FULL_RELEASE == 'true')
         env:
           REPO_SUFFIX: ${{ env.PRE_RELEASE == 'true' && '-prerelease' || '' }}
-        run: |
-          curl -s -XPOST -H "Authorization: Bearer ${{ env.JWT_TOKEN }}" --data '{"chia_ref": "${{ env.RELEASE_TAG }}"}' ${{ secrets.GLUE_API_URL }}/api/v1/${{ env.RFC_REPO }}${{ env.REPO_SUFFIX }}/${{ env.RELEASE_TAG }}/success/${{ matrix.os.glue-name[matrix.arch.matrix] }}
-=======
-      - name: Mark pre-release installer complete
-        uses: Chia-Network/actions/github/glue@main
-        if: steps.check_secrets.outputs.HAS_GLUE_SECRET && env.PRE_RELEASE == 'true'
         with:
           json_data: '{"chia_ref": "${{ env.RELEASE_TAG }}"}'
           glue_url: "${{ secrets.GLUE_API_URL }}"
-          glue_project: "${{ env.RFC_REPO }}-prerelease/${{ env.RELEASE_TAG }}"
+          glue_project: "${{ env.RFC_REPO }}${{ env.REPO_SUFFIX }}/${{ env.RELEASE_TAG }}"
           glue_path: "success/${{ matrix.os.glue-name }}"
-
-      - name: Mark release installer complete
-        uses: Chia-Network/actions/github/glue@main
-        if: steps.check_secrets.outputs.HAS_GLUE_SECRET && env.FULL_RELEASE == 'true'
-        with:
-          json_data: '{"chia_ref": "${{ env.RELEASE_TAG }}"}'
-          glue_url: "${{ secrets.GLUE_API_URL }}"
-          glue_project: "${{ env.RFC_REPO }}/${{ env.RELEASE_TAG }}"
-          glue_path: "success/${{ matrix.os.glue-name }}"
->>>>>>> e32728d4
 
   test:
     name: Test ${{ matrix.os.name }} ${{ matrix.arch.name }}
