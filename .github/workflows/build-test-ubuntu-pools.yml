--- conflicted
+++ resolved
@@ -84,11 +84,7 @@
     - name: Test pools code with pytest
       run: |
         . ./activate
-<<<<<<< HEAD
-        venv/bin/coverage run --rcfile=.coveragerc  --module pytest tests/pools/test_*.py -s -v --durations 0 -n 0 -m "not benchmark" -p no:monitor
-=======
-        venv/bin/coverage run --rcfile=.coveragerc ./venv/bin/py.test tests/pools/test_*.py -s -v --durations 0 -n 2 -m "not benchmark" -p no:monitor
->>>>>>> 8833cc35
+        venv/bin/coverage run --rcfile=.coveragerc  --module pytest tests/pools/test_*.py -s -v --durations 0 -n 2 -m "not benchmark" -p no:monitor
 
     - name: Process coverage data
       run: |
