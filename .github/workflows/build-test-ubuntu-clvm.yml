#
# THIS FILE IS GENERATED. SEE https://github.com/Chia-Network/chia-blockchain/tree/main/tests#readme
#
name: Ubuntu clvm Test

on:
  push:
    branches:
      - main
    tags:
        - '**'
  pull_request:
    branches:
      - '**'

concurrency:
  # SHA is added to the end if on `main` to let all main workflows run
  group: ${{ github.ref }}-${{ github.workflow }}-${{ github.event_name }}-${{ github.ref == 'refs/heads/main' && github.sha || '' }}
  cancel-in-progress: true

jobs:
  build:
    name: Ubuntu clvm Test
    runs-on: ${{ matrix.os }}
    timeout-minutes: 30
    strategy:
      fail-fast: false
      max-parallel: 4
      matrix:
        python-version: [3.7, 3.8, 3.9]
        os: [ubuntu-latest]
    env:
      CHIA_ROOT: ${{ github.workspace }}/.chia/mainnet
      JOB_FILE_NAME: tests_${{ matrix.os }}_python-${{ matrix.python-version }}_clvm

    steps:
    - name: Checkout Code
      uses: actions/checkout@v3
      with:
        fetch-depth: 0

    - name: Setup Python environment
      uses: actions/setup-python@v2
      with:
        python-version: ${{ matrix.python-version }}

    - name: Cache npm
      uses: actions/cache@v3
      with:
        path: ~/.npm
        key: ${{ runner.os }}-node-${{ hashFiles('**/package-lock.json') }}
        restore-keys: |
          ${{ runner.os }}-node-

    - name: Get pip cache dir
      id: pip-cache
      run: |
        echo "::set-output name=dir::$(pip cache dir)"

    - name: Cache pip
      uses: actions/cache@v3
      with:
        path: ${{ steps.pip-cache.outputs.dir }}
        key: ${{ runner.os }}-pip-${{ hashFiles('**/setup.py') }}
        restore-keys: |
          ${{ runner.os }}-pip-

# Omitted checking out blocks and plots repo Chia-Network/test-cache

    - name: Run install script
      env:
        INSTALL_PYTHON_VERSION: ${{ matrix.python-version }}
      run: |
        sh install.sh -d

# Omitted installing Timelord

    - name: Test clvm code with pytest
      run: |
        . ./activate
<<<<<<< HEAD
        venv/bin/coverage run --rcfile=.coveragerc ./venv/bin/py.test --durations=10  -n 4 -m "not benchmark" -p no:monitor tests/clvm/test_chialisp_deserialization.py tests/clvm/test_clvm_compilation.py tests/clvm/test_program.py tests/clvm/test_puzzle_compression.py tests/clvm/test_puzzles.py tests/clvm/test_serialized_program.py tests/clvm/test_singletons.py tests/clvm/test_spend_sim.py
=======
        venv/bin/coverage run --rcfile=.coveragerc --module pytest --durations=10  -n 4 -m "not benchmark" -p no:monitor tests/clvm/test_chialisp_deserialization.py tests/clvm/test_clvm_compilation.py tests/clvm/test_program.py tests/clvm/test_puzzle_compression.py tests/clvm/test_puzzles.py tests/clvm/test_serialized_program.py tests/clvm/test_singletons.py tests/clvm/test_spend_sim.py
>>>>>>> 48bb002d

    - name: Process coverage data
      run: |
        venv/bin/coverage combine --rcfile=.coveragerc .coverage.*
        venv/bin/coverage xml --rcfile=.coveragerc -o coverage.xml
        mkdir coverage_reports
        cp .coverage "coverage_reports/.coverage.${{ env.JOB_FILE_NAME }}"
        cp coverage.xml "coverage_reports/coverage.${{ env.JOB_FILE_NAME }}.xml"
        venv/bin/coverage report --rcfile=.coveragerc --show-missing

    - name: Publish coverage
      uses: actions/upload-artifact@v3
      with:
        name: coverage
        path: coverage_reports/*
        if-no-files-found: error

# Omitted resource usage check

#
# THIS FILE IS GENERATED. SEE https://github.com/Chia-Network/chia-blockchain/tree/main/tests#readme
#<|MERGE_RESOLUTION|>--- conflicted
+++ resolved
@@ -78,11 +78,7 @@
     - name: Test clvm code with pytest
       run: |
         . ./activate
-<<<<<<< HEAD
-        venv/bin/coverage run --rcfile=.coveragerc ./venv/bin/py.test --durations=10  -n 4 -m "not benchmark" -p no:monitor tests/clvm/test_chialisp_deserialization.py tests/clvm/test_clvm_compilation.py tests/clvm/test_program.py tests/clvm/test_puzzle_compression.py tests/clvm/test_puzzles.py tests/clvm/test_serialized_program.py tests/clvm/test_singletons.py tests/clvm/test_spend_sim.py
-=======
         venv/bin/coverage run --rcfile=.coveragerc --module pytest --durations=10  -n 4 -m "not benchmark" -p no:monitor tests/clvm/test_chialisp_deserialization.py tests/clvm/test_clvm_compilation.py tests/clvm/test_program.py tests/clvm/test_puzzle_compression.py tests/clvm/test_puzzles.py tests/clvm/test_serialized_program.py tests/clvm/test_singletons.py tests/clvm/test_spend_sim.py
->>>>>>> 48bb002d
 
     - name: Process coverage data
       run: |
