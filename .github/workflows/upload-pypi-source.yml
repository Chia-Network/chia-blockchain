name: Lint and upload source distribution

<<<<<<< HEAD
on: [pull_request]
=======
on:
  push:
    branches:
      - main
    tags:
        - '**'
  pull_request:
    branches:
      - '**'
>>>>>>> e2b3b650

jobs:
  upload_source_dist:
    name: Lint and Upload source distribution
    runs-on: [ubuntu-latest]
    timeout-minutes: 30

    steps:
    - name: Cancel previous runs on the same branch
      if: ${{ github.ref != 'refs/heads/dev' }}
      uses: styfle/cancel-workflow-action@0.7.0
      with:
        access_token: ${{ github.token }}

    - name: Checkout Code
      uses: actions/checkout@v2
      with:
        fetch-depth: 0
        # we need fetch-depth 0 so setuptools_scm can resolve tags

    - uses: actions/setup-python@v2
      name: Install Python
      with:
        python-version: '3.8'

    - name: Test for secrets access
      id: check_secrets
      shell: bash
      run: |
        unset HAS_SECRET
        if [ -n "$SECRET" ]; then HAS_SECRET='true' ; fi
        echo ::set-output name=HAS_SECRET::${HAS_SECRET}
      env:
        SECRET: "${{ secrets.test_pypi_password }}"

    - name: Install developer requirements
      run: |
        python -m pip install --upgrade pip
        pip install -r requirements-dev.txt

    - name: Lint source with flake8
      run: |
        flake8 src tests

    - name: Lint source with mypy
      run: |
        mypy src tests

    - name: Build source distribution
      run: |
        pip install build
        python -m build --sdist --outdir dist .

    - name: Upload artifacts
      uses: actions/upload-artifact@v2
      with:
        name: dist
        path: ./dist

    - name: Install twine
      run: pip install twine

    - name: Publish distribution to Test PyPI
      if: steps.check_secrets.outputs.HAS_SECRET
      env:
        TWINE_REPOSITORY_URL: https://test.pypi.org/legacy/
        TWINE_USERNAME: __token__
        TWINE_NON_INTERACTIVE: 1
        TWINE_PASSWORD: ${{ secrets.test_pypi_password }}
      run: twine upload --non-interactive --skip-existing --verbose 'dist/*'

    - name: Publish distribution to PyPI
      if: steps.check_secrets.outputs.HAS_SECRET && startsWith(github.event.ref, 'refs/tags')
      env:
        TWINE_USERNAME: __token__
        TWINE_NON_INTERACTIVE: 1
        TWINE_PASSWORD: ${{ secrets.pypi_password }}
      run: twine upload --non-interactive --skip-existing --verbose 'dist/*'<|MERGE_RESOLUTION|>--- conflicted
+++ resolved
@@ -1,8 +1,5 @@
 name: Lint and upload source distribution
 
-<<<<<<< HEAD
-on: [pull_request]
-=======
 on:
   push:
     branches:
@@ -12,7 +9,6 @@
   pull_request:
     branches:
       - '**'
->>>>>>> e2b3b650
 
 jobs:
   upload_source_dist:
