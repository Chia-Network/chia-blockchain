--- conflicted
+++ resolved
@@ -60,7 +60,9 @@
           - major_dot_minor: '3.11'
         check:
           - name: mypy
-            command: mypy
+            command: |
+              echo "MYPY VERSION IS: $(mypy --version)"
+              mypy
         exclude:
           - os:
               matrix: macos
@@ -186,26 +188,6 @@
 
     - uses: chia-network/actions/activate-venv@main
 
-<<<<<<< HEAD
-=======
-    - name: Lint source with black
-      run: |
-        black --check --diff .
-
-    - name: Lint source with flake8
-      run: |
-        flake8 benchmarks build_scripts chia tests tools *.py
-
-    - name: Lint source with mypy
-      run: |
-        echo "MYPY VERSION IS: $(mypy --version)"
-        mypy
-
-    - name: Lint source with pylint
-      run: |
-        pylint benchmarks build_scripts chia tests tools *.py
-
->>>>>>> 433a4144
     - name: Build source distribution
       run: |
         python -m build --sdist --outdir dist .
