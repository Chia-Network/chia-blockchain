--- conflicted
+++ resolved
@@ -41,12 +41,7 @@
         default: true
 
 concurrency:
-<<<<<<< HEAD
-  group: ${{ inputs.concurrency_name }}-${{ github.event_name == 'pull_request' && format('{0}-{1}', github.event.workflow, github.event.pull_request.number) || github.run_id }}
-=======
-  # SHA is added to the end if on `main` to let all main workflows run
-  group: ${{ github.ref }}-${{ github.workflow }}-${{ inputs.concurrency-name }}-${{ github.event_name == 'workflow_dispatch' && github.run_id || '' }}-${{ (github.ref == 'refs/heads/main' || startsWith(github.ref, 'refs/heads/release/') || startsWith(github.ref, 'refs/heads/long_lived/')) && github.sha || '' }}
->>>>>>> 444bec60
+  group: ${{ inputs.concurrency-name }}-${{ github.event_name == 'pull_request' && format('{0}-{1}', github.event.workflow, github.event.pull_request.number) || github.run_id }}
   cancel-in-progress: true
 
 defaults:
