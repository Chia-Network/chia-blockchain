name: test

# This reusable workflow structure was chosen for the sole purpose of working around
# the 256 job per matrix limit.  The initial total test job count was 290.  This
# approach shifts the 256 limit to be per OS rather than overall.  A simpler single
# regular workflow with matrixing against the OS would be preferred.

on:
  workflow_call:
    inputs:
      emoji:
        required: true
        type: string
      matrix:
        required: true
        type: string
      name:
        required: true
        type: string
      file_name:
        required: true
        type: string
      concurrency_name:
        required: true
        type: string
      configuration:
        required: true
        type: string
      matrix_mode:
        required: true
        type: string
      runs-on:
        required: true
        type: string


concurrency:
  # SHA is added to the end if on `main` to let all main workflows run
  group: ${{ github.ref }}-${{ github.workflow }}-${{ inputs.concurrency_name }}-${{ github.event_name }}-${{ (github.ref == 'refs/heads/main' || startsWith(github.ref, 'refs/heads/release/') || startsWith(github.ref, 'refs/heads/long_lived/')) && github.sha || '' }}
  cancel-in-progress: true

defaults:
  run:
    shell: bash

jobs:
  test:
    name: ${{ matrix.os.emoji }} ${{ matrix.configuration.name }} - ${{ matrix.python.name }}
    runs-on: ${{ matrix.os.runs-on }}
    timeout-minutes: ${{ matrix.configuration.job_timeout }}
    strategy:
      fail-fast: false
      matrix:
        configuration: ${{ fromJson(inputs.configuration) }}
        os:
          - emoji: ${{ inputs.emoji }}
            matrix: ${{ inputs.matrix }}
            name: ${{ inputs.name }}
            file_name: ${{ inputs.file_name }}
            runs-on: ${{ inputs.runs-on }}
        python:
          - name: '3.7'
            file_name: '3.7'
            action: '3.7'
            apt: '3.7'
            install_sh: '3.7'
            matrix: '3.7'
            exclude_from:
              limited: True
              main: True
          - name: '3.8'
            file_name: '3.8'
            action: '3.8'
            apt: '3.8'
            install_sh: '3.8'
            matrix: '3.8'
            exclude_from:
              limited: True
              main: True
          - name: '3.9'
            file_name: '3.9'
            action: '3.9'
            apt: '3.9'
            install_sh: '3.9'
            matrix: '3.9'
          - name: '3.10'
            file_name: '3.10'
            action: '3.10'
            apt: '3.10'
            install_sh: '3.10'
            matrix: '3.10'
            exclude_from:
              limited: True
              main: True
          - name: '3.11'
            file_name: '3.11'
            action: '3.11'
            apt: '3.11'
            install_sh: '3.11'
            matrix: '3.11'
            exclude_from:
              limited: True
              main: True
        exclude:
          - os:
              matrix: macos
            python:
              matrix: '3.7'
          - os:
              matrix: macos
            python:
              matrix: '3.8'
          - os:
              matrix: windows
            configuration:
              install_timelord: true
          - os:
              matrix: windows
            configuration:
              name: core.full_node
          - python:
              exclude_from:
                ${{ inputs.matrix_mode }}: True

    env:
      CHIA_ROOT: ${{ github.workspace }}/.chia/mainnet
      CHIA_SIMULATOR_ROOT: ${{ github.workspace }}/.chia/simulator
      JOB_FILE_NAME: tests_${{ matrix.os.file_name }}_python-${{ matrix.python.file_name }}_${{ matrix.configuration.name }}
      BLOCKS_AND_PLOTS_VERSION: 0.30.0

    steps:
      - name: Configure git
        run: |
          git config --global core.autocrlf false

      - name: Checkout code
        uses: actions/checkout@v3
        with:
          fetch-depth: 0

      - name: Set Env
        uses: Chia-Network/actions/setjobenv@main
        env:
          GH_TOKEN: ${{ secrets.GITHUB_TOKEN }}

      - name: Setup Python environment
        uses: Chia-Network/actions/setup-python@main
        with:
          python-version: ${{ matrix.python.action }}

      - name: Create keychain for CI use (macOS)
        if: matrix.os.matrix == 'macos'
        run: |
          security create-keychain -p foo chiachain
          security default-keychain -s chiachain
          security unlock-keychain -p foo chiachain
          security set-keychain-settings -t 7200 -u chiachain

      - name: Cache npm (Ubuntu)
        if: matrix.os.matrix == 'ubuntu'
        uses: actions/cache@v3
        env:
          SEGMENT_DOWNLOAD_TIMEOUT_MIN: 1
        with:
          path: ~/.npm
          key: ${{ runner.os }}-node-${{ hashFiles('**/package-lock.json') }}
          restore-keys: |
            ${{ runner.os }}-node-

      - name: Get pip cache dir
        id: pip-cache
        shell: bash
        run: |
          echo "dir=$(pip cache dir)" >> $GITHUB_OUTPUT

      - name: Cache pip
        uses: actions/cache@v3
        env:
          SEGMENT_DOWNLOAD_TIMEOUT_MIN: 1
        with:
          # Note that new runners may break this https://github.com/actions/cache/issues/292
          path: ${{ steps.pip-cache.outputs.dir }}
          key: ${{ runner.os }}-pip-${{ hashFiles('**/setup.py') }}
          restore-keys: |
            ${{ runner.os }}-pip-

      - name: Cache test blocks and plots
        if: matrix.configuration.checkout_blocks_and_plots
        uses: actions/cache@v3
        env:
          SEGMENT_DOWNLOAD_TIMEOUT_MIN: 1
        id: test-blocks-plots
        with:
          path: |
            ${{ github.workspace }}/.chia/blocks
            ${{ github.workspace }}/.chia/test-plots
          key: ${{ env.BLOCKS_AND_PLOTS_VERSION }}

<<<<<<< HEAD
      - name: Checkout test blocks and plots (macOS, Ubuntu)
        if: steps.test-blocks-plots.outputs.cache-hit != 'true' && (matrix.os.matrix == 'ubuntu' || matrix.os.matrix == 'macos')
        env:
          GH_TOKEN: ${{ secrets.GITHUB_TOKEN }}
        run: |
          gh release download -R Chia-Network/test-cache ${{ env.BLOCKS_AND_PLOTS_VERSION }} --archive=tar.gz -O - | tar xzf -
          mkdir ${{ github.workspace }}/.chia
          mv ${{ github.workspace }}/test-cache-${{ env.BLOCKS_AND_PLOTS_VERSION }}/* ${{ github.workspace }}/.chia

      - name: Checkout test blocks and plots (Windows)
        if: steps.test-blocks-plots.outputs.cache-hit != 'true' && matrix.os.matrix == 'windows'
=======
      - name: Checkout test blocks and plots
        if: matrix.configuration.checkout_blocks_and_plots && steps.test-blocks-plots.outputs.cache-hit != 'true'
>>>>>>> 7b67fe0a
        env:
          GH_TOKEN: ${{ secrets.GITHUB_TOKEN }}
        run: |
          gh release download -R Chia-Network/test-cache ${{ env.BLOCKS_AND_PLOTS_VERSION }} --archive=tar.gz -O - | tar xzf -
          mkdir "${GITHUB_WORKSPACE}/.chia"
          mv "${GITHUB_WORKSPACE}/test-cache-${{ env.BLOCKS_AND_PLOTS_VERSION }}/"* "${GITHUB_WORKSPACE}/.chia"

      - name: Install boost (macOS)
        if: matrix.os.matrix == 'macos'
        run: |
          brew install boost

      - uses: ./.github/actions/install
        with:
          python-version: ${{ matrix.python.install_sh }}
          development: true
          legacy_keyring: ${{ matrix.configuration.legacy_keyring_required }}

      - uses: chia-network/actions/activate-venv@main

      - name: Install timelord
        if: matrix.configuration.install_timelord
        run: |
          sh install-timelord.sh -n
          ./vdf_bench square_asm 400000

      - name: Test blockchain code with pytest
        env:
          ENABLE_PYTEST_MONITOR: ${{ matrix.os.matrix == 'ubuntu' && matrix.configuration.enable_pytest_monitor || '' }}
        run: |
          pytest --cov=chia --cov=tests --cov-config=.coveragerc --cov-report= --durations=10 ${{ matrix.configuration.pytest_parallel_args[matrix.os.matrix] }} -m "not benchmark" ${{ env.ENABLE_PYTEST_MONITOR }} ${{ matrix.configuration.test_files }}

      - name: Process coverage data
        run: |
          coverage xml --rcfile=.coveragerc -o coverage.xml
          mkdir coverage-data
          cp .coverage "coverage-data/.coverage.${{ env.JOB_FILE_NAME }}"
          cp coverage.xml "coverage-data/coverage.${{ env.JOB_FILE_NAME }}.xml"
          coverage report --rcfile=.coveragerc --show-missing

      - name: Publish coverage data
        uses: actions/upload-artifact@v3
        with:
          name: coverage-data
          path: coverage-data/*
          if-no-files-found: error

      - name: Check resource usage
        if: matrix.os.matrix == 'ubuntu' && matrix.configuration.check_resource_usage
        run: |
          sqlite3 -readonly -separator " " .pymon "select item,cpu_usage,total_time,mem_usage from TEST_METRICS order by mem_usage desc;" >metrics.out
          ./tests/check_pytest_monitor_output.py <metrics.out<|MERGE_RESOLUTION|>--- conflicted
+++ resolved
@@ -196,22 +196,9 @@
             ${{ github.workspace }}/.chia/test-plots
           key: ${{ env.BLOCKS_AND_PLOTS_VERSION }}
 
-<<<<<<< HEAD
-      - name: Checkout test blocks and plots (macOS, Ubuntu)
-        if: steps.test-blocks-plots.outputs.cache-hit != 'true' && (matrix.os.matrix == 'ubuntu' || matrix.os.matrix == 'macos')
-        env:
-          GH_TOKEN: ${{ secrets.GITHUB_TOKEN }}
-        run: |
-          gh release download -R Chia-Network/test-cache ${{ env.BLOCKS_AND_PLOTS_VERSION }} --archive=tar.gz -O - | tar xzf -
-          mkdir ${{ github.workspace }}/.chia
-          mv ${{ github.workspace }}/test-cache-${{ env.BLOCKS_AND_PLOTS_VERSION }}/* ${{ github.workspace }}/.chia
-
-      - name: Checkout test blocks and plots (Windows)
-        if: steps.test-blocks-plots.outputs.cache-hit != 'true' && matrix.os.matrix == 'windows'
-=======
+
       - name: Checkout test blocks and plots
         if: matrix.configuration.checkout_blocks_and_plots && steps.test-blocks-plots.outputs.cache-hit != 'true'
->>>>>>> 7b67fe0a
         env:
           GH_TOKEN: ${{ secrets.GITHUB_TOKEN }}
         run: |
