--- conflicted
+++ resolved
@@ -94,10 +94,6 @@
             apt: "3.12"
             install_sh: "3.12"
             matrix: "3.12"
-<<<<<<< HEAD
-            exclude_from:
-              limited: True
-              main: True
           - name: "3.13"
             file_name: "3.13"
             action: "3.13"
@@ -107,8 +103,6 @@
             exclude_from:
               limited: True
               main: True
-=======
->>>>>>> 40bf5b54
         exclude:
           - arch:
               matrix: arm
