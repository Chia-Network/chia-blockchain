name: 📦🚀 Build Installer - Windows 10

on:
  workflow_dispatch:
    inputs:
      release_type:
        description: "Tagged release testing scenario"
        required: false
        type: choice
        default: ""
        options:
          - ""
          - 9.9.9-b1
          - 9.9.9-rc1
          - 9.9.9
  push:
    paths-ignore:
      - "**.md"
    branches:
      - "long_lived/**"
      - main
      - "release/**"
  release:
    types: [published]
  pull_request:
    paths-ignore:
      - "**.md"
    branches:
      - "**"

concurrency:
  # SHA is added to the end if on `main` to let all main workflows run
  group: ${{ github.ref }}-${{ github.workflow }}-${{ github.event_name }}-${{ (github.ref == 'refs/heads/main' || startsWith(github.ref, 'refs/heads/release/') || startsWith(github.ref, 'refs/heads/long_lived/')) && github.sha || '' }}
  cancel-in-progress: true

permissions:
  id-token: write
  contents: write

jobs:
  build:
    name: Build EXE
    runs-on: [windows-2019]
    timeout-minutes: 65
    outputs:
      chia-installer-version: ${{ steps.version_number.outputs.CHIA_INSTALLER_VERSION }}
    strategy:
      fail-fast: false
      matrix:
        python-version: ["3.10"]

    steps:
<<<<<<< HEAD
    - name: Checkout Code
      uses: actions/checkout@v4
      with:
        fetch-depth: 0
        submodules: recursive

    - name: Set Env
      uses: Chia-Network/actions/setjobenv@main
      env:
        GH_TOKEN: ${{ secrets.GITHUB_TOKEN }}

    - name: Check tag type
      shell: bash
      run: |
        REG_B="^[0-9]+\.[0-9]+\.[0-9]+-b[0-9]+$"
        REG_RC="^[0-9]+\.[0-9]+\.[0-9]+-rc[0-9]+$"
        if [[ "${{ github.event.release.tag_name }}" =~ $REG_B ]] || [[ "${{ inputs.release_type }}" =~ $REG_B ]]; then
          echo "TAG_TYPE=beta"
          echo "TAG_TYPE=beta" >> "$GITHUB_ENV"
        elif [[ "${{ github.event.release.tag_name }}" =~ $REG_RC ]] || [[ "${{ inputs.release_type }}" =~ $REG_RC ]]; then
          echo "TAG_TYPE=rc"
          echo "TAG_TYPE=rc" >> "$GITHUB_ENV"
        fi

    - name: Set git urls to https instead of ssh
      run: |
        git config --global url."https://github.com/".insteadOf ssh://git@github.com/

    - name: Get npm cache directory
      id: npm-cache
      shell: bash
      run: |
        echo "dir=$(npm config get cache)" >> "$GITHUB_OUTPUT"

    - name: Cache npm
      uses: actions/cache@v3
      with:
        path: ${{ steps.npm-cache.outputs.dir }}
        key: ${{ runner.os }}-node-${{ hashFiles('**/package-lock.json') }}
        restore-keys: |
          ${{ runner.os }}-node-

    - name: Get pip cache dir
      id: pip-cache
      shell: bash
      run: |
        echo "dir=$(pip cache dir)" >> "$GITHUB_OUTPUT"

    - name: Cache pip
      uses: actions/cache@v3
      with:
        path: ${{ steps.pip-cache.outputs.dir }}
        key: ${{ runner.os }}-pip-${{ hashFiles('**/setup.py') }}
        restore-keys: |
          ${{ runner.os }}-pip-

    - uses: Chia-Network/actions/setup-python@main
      name: Install Python ${{ matrix.python-version }}
      with:
        python-version: ${{ matrix.python-version }}

    - name: Setup Node 18.x
      uses: actions/setup-node@v3
      with:
        node-version: '18.x'

    - name: Test for secrets access
      id: check_secrets
      shell: bash
      run: |
        unset HAS_SIGNING_SECRET

        if [ -n "$SIGNING_SECRET" ]; then HAS_SIGNING_SECRET='true' ; fi
        echo "HAS_SIGNING_SECRET=${HAS_SIGNING_SECRET}" >> "$GITHUB_OUTPUT"
      env:
        SIGNING_SECRET: "${{ secrets.SM_CLIENT_CERT_FILE_B64 }}"

    - name: Setup Certificate
      if: steps.check_secrets.outputs.HAS_SIGNING_SECRET
      shell: bash
      run: |
        echo "${{ secrets.SM_CLIENT_CERT_FILE_B64 }}" | base64 --decode > /d/Certificate_pkcs12.p12

    - name: Set signing variables
      if: steps.check_secrets.outputs.HAS_SIGNING_SECRET
      shell: bash
      run: |
        echo "SM_HOST=${{ secrets.SM_HOST }}" >> "$GITHUB_ENV"
        echo "SM_API_KEY=${{ secrets.SM_API_KEY }}" >> "$GITHUB_ENV"
        echo "SM_CLIENT_CERT_FILE=D:\\Certificate_pkcs12.p12" >> "$GITHUB_ENV"
        echo "SM_CLIENT_CERT_PASSWORD=${{ secrets.SM_CLIENT_CERT_PASSWORD }}" >> "$GITHUB_ENV"
        echo "SM_CODE_SIGNING_CERT_SHA1_HASH=${{ secrets.SM_CODE_SIGNING_CERT_SHA1_HASH }}" >> "$GITHUB_ENV"
        echo "C:\Program Files (x86)\Windows Kits\10\App Certification Kit" >> $GITHUB_PATH
        echo "C:\Program Files (x86)\Microsoft SDKs\Windows\v10.0A\bin\NETFX 4.8 Tools" >> $GITHUB_PATH
        echo "C:\Program Files\DigiCert\DigiCert One Signing Manager Tools" >> $GITHUB_PATH

    - name: Setup SSM KSP on windows latest
      if: steps.check_secrets.outputs.HAS_SIGNING_SECRET
      shell: cmd
      run: |
        curl -X GET  https://one.digicert.com/signingmanager/api-ui/v1/releases/smtools-windows-x64.msi/download -H "x-api-key:%SM_API_KEY%" -o smtools-windows-x64.msi
        msiexec /i smtools-windows-x64.msi /quiet /qn
        smksp_registrar.exe list
        smctl.exe keypair ls
        C:\Windows\System32\certutil.exe -csp "DigiCert Signing Manager KSP" -key -user
        smksp_cert_sync.exe

    # Create our own venv outside of the git directory JUST for getting the ACTUAL version so that install can't break it
    - name: Get version number
      id: version_number
      shell: bash
      run: |
        python -m venv ../venv
        source ../venv/Scripts/activate
        pip3 install setuptools_scm
        CHIA_INSTALLER_VERSION=$(python ./build_scripts/installer-version.py)
        echo "$CHIA_INSTALLER_VERSION"
        echo "CHIA_INSTALLER_VERSION=$CHIA_INSTALLER_VERSION" >> "$GITHUB_OUTPUT"
        deactivate

    - name: Get latest madmax plotter
      env:
        GH_TOKEN: ${{ secrets.GITHUB_TOKEN }}
      shell: bash
      run: |
        LATEST_MADMAX=$(gh api repos/Chia-Network/chia-plotter-madmax/releases/latest --jq 'select(.prerelease == false) | .tag_name')
        mkdir "$GITHUB_WORKSPACE"\\madmax
        gh release download -R Chia-Network/chia-plotter-madmax "$LATEST_MADMAX" -p 'chia_plot-*.exe' -O "$GITHUB_WORKSPACE"\\madmax\\chia_plot.exe
        gh release download -R Chia-Network/chia-plotter-madmax "$LATEST_MADMAX" -p 'chia_plot_k34-*.exe' -O "$GITHUB_WORKSPACE"\\madmax\\chia_plot_k34.exe

    - name: Fetch bladebit versions
      shell: bash
      env:
        GH_TOKEN: ${{ secrets.GITHUB_TOKEN }}
      run: |
        # Fetch the latest version of each type
        LATEST_RELEASE=$(gh api repos/Chia-Network/bladebit/releases/latest --jq 'select(.prerelease == false) | .tag_name')
        LATEST_BETA=$(gh api repos/Chia-Network/bladebit/releases --jq 'map(select(.prerelease) | select(.tag_name | test("^v[0-9]+\\.[0-9]+\\.[0-9]+-beta[0-9]+$"))) | first | .tag_name')
        LATEST_RC=$(gh api repos/Chia-Network/bladebit/releases --jq 'map(select(.prerelease) | select(.tag_name | test("^v[0-9]+\\.[0-9]+\\.[0-9]+-rc[0-9]+$"))) | first | .tag_name')

        # Compare the versions and choose the newest that matches the requirements
        if [[ "$TAG_TYPE" == "beta" || -z "$TAG_TYPE" ]]; then
          # For beta or dev builds (indicated by the absence of a tag), use the latest version available
          LATEST_VERSION=$(printf "%s\n%s\n%s\n" "$LATEST_RELEASE" "$LATEST_BETA" "$LATEST_RC" | sed '/-/!s/$/_/' | sort -V | sed 's/_$//' | tail -n 1)
        elif [[ "$TAG_TYPE" == "rc" ]]; then
          # For RC builds, use the latest RC or full release if it's newer
          LATEST_VERSION=$(printf "%s\n%s\n" "$LATEST_RELEASE" "$LATEST_RC" | sed '/-/!s/$/_/' | sort -V | sed 's/_$//' | tail -n 1)
        else
          # For full releases, use the latest full release
          LATEST_VERSION="$LATEST_RELEASE"
        fi
        echo "LATEST_VERSION=$LATEST_VERSION" >> "$GITHUB_ENV"

    - name: Get latest bladebit plotter
      shell: bash
      env:
        GH_TOKEN: ${{ secrets.GITHUB_TOKEN }}
      run: |
        # Download and extract the chosen version
        mkdir "$GITHUB_WORKSPACE\\bladebit"
        cd "$GITHUB_WORKSPACE\\bladebit"
        gh release download -R Chia-Network/bladebit "$LATEST_VERSION" -p 'bladebit*windows-x86-64.zip'
        ls *.zip | xargs -I{} bash -c 'unzip {} && rm {}'
        cd "$OLDPWD"

    - uses: ./.github/actions/install
      with:
        python-version: ${{ matrix.python-version }}
        development: true
        constraints-file-artifact-name: constraints-file-intel

    - uses: chia-network/actions/activate-venv@main

    - name: Prepare GUI cache
      id: gui-ref
      shell: bash
      run: |
        gui_ref=$(git submodule status chia-blockchain-gui | sed -e 's/^ //g' -e 's/ chia-blockchain-gui.*$//g')
        echo "${gui_ref}"
        echo "GUI_REF=${gui_ref}" >> "$GITHUB_OUTPUT"
        echo "rm -rf ./chia-blockchain-gui"
        rm -rf ./chia-blockchain-gui

    - name: Cache GUI
      uses: actions/cache@v3
      id: cache-gui
      with:
        path: .\chia-blockchain-gui
        key: ${{ runner.os }}-chia-blockchain-gui-${{ steps.gui-ref.outputs.GUI_REF }}

    - if: steps.cache-gui.outputs.cache-hit != 'true'
      name: Build GUI
      continue-on-error: false
      run: |
        cd .\build_scripts
        .\build_windows-1-gui.ps1

    - uses: chia-network/actions/activate-venv@main

    - name: Build Windows installer
      env:
        CHIA_INSTALLER_VERSION: ${{ steps.version_number.outputs.CHIA_INSTALLER_VERSION }}
        HAS_SIGNING_SECRET: ${{ steps.check_secrets.outputs.HAS_SIGNING_SECRET }}
      run: |
        $env:path="C:\Program` Files` (x86)\Microsoft` Visual` Studio\2019\Enterprise\SDK\ScopeCppSDK\vc15\VC\bin\;$env:path"
        $env:path="C:\Program` Files` (x86)\Windows` Kits\10\App` Certification` Kit;$env:path"
        cd .\build_scripts
        .\build_windows-2-installer.ps1

    - name: Upload Installer to artifacts
      uses: actions/upload-artifact@v3
      with:
        name: chia-installers-windows-exe-intel
        path: ${{ github.workspace }}\chia-blockchain-gui\release-builds\

    - name: Remove Windows exe and installer to exclude from cache
      run: |
        Remove-Item .\chia-blockchain-gui\packages\gui\dist -Recurse -Force
        Remove-Item .\chia-blockchain-gui\packages\gui\daemon -Recurse -Force
        Remove-Item .\chia-blockchain-gui\Chia-win32-x64 -Recurse -Force
        Remove-Item .\chia-blockchain-gui\release-builds -Recurse -Force
=======
      - name: Checkout Code
        uses: actions/checkout@v4
        with:
          fetch-depth: 0
          submodules: recursive

      - name: Set Env
        uses: Chia-Network/actions/setjobenv@main
        env:
          GH_TOKEN: ${{ secrets.GITHUB_TOKEN }}

      - name: Check tag type
        shell: bash
        run: |
          REG_B="^[0-9]+\.[0-9]+\.[0-9]+-b[0-9]+$"
          REG_RC="^[0-9]+\.[0-9]+\.[0-9]+-rc[0-9]+$"
          if [[ "${{ github.event.release.tag_name }}" =~ $REG_B ]] || [[ "${{ inputs.release_type }}" =~ $REG_B ]]; then
            echo "TAG_TYPE=beta"
            echo "TAG_TYPE=beta" >> "$GITHUB_ENV"
          elif [[ "${{ github.event.release.tag_name }}" =~ $REG_RC ]] || [[ "${{ inputs.release_type }}" =~ $REG_RC ]]; then
            echo "TAG_TYPE=rc"
            echo "TAG_TYPE=rc" >> "$GITHUB_ENV"
          fi

      - name: Set git urls to https instead of ssh
        run: |
          git config --global url."https://github.com/".insteadOf ssh://git@github.com/

      - name: Get npm cache directory
        id: npm-cache
        shell: bash
        run: |
          echo "dir=$(npm config get cache)" >> "$GITHUB_OUTPUT"

      - name: Cache npm
        uses: actions/cache@v4
        with:
          path: ${{ steps.npm-cache.outputs.dir }}
          key: ${{ runner.os }}-node-${{ hashFiles('**/package-lock.json') }}
          restore-keys: |
            ${{ runner.os }}-node-

      - uses: chia-network/actions/cache-pip@main

      - uses: Chia-Network/actions/setup-python@main
        name: Install Python ${{ matrix.python-version }}
        with:
          python-version: ${{ matrix.python-version }}

      - name: Setup Node 18.x
        uses: actions/setup-node@v4
        with:
          node-version: "18.x"

      - name: Test for secrets access
        id: check_secrets
        shell: bash
        run: |
          unset HAS_SIGNING_SECRET

          if [ -n "$SIGNING_SECRET" ]; then HAS_SIGNING_SECRET='true' ; fi
          echo "HAS_SIGNING_SECRET=${HAS_SIGNING_SECRET}" >> "$GITHUB_OUTPUT"
        env:
          SIGNING_SECRET: "${{ secrets.SM_CLIENT_CERT_FILE_B64 }}"

      - name: Setup Certificate
        if: steps.check_secrets.outputs.HAS_SIGNING_SECRET
        shell: bash
        run: |
          echo "${{ secrets.SM_CLIENT_CERT_FILE_B64 }}" | base64 --decode > /d/Certificate_pkcs12.p12

      - name: Set signing variables
        if: steps.check_secrets.outputs.HAS_SIGNING_SECRET
        shell: bash
        run: |
          echo "SM_HOST=${{ secrets.SM_HOST }}" >> "$GITHUB_ENV"
          echo "SM_API_KEY=${{ secrets.SM_API_KEY }}" >> "$GITHUB_ENV"
          echo "SM_CLIENT_CERT_FILE=D:\\Certificate_pkcs12.p12" >> "$GITHUB_ENV"
          echo "SM_CLIENT_CERT_PASSWORD=${{ secrets.SM_CLIENT_CERT_PASSWORD }}" >> "$GITHUB_ENV"
          echo "SM_CODE_SIGNING_CERT_SHA1_HASH=${{ secrets.SM_CODE_SIGNING_CERT_SHA1_HASH }}" >> "$GITHUB_ENV"
          echo "C:\Program Files (x86)\Windows Kits\10\App Certification Kit" >> $GITHUB_PATH
          echo "C:\Program Files (x86)\Microsoft SDKs\Windows\v10.0A\bin\NETFX 4.8 Tools" >> $GITHUB_PATH
          echo "C:\Program Files\DigiCert\DigiCert One Signing Manager Tools" >> $GITHUB_PATH

      - name: Setup SSM KSP on windows latest
        if: steps.check_secrets.outputs.HAS_SIGNING_SECRET
        shell: cmd
        run: |
          curl -X GET https://download.chia.net/dc/smtools-windows-x64.msi -o smtools-windows-x64.msi
          msiexec /i smtools-windows-x64.msi /quiet /qn
          smksp_registrar.exe list
          smctl.exe keypair ls
          C:\Windows\System32\certutil.exe -csp "DigiCert Signing Manager KSP" -key -user
          smksp_cert_sync.exe

      # Create our own venv outside of the git directory JUST for getting the ACTUAL version so that install can't break it
      - name: Get version number
        id: version_number
        shell: bash
        run: |
          python -m venv ../venv
          source ../venv/Scripts/activate
          pip3 install setuptools_scm
          CHIA_INSTALLER_VERSION=$(python ./build_scripts/installer-version.py)
          echo "$CHIA_INSTALLER_VERSION"
          echo "CHIA_INSTALLER_VERSION=$CHIA_INSTALLER_VERSION" >> "$GITHUB_OUTPUT"
          deactivate

      - name: Get latest madmax plotter
        env:
          GH_TOKEN: ${{ secrets.GITHUB_TOKEN }}
        shell: bash
        run: |
          LATEST_MADMAX=$(gh api repos/Chia-Network/chia-plotter-madmax/releases/latest --jq 'select(.prerelease == false) | .tag_name')
          mkdir "$GITHUB_WORKSPACE"\\madmax
          gh release download -R Chia-Network/chia-plotter-madmax "$LATEST_MADMAX" -p 'chia_plot-*.exe' -O "$GITHUB_WORKSPACE"\\madmax\\chia_plot.exe
          gh release download -R Chia-Network/chia-plotter-madmax "$LATEST_MADMAX" -p 'chia_plot_k34-*.exe' -O "$GITHUB_WORKSPACE"\\madmax\\chia_plot_k34.exe

      - name: Fetch bladebit versions
        shell: bash
        env:
          GH_TOKEN: ${{ secrets.GITHUB_TOKEN }}
        run: |
          # Fetch the latest version of each type
          LATEST_RELEASE=$(gh api repos/Chia-Network/bladebit/releases/latest --jq 'select(.prerelease == false) | .tag_name')
          LATEST_BETA=$(gh api repos/Chia-Network/bladebit/releases --jq 'map(select(.prerelease) | select(.tag_name | test("^v[0-9]+\\.[0-9]+\\.[0-9]+-beta[0-9]+$"))) | first | .tag_name')
          LATEST_RC=$(gh api repos/Chia-Network/bladebit/releases --jq 'map(select(.prerelease) | select(.tag_name | test("^v[0-9]+\\.[0-9]+\\.[0-9]+-rc[0-9]+$"))) | first | .tag_name')

          # Compare the versions and choose the newest that matches the requirements
          if [[ "$TAG_TYPE" == "beta" || -z "$TAG_TYPE" ]]; then
            # For beta or dev builds (indicated by the absence of a tag), use the latest version available
            LATEST_VERSION=$(printf "%s\n%s\n%s\n" "$LATEST_RELEASE" "$LATEST_BETA" "$LATEST_RC" | sed '/-/!s/$/_/' | sort -V | sed 's/_$//' | tail -n 1)
          elif [[ "$TAG_TYPE" == "rc" ]]; then
            # For RC builds, use the latest RC or full release if it's newer
            LATEST_VERSION=$(printf "%s\n%s\n" "$LATEST_RELEASE" "$LATEST_RC" | sed '/-/!s/$/_/' | sort -V | sed 's/_$//' | tail -n 1)
          else
            # For full releases, use the latest full release
            LATEST_VERSION="$LATEST_RELEASE"
          fi
          echo "LATEST_VERSION=$LATEST_VERSION" >> "$GITHUB_ENV"

      - name: Get latest bladebit plotter
        shell: bash
        env:
          GH_TOKEN: ${{ secrets.GITHUB_TOKEN }}
        run: |
          # Download and extract the chosen version
          mkdir "$GITHUB_WORKSPACE\\bladebit"
          cd "$GITHUB_WORKSPACE\\bladebit"
          gh release download -R Chia-Network/bladebit "$LATEST_VERSION" -p 'bladebit*windows-x86-64.zip'
          ls *.zip | xargs -I{} bash -c 'unzip {} && rm {}'
          cd "$OLDPWD"

      - uses: ./.github/actions/install
        with:
          python-version: ${{ matrix.python-version }}
          development: true
          constraints-file-artifact-name: constraints-file-intel

      - uses: chia-network/actions/activate-venv@main

      - name: Prepare GUI cache
        id: gui-ref
        shell: bash
        run: |
          gui_ref=$(git submodule status chia-blockchain-gui | sed -e 's/^ //g' -e 's/ chia-blockchain-gui.*$//g')
          echo "${gui_ref}"
          echo "GUI_REF=${gui_ref}" >> "$GITHUB_OUTPUT"
          echo "rm -rf ./chia-blockchain-gui"
          rm -rf ./chia-blockchain-gui

      - name: Cache GUI
        uses: actions/cache@v4
        id: cache-gui
        with:
          path: .\chia-blockchain-gui
          key: ${{ runner.os }}-chia-blockchain-gui-${{ steps.gui-ref.outputs.GUI_REF }}

      - if: steps.cache-gui.outputs.cache-hit != 'true'
        name: Build GUI
        continue-on-error: false
        run: |
          cd .\build_scripts
          .\build_windows-1-gui.ps1

      - name: Build Windows installer
        env:
          CHIA_INSTALLER_VERSION: ${{ steps.version_number.outputs.CHIA_INSTALLER_VERSION }}
          HAS_SIGNING_SECRET: ${{ steps.check_secrets.outputs.HAS_SIGNING_SECRET }}
        run: |
          $env:path="C:\Program` Files` (x86)\Microsoft` Visual` Studio\2019\Enterprise\SDK\ScopeCppSDK\vc15\VC\bin\;$env:path"
          $env:path="C:\Program` Files` (x86)\Windows` Kits\10\App` Certification` Kit;$env:path"
          cd .\build_scripts
          .\build_windows-2-installer.ps1

      - name: Upload Installer to artifacts
        uses: actions/upload-artifact@v4
        with:
          name: chia-installers-windows-exe-intel
          path: ${{ github.workspace }}\chia-blockchain-gui\release-builds\

      - name: Remove Windows exe and installer to exclude from cache
        run: |
          Remove-Item .\chia-blockchain-gui\packages\gui\dist -Recurse -Force
          Remove-Item .\chia-blockchain-gui\packages\gui\daemon -Recurse -Force
          Remove-Item .\chia-blockchain-gui\Chia-win32-x64 -Recurse -Force
          Remove-Item .\chia-blockchain-gui\release-builds -Recurse -Force
>>>>>>> 4f0fc830

  publish:
    name: Publish EXE
    runs-on: ubuntu-latest
    needs:
      - build
    timeout-minutes: 5
    strategy:
      fail-fast: false
      matrix:
        python-version: ["3.10"]

    env:
      CHIA_INSTALLER_VERSION: ${{ needs.build.outputs.chia-installer-version }}

    steps:
      - uses: Chia-Network/actions/clean-workspace@main

      - uses: Chia-Network/actions/setup-python@main
        with:
          python-version: ${{ matrix.python-version }}

      - uses: chia-network/actions/create-venv@main
        id: create-venv

      - uses: chia-network/actions/activate-venv@main
        with:
          directories: ${{ steps.create-venv.outputs.activate-venv-directories }}

      - name: Download constraints file
        uses: actions/download-artifact@v4
        with:
          name: constraints-file-intel
          path: venv

      - name: Install utilities
        run: |
          pip install --constraint venv/constraints.txt py3createtorrent

      - name: Download packages
        uses: actions/download-artifact@v4
        with:
          name: chia-installers-windows-exe-intel
          path: chia-blockchain-gui/release-builds/

      - name: Set Env
        uses: Chia-Network/actions/setjobenv@main
        env:
          GH_TOKEN: ${{ secrets.GITHUB_TOKEN }}

      - name: Test for secrets access
        id: check_secrets
        run: |
          unset HAS_AWS_SECRET
          unset HAS_GLUE_SECRET

          if [ -n "$AWS_SECRET" ]; then HAS_AWS_SECRET='true' ; fi
          echo HAS_AWS_SECRET=${HAS_AWS_SECRET} >> "$GITHUB_OUTPUT"

          if [ -n "$GLUE_API_URL" ]; then HAS_GLUE_SECRET='true' ; fi
          echo HAS_GLUE_SECRET=${HAS_GLUE_SECRET} >> "$GITHUB_OUTPUT"
        env:
          SIGNING_SECRET: "${{ secrets.SM_CLIENT_CERT_FILE_B64 }}"
          AWS_SECRET: "${{ secrets.CHIA_AWS_ACCOUNT_ID }}"
          GLUE_API_URL: "${{ secrets.GLUE_API_URL }}"

      - name: Configure AWS credentials
        if: steps.check_secrets.outputs.HAS_AWS_SECRET
        uses: aws-actions/configure-aws-credentials@v4
        with:
          role-to-assume: arn:aws:iam::${{ secrets.CHIA_AWS_ACCOUNT_ID }}:role/installer-upload
          aws-region: us-west-2

      - name: Upload to s3
        if: steps.check_secrets.outputs.HAS_AWS_SECRET
        run: |
          GIT_SHORT_HASH=$(echo "${GITHUB_SHA}" | cut -c1-8)
          CHIA_DEV_BUILD=${CHIA_INSTALLER_VERSION}-$GIT_SHORT_HASH
          echo CHIA_DEV_BUILD=${CHIA_DEV_BUILD} >> "$GITHUB_OUTPUT"
          echo ${CHIA_DEV_BUILD}
          pwd
          aws s3 cp chia-blockchain-gui/release-builds/windows-installer/ChiaSetup-${CHIA_INSTALLER_VERSION}.exe s3://download.chia.net/dev/ChiaSetup-${CHIA_DEV_BUILD}.exe

      - name: Create Checksums
        run: |
          ls "$GITHUB_WORKSPACE"/chia-blockchain-gui/release-builds/windows-installer/
          sha256sum "$GITHUB_WORKSPACE"/chia-blockchain-gui/release-builds/windows-installer/ChiaSetup-${{ env.CHIA_INSTALLER_VERSION }}.exe > "$GITHUB_WORKSPACE"/chia-blockchain-gui/release-builds/windows-installer/ChiaSetup-${{ env.CHIA_INSTALLER_VERSION }}.exe.sha256
          ls "$GITHUB_WORKSPACE"/chia-blockchain-gui/release-builds/windows-installer/

      - name: Create torrent
        if: env.FULL_RELEASE == 'true'
        env:
          GH_TOKEN: ${{ secrets.GITHUB_TOKEN }}
        run: |
          py3createtorrent -f -t udp://tracker.opentrackr.org:1337/announce "${GITHUB_WORKSPACE}"/chia-blockchain-gui/release-builds/windows-installer/ChiaSetup-${{ env.CHIA_INSTALLER_VERSION }}.exe -o "${GITHUB_WORKSPACE}"/chia-blockchain-gui/release-builds/windows-installer/ChiaSetup-${{ env.CHIA_INSTALLER_VERSION }}.exe.torrent --webseed https://download.chia.net/install/ChiaSetup-${{ env.CHIA_INSTALLER_VERSION }}.exe
          ls
          gh release upload --repo ${{ github.repository }} $RELEASE_TAG "${GITHUB_WORKSPACE}"/chia-blockchain-gui/release-builds/windows-installer/ChiaSetup-${{ env.CHIA_INSTALLER_VERSION }}.exe.torrent

      - name: Upload Dev Installer
        if: steps.check_secrets.outputs.HAS_AWS_SECRET && github.ref == 'refs/heads/main'
        run: |
          aws s3 cp "${GITHUB_WORKSPACE}"/chia-blockchain-gui/release-builds/windows-installer/ChiaSetup-${{ env.CHIA_INSTALLER_VERSION }}.exe s3://download.chia.net/latest-dev/ChiaSetup-latest-dev.exe
          aws s3 cp "${GITHUB_WORKSPACE}"/chia-blockchain-gui/release-builds/windows-installer/ChiaSetup-${{ env.CHIA_INSTALLER_VERSION }}.exe.sha256 s3://download.chia.net/latest-dev/ChiaSetup-latest-dev.exe.sha256

      - name: Upload Release Files
        if: steps.check_secrets.outputs.HAS_AWS_SECRET && env.FULL_RELEASE == 'true'
        run: |
          aws s3 cp "${GITHUB_WORKSPACE}"/chia-blockchain-gui/release-builds/windows-installer/ChiaSetup-${{ env.CHIA_INSTALLER_VERSION }}.exe s3://download.chia.net/install/
          aws s3 cp "${GITHUB_WORKSPACE}"/chia-blockchain-gui/release-builds/windows-installer/ChiaSetup-${{ env.CHIA_INSTALLER_VERSION }}.exe.sha256 s3://download.chia.net/install/
          aws s3 cp "${GITHUB_WORKSPACE}"/chia-blockchain-gui/release-builds/windows-installer/ChiaSetup-${{ env.CHIA_INSTALLER_VERSION }}.exe.torrent s3://download.chia.net/torrents/

      - name: Upload release artifacts
        if: env.RELEASE == 'true'
        env:
          GH_TOKEN: ${{ secrets.GITHUB_TOKEN }}
        run: |
          gh release upload --repo ${{ github.repository }} $RELEASE_TAG "${GITHUB_WORKSPACE}"/chia-blockchain-gui/release-builds/windows-installer/ChiaSetup-${{ env.CHIA_INSTALLER_VERSION }}.exe

      - uses: Chia-Network/actions/github/jwt@main
        if: steps.check_secrets.outputs.HAS_GLUE_SECRET

      - name: Mark pre-release installer complete
        if: steps.check_secrets.outputs.HAS_GLUE_SECRET && env.PRE_RELEASE == 'true'
        run: |
          curl -s -XPOST -H "Authorization: Bearer ${{ env.JWT_TOKEN }}" --data '{"chia_ref": "${{ env.RELEASE_TAG }}"}' ${{ secrets.GLUE_API_URL }}/api/v1/${{ env.RFC_REPO }}-prerelease/${{ env.RELEASE_TAG }}/success/build-windows

      - name: Mark release installer complete
        if: steps.check_secrets.outputs.HAS_GLUE_SECRET && env.FULL_RELEASE == 'true'
        run: |
          curl -s -XPOST -H "Authorization: Bearer ${{ env.JWT_TOKEN }}" --data '{"chia_ref": "${{ env.RELEASE_TAG }}"}' ${{ secrets.GLUE_API_URL }}/api/v1/${{ env.RFC_REPO }}/${{ env.RELEASE_TAG }}/success/build-windows

  test:
    name: Test ${{ matrix.os.name }}
    runs-on: ${{ matrix.os.runs-on[matrix.arch.matrix] }}
    needs:
      - build
    strategy:
      fail-fast: false
      matrix:
        os:
          - name: 2019
            matrix: 2019
            runs-on:
              intel: windows-2019
          - name: 2022
            matrix: 2022
            runs-on:
              intel: windows-2022
        arch:
          - name: Intel
            matrix: intel

    steps:
      - uses: Chia-Network/actions/clean-workspace@main

      - name: Download packages
        uses: actions/download-artifact@v4
        with:
          name: chia-installers-windows-exe-intel
          path: packages

      - name: Install package
        env:
          INSTALL_PATH: ${{ github.workspace }}\installed
        run: |
          dir ./packages/
          $env:INSTALLER_PATH = (Get-ChildItem packages/windows-installer/ChiaSetup-*.exe)
          Start-Process -Wait -FilePath $env:INSTALLER_PATH -ArgumentList "/S", ("/D=" + $env:INSTALL_PATH)

      - name: List installed files
        run: |
          Get-ChildItem -Recurse $env:INSTALL_PATH | Select FullName

      - name: Run chia dev installers test
        env:
          INSTALL_PATH: ${{ github.workspace }}\installed
        run: |
          & ($env:INSTALL_PATH + "\resources\app.asar.unpacked\daemon\chia.exe") dev installers test --expected-chia-version "${{ needs.build.outputs.chia-installer-version }}"<|MERGE_RESOLUTION|>--- conflicted
+++ resolved
@@ -50,229 +50,6 @@
         python-version: ["3.10"]
 
     steps:
-<<<<<<< HEAD
-    - name: Checkout Code
-      uses: actions/checkout@v4
-      with:
-        fetch-depth: 0
-        submodules: recursive
-
-    - name: Set Env
-      uses: Chia-Network/actions/setjobenv@main
-      env:
-        GH_TOKEN: ${{ secrets.GITHUB_TOKEN }}
-
-    - name: Check tag type
-      shell: bash
-      run: |
-        REG_B="^[0-9]+\.[0-9]+\.[0-9]+-b[0-9]+$"
-        REG_RC="^[0-9]+\.[0-9]+\.[0-9]+-rc[0-9]+$"
-        if [[ "${{ github.event.release.tag_name }}" =~ $REG_B ]] || [[ "${{ inputs.release_type }}" =~ $REG_B ]]; then
-          echo "TAG_TYPE=beta"
-          echo "TAG_TYPE=beta" >> "$GITHUB_ENV"
-        elif [[ "${{ github.event.release.tag_name }}" =~ $REG_RC ]] || [[ "${{ inputs.release_type }}" =~ $REG_RC ]]; then
-          echo "TAG_TYPE=rc"
-          echo "TAG_TYPE=rc" >> "$GITHUB_ENV"
-        fi
-
-    - name: Set git urls to https instead of ssh
-      run: |
-        git config --global url."https://github.com/".insteadOf ssh://git@github.com/
-
-    - name: Get npm cache directory
-      id: npm-cache
-      shell: bash
-      run: |
-        echo "dir=$(npm config get cache)" >> "$GITHUB_OUTPUT"
-
-    - name: Cache npm
-      uses: actions/cache@v3
-      with:
-        path: ${{ steps.npm-cache.outputs.dir }}
-        key: ${{ runner.os }}-node-${{ hashFiles('**/package-lock.json') }}
-        restore-keys: |
-          ${{ runner.os }}-node-
-
-    - name: Get pip cache dir
-      id: pip-cache
-      shell: bash
-      run: |
-        echo "dir=$(pip cache dir)" >> "$GITHUB_OUTPUT"
-
-    - name: Cache pip
-      uses: actions/cache@v3
-      with:
-        path: ${{ steps.pip-cache.outputs.dir }}
-        key: ${{ runner.os }}-pip-${{ hashFiles('**/setup.py') }}
-        restore-keys: |
-          ${{ runner.os }}-pip-
-
-    - uses: Chia-Network/actions/setup-python@main
-      name: Install Python ${{ matrix.python-version }}
-      with:
-        python-version: ${{ matrix.python-version }}
-
-    - name: Setup Node 18.x
-      uses: actions/setup-node@v3
-      with:
-        node-version: '18.x'
-
-    - name: Test for secrets access
-      id: check_secrets
-      shell: bash
-      run: |
-        unset HAS_SIGNING_SECRET
-
-        if [ -n "$SIGNING_SECRET" ]; then HAS_SIGNING_SECRET='true' ; fi
-        echo "HAS_SIGNING_SECRET=${HAS_SIGNING_SECRET}" >> "$GITHUB_OUTPUT"
-      env:
-        SIGNING_SECRET: "${{ secrets.SM_CLIENT_CERT_FILE_B64 }}"
-
-    - name: Setup Certificate
-      if: steps.check_secrets.outputs.HAS_SIGNING_SECRET
-      shell: bash
-      run: |
-        echo "${{ secrets.SM_CLIENT_CERT_FILE_B64 }}" | base64 --decode > /d/Certificate_pkcs12.p12
-
-    - name: Set signing variables
-      if: steps.check_secrets.outputs.HAS_SIGNING_SECRET
-      shell: bash
-      run: |
-        echo "SM_HOST=${{ secrets.SM_HOST }}" >> "$GITHUB_ENV"
-        echo "SM_API_KEY=${{ secrets.SM_API_KEY }}" >> "$GITHUB_ENV"
-        echo "SM_CLIENT_CERT_FILE=D:\\Certificate_pkcs12.p12" >> "$GITHUB_ENV"
-        echo "SM_CLIENT_CERT_PASSWORD=${{ secrets.SM_CLIENT_CERT_PASSWORD }}" >> "$GITHUB_ENV"
-        echo "SM_CODE_SIGNING_CERT_SHA1_HASH=${{ secrets.SM_CODE_SIGNING_CERT_SHA1_HASH }}" >> "$GITHUB_ENV"
-        echo "C:\Program Files (x86)\Windows Kits\10\App Certification Kit" >> $GITHUB_PATH
-        echo "C:\Program Files (x86)\Microsoft SDKs\Windows\v10.0A\bin\NETFX 4.8 Tools" >> $GITHUB_PATH
-        echo "C:\Program Files\DigiCert\DigiCert One Signing Manager Tools" >> $GITHUB_PATH
-
-    - name: Setup SSM KSP on windows latest
-      if: steps.check_secrets.outputs.HAS_SIGNING_SECRET
-      shell: cmd
-      run: |
-        curl -X GET  https://one.digicert.com/signingmanager/api-ui/v1/releases/smtools-windows-x64.msi/download -H "x-api-key:%SM_API_KEY%" -o smtools-windows-x64.msi
-        msiexec /i smtools-windows-x64.msi /quiet /qn
-        smksp_registrar.exe list
-        smctl.exe keypair ls
-        C:\Windows\System32\certutil.exe -csp "DigiCert Signing Manager KSP" -key -user
-        smksp_cert_sync.exe
-
-    # Create our own venv outside of the git directory JUST for getting the ACTUAL version so that install can't break it
-    - name: Get version number
-      id: version_number
-      shell: bash
-      run: |
-        python -m venv ../venv
-        source ../venv/Scripts/activate
-        pip3 install setuptools_scm
-        CHIA_INSTALLER_VERSION=$(python ./build_scripts/installer-version.py)
-        echo "$CHIA_INSTALLER_VERSION"
-        echo "CHIA_INSTALLER_VERSION=$CHIA_INSTALLER_VERSION" >> "$GITHUB_OUTPUT"
-        deactivate
-
-    - name: Get latest madmax plotter
-      env:
-        GH_TOKEN: ${{ secrets.GITHUB_TOKEN }}
-      shell: bash
-      run: |
-        LATEST_MADMAX=$(gh api repos/Chia-Network/chia-plotter-madmax/releases/latest --jq 'select(.prerelease == false) | .tag_name')
-        mkdir "$GITHUB_WORKSPACE"\\madmax
-        gh release download -R Chia-Network/chia-plotter-madmax "$LATEST_MADMAX" -p 'chia_plot-*.exe' -O "$GITHUB_WORKSPACE"\\madmax\\chia_plot.exe
-        gh release download -R Chia-Network/chia-plotter-madmax "$LATEST_MADMAX" -p 'chia_plot_k34-*.exe' -O "$GITHUB_WORKSPACE"\\madmax\\chia_plot_k34.exe
-
-    - name: Fetch bladebit versions
-      shell: bash
-      env:
-        GH_TOKEN: ${{ secrets.GITHUB_TOKEN }}
-      run: |
-        # Fetch the latest version of each type
-        LATEST_RELEASE=$(gh api repos/Chia-Network/bladebit/releases/latest --jq 'select(.prerelease == false) | .tag_name')
-        LATEST_BETA=$(gh api repos/Chia-Network/bladebit/releases --jq 'map(select(.prerelease) | select(.tag_name | test("^v[0-9]+\\.[0-9]+\\.[0-9]+-beta[0-9]+$"))) | first | .tag_name')
-        LATEST_RC=$(gh api repos/Chia-Network/bladebit/releases --jq 'map(select(.prerelease) | select(.tag_name | test("^v[0-9]+\\.[0-9]+\\.[0-9]+-rc[0-9]+$"))) | first | .tag_name')
-
-        # Compare the versions and choose the newest that matches the requirements
-        if [[ "$TAG_TYPE" == "beta" || -z "$TAG_TYPE" ]]; then
-          # For beta or dev builds (indicated by the absence of a tag), use the latest version available
-          LATEST_VERSION=$(printf "%s\n%s\n%s\n" "$LATEST_RELEASE" "$LATEST_BETA" "$LATEST_RC" | sed '/-/!s/$/_/' | sort -V | sed 's/_$//' | tail -n 1)
-        elif [[ "$TAG_TYPE" == "rc" ]]; then
-          # For RC builds, use the latest RC or full release if it's newer
-          LATEST_VERSION=$(printf "%s\n%s\n" "$LATEST_RELEASE" "$LATEST_RC" | sed '/-/!s/$/_/' | sort -V | sed 's/_$//' | tail -n 1)
-        else
-          # For full releases, use the latest full release
-          LATEST_VERSION="$LATEST_RELEASE"
-        fi
-        echo "LATEST_VERSION=$LATEST_VERSION" >> "$GITHUB_ENV"
-
-    - name: Get latest bladebit plotter
-      shell: bash
-      env:
-        GH_TOKEN: ${{ secrets.GITHUB_TOKEN }}
-      run: |
-        # Download and extract the chosen version
-        mkdir "$GITHUB_WORKSPACE\\bladebit"
-        cd "$GITHUB_WORKSPACE\\bladebit"
-        gh release download -R Chia-Network/bladebit "$LATEST_VERSION" -p 'bladebit*windows-x86-64.zip'
-        ls *.zip | xargs -I{} bash -c 'unzip {} && rm {}'
-        cd "$OLDPWD"
-
-    - uses: ./.github/actions/install
-      with:
-        python-version: ${{ matrix.python-version }}
-        development: true
-        constraints-file-artifact-name: constraints-file-intel
-
-    - uses: chia-network/actions/activate-venv@main
-
-    - name: Prepare GUI cache
-      id: gui-ref
-      shell: bash
-      run: |
-        gui_ref=$(git submodule status chia-blockchain-gui | sed -e 's/^ //g' -e 's/ chia-blockchain-gui.*$//g')
-        echo "${gui_ref}"
-        echo "GUI_REF=${gui_ref}" >> "$GITHUB_OUTPUT"
-        echo "rm -rf ./chia-blockchain-gui"
-        rm -rf ./chia-blockchain-gui
-
-    - name: Cache GUI
-      uses: actions/cache@v3
-      id: cache-gui
-      with:
-        path: .\chia-blockchain-gui
-        key: ${{ runner.os }}-chia-blockchain-gui-${{ steps.gui-ref.outputs.GUI_REF }}
-
-    - if: steps.cache-gui.outputs.cache-hit != 'true'
-      name: Build GUI
-      continue-on-error: false
-      run: |
-        cd .\build_scripts
-        .\build_windows-1-gui.ps1
-
-    - uses: chia-network/actions/activate-venv@main
-
-    - name: Build Windows installer
-      env:
-        CHIA_INSTALLER_VERSION: ${{ steps.version_number.outputs.CHIA_INSTALLER_VERSION }}
-        HAS_SIGNING_SECRET: ${{ steps.check_secrets.outputs.HAS_SIGNING_SECRET }}
-      run: |
-        $env:path="C:\Program` Files` (x86)\Microsoft` Visual` Studio\2019\Enterprise\SDK\ScopeCppSDK\vc15\VC\bin\;$env:path"
-        $env:path="C:\Program` Files` (x86)\Windows` Kits\10\App` Certification` Kit;$env:path"
-        cd .\build_scripts
-        .\build_windows-2-installer.ps1
-
-    - name: Upload Installer to artifacts
-      uses: actions/upload-artifact@v3
-      with:
-        name: chia-installers-windows-exe-intel
-        path: ${{ github.workspace }}\chia-blockchain-gui\release-builds\
-
-    - name: Remove Windows exe and installer to exclude from cache
-      run: |
-        Remove-Item .\chia-blockchain-gui\packages\gui\dist -Recurse -Force
-        Remove-Item .\chia-blockchain-gui\packages\gui\daemon -Recurse -Force
-        Remove-Item .\chia-blockchain-gui\Chia-win32-x64 -Recurse -Force
-        Remove-Item .\chia-blockchain-gui\release-builds -Recurse -Force
-=======
       - name: Checkout Code
         uses: actions/checkout@v4
         with:
@@ -480,7 +257,6 @@
           Remove-Item .\chia-blockchain-gui\packages\gui\daemon -Recurse -Force
           Remove-Item .\chia-blockchain-gui\Chia-win32-x64 -Recurse -Force
           Remove-Item .\chia-blockchain-gui\release-builds -Recurse -Force
->>>>>>> 4f0fc830
 
   publish:
     name: Publish EXE
