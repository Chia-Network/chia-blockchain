name: Build Installer - Windows 10

on:
  push:
    branches:
      - main
      - 'release/**'
    tags:
        - '**'
  pull_request:
    branches:
      - '**'

concurrency:
  # SHA is added to the end if on `main` to let all main workflows run
  group: ${{ github.ref }}-${{ github.workflow }}-${{ github.event_name }}-${{ github.ref == 'refs/heads/main' && github.sha || '' }}
  cancel-in-progress: true

jobs:
  build:
    name: Windows 10 Installer
    runs-on: [windows-2019]
<<<<<<< HEAD
    timeout-minutes: 40
    strategy:
      fail-fast: false
      matrix:
        python-version: [3.9]
=======
    timeout-minutes: 50
>>>>>>> acfdd75a

    steps:
    - name: Checkout Code
      uses: actions/checkout@v3
      with:
        fetch-depth: 0
        submodules: recursive

    - name: Set git urls to https instead of ssh
      run: |
        git config --global url."https://github.com/".insteadOf ssh://git@github.com/

    - name: Get npm cache directory
      id: npm-cache
      run: |
        echo "::set-output name=dir::$(npm config get cache)"

    - name: Cache npm
      uses: actions/cache@v3
      with:
        path: ${{ steps.npm-cache.outputs.dir }}
        key: ${{ runner.os }}-node-${{ hashFiles('**/package-lock.json') }}
        restore-keys: |
          ${{ runner.os }}-node-

    - name: Get pip cache dir
      id: pip-cache
      run: |
        echo "::set-output name=dir::$(pip cache dir)"

    - name: Cache pip
      uses: actions/cache@v3
      with:
        path: ${{ steps.pip-cache.outputs.dir }}
        key: ${{ runner.os }}-pip-${{ hashFiles('**/setup.py') }}
        restore-keys: |
          ${{ runner.os }}-pip-

#  We can't upgrade to Python 3.8 until we have a miniupnpc binary
    - uses: actions/setup-python@v2
      name: Install Python 3.9
      with:
        python-version: "3.9"

    - name: Setup Node 16.x
      uses: actions/setup-node@v3
      with:
        node-version: '16.x'

    - name: Test for secrets access
      id: check_secrets
      shell: bash
      run: |
        unset HAS_SIGNING_SECRET
        unset HAS_AWS_SECRET

        if [ -n "$SIGNING_SECRET" ]; then HAS_SIGNING_SECRET='true' ; fi
        echo "::set-output name=HAS_SIGNING_SECRET::${HAS_SIGNING_SECRET}"

        if [ -n "$AWS_SECRET" ]; then HAS_AWS_SECRET='true' ; fi
        echo ::set-output name=HAS_AWS_SECRET::${HAS_AWS_SECRET}
      env:
        SIGNING_SECRET: "${{ secrets.WIN_CODE_SIGN_CERT }}"
        AWS_SECRET: "${{ secrets.INSTALLER_UPLOAD_KEY }}"

    - name: Decode code signing cert into an encrypted file
      if: steps.check_secrets.outputs.HAS_SIGNING_SECRET
      uses: kitek/decode-base64-into-file-action@1.0
      with:
        encoded-value: ${{ secrets.WIN_CODE_SIGN_CERT }}
        destination-file: .\chia-blockchain-gui\win_code_sign_cert.p12

    # Create our own venv outside of the git directory JUST for getting the ACTUAL version so that install can't break it
    - name: Get version number
      id: version_number
      run: |
        python -m venv ..\venv
        . ..\venv\Scripts\Activate.ps1
        pip3 install setuptools_scm
        $env:CHIA_INSTALLER_VERSION = python .\build_scripts\installer-version.py -win
        echo "$env:CHIA_INSTALLER_VERSION"
        echo "::set-output name=CHIA_INSTALLER_VERSION::$env:CHIA_INSTALLER_VERSION"
        deactivate

      # Get the most recent release from chia-plotter-madmax
    - uses: actions/github-script@v6
      id: 'latest-madmax'
      with:
        github-token: ${{ secrets.GITHUB_TOKEN }}
        result-encoding: string
        script: |
          const release = await github.rest.repos.getLatestRelease({
            owner: 'Chia-Network',
            repo: 'chia-plotter-madmax',
          });
          return release.data.tag_name;

    - name: Get latest madmax plotter
      run: |
        mkdir "$env:GITHUB_WORKSPACE\madmax"
        Invoke-WebRequest https://github.com/Chia-Network/chia-plotter-madmax/releases/download/${{ steps.latest-madmax.outputs.result }}/chia_plot-${{ steps.latest-madmax.outputs.result }}.exe -OutFile "$env:GITHUB_WORKSPACE\madmax\chia_plot.exe"
        Invoke-WebRequest https://github.com/Chia-Network/chia-plotter-madmax/releases/download/${{ steps.latest-madmax.outputs.result }}/chia_plot_k34-${{ steps.latest-madmax.outputs.result }}.exe -OutFile "$env:GITHUB_WORKSPACE\madmax\chia_plot_k34.exe"

      # Get the most recent release from bladebit
    - uses: actions/github-script@v6
      id: 'latest-bladebit'
      with:
        github-token: ${{ secrets.GITHUB_TOKEN }}
        result-encoding: string
        script: |
          const release = await github.rest.repos.getLatestRelease({
            owner: 'Chia-Network',
            repo: 'bladebit',
          });
          return release.data.tag_name;

    - name: Get latest bladebit plotter
      run: |
        mkdir "$env:GITHUB_WORKSPACE\bladebit"
        Invoke-WebRequest https://github.com/Chia-Network/bladebit/releases/download/${{ steps.latest-bladebit.outputs.result }}/bladebit-${{ steps.latest-bladebit.outputs.result }}-windows-x86-64.zip -OutFile "$env:GITHUB_WORKSPACE\bladebit\bladebit.zip"
        Expand-Archive -Path "$env:GITHUB_WORKSPACE\bladebit\bladebit.zip" -DestinationPath "$env:GITHUB_WORKSPACE\bladebit\"
        rm "$env:GITHUB_WORKSPACE\bladebit\bladebit.zip"

    - name: Run install script
      env:
        INSTALL_PYTHON_VERSION: ${{ matrix.python-version }}
      run: |
        .\Install.ps1 -d

    - name: Build Windows installer with build_scripts\build_windows.ps1
      env:
        CHIA_INSTALLER_VERSION: ${{ steps.version_number.outputs.CHIA_INSTALLER_VERSION }}
        WIN_CODE_SIGN_PASS: ${{ secrets.WIN_CODE_SIGN_PASS }}
        HAS_SECRET: ${{ steps.check_secrets.outputs.HAS_SIGNING_SECRET }}
      run: |
        $env:path="C:\Program` Files` (x86)\Microsoft` Visual` Studio\2019\Enterprise\SDK\ScopeCppSDK\vc15\VC\bin\;$env:path"
        $env:path="C:\Program` Files` (x86)\Windows` Kits\10\App` Certification` Kit;$env:path"
        git -C .\chia-blockchain-gui status
        .\venv\Scripts\Activate.ps1
        cd .\build_scripts
        .\build_windows.ps1

    - name: Upload Windows exe's to artifacts
      uses: actions/upload-artifact@v3
      with:
        name: chia-installers-windows-exe-intel
        path: ${{ github.workspace }}\chia-blockchain-gui\Chia-win32-x64\

    - name: Upload Installer to artifacts
      uses: actions/upload-artifact@v3
      with:
        name: Windows-Installers
        path: ${{ github.workspace }}\chia-blockchain-gui\release-builds\

    - name: Install AWS CLI
      if: steps.check_secrets.outputs.HAS_AWS_SECRET
      run: |
          msiexec.exe /i https://awscli.amazonaws.com/AWSCLIV2.msi

    - name: Configure AWS Credentials
      if: steps.check_secrets.outputs.HAS_AWS_SECRET
      uses: aws-actions/configure-aws-credentials@v1
      with:
        aws-access-key-id: ${{ secrets.INSTALLER_UPLOAD_KEY }}
        aws-secret-access-key: ${{ secrets.INSTALLER_UPLOAD_SECRET }}
        aws-region: us-west-2

    - name: Upload to s3
      if: steps.check_secrets.outputs.HAS_AWS_SECRET
      env:
        CHIA_INSTALLER_VERSION: ${{ steps.version_number.outputs.CHIA_INSTALLER_VERSION }}
      shell: bash
      run: |
        GIT_SHORT_HASH=$(echo "${GITHUB_SHA}" | cut -c1-8)
        CHIA_DEV_BUILD=${CHIA_INSTALLER_VERSION}-$GIT_SHORT_HASH
        echo ::set-output name=CHIA_DEV_BUILD::${CHIA_DEV_BUILD}
        echo ${CHIA_DEV_BUILD}
        pwd
        aws s3 cp chia-blockchain-gui/release-builds/windows-installer/ChiaSetup-${CHIA_INSTALLER_VERSION}.exe s3://download.chia.net/dev/ChiaSetup-${CHIA_DEV_BUILD}.exe

    - name: Create Checksums
      env:
        CHIA_INSTALLER_VERSION: ${{ steps.version_number.outputs.CHIA_INSTALLER_VERSION }}
      run: |
         certutil.exe -hashfile ${{ github.workspace }}\chia-blockchain-gui\release-builds\windows-installer\ChiaSetup-${{ steps.version_number.outputs.CHIA_INSTALLER_VERSION }}.exe SHA256 > ${{ github.workspace }}\chia-blockchain-gui\release-builds\windows-installer\ChiaSetup-${{ steps.version_number.outputs.CHIA_INSTALLER_VERSION }}.exe.sha256
         ls ${{ github.workspace }}\chia-blockchain-gui\release-builds\windows-installer\

    - name: Install py3createtorrent
      if: startsWith(github.ref, 'refs/tags/')
      run: |
        pip3 install py3createtorrent

    - name: Create torrent
      if: startsWith(github.ref, 'refs/tags/')
      run: |
        py3createtorrent -f -t udp://tracker.opentrackr.org:1337/announce ${{ github.workspace }}\chia-blockchain-gui\release-builds\windows-installer\ChiaSetup-${{ steps.version_number.outputs.CHIA_INSTALLER_VERSION }}.exe -o ${{ github.workspace }}\chia-blockchain-gui\release-builds\windows-installer\ChiaSetup-${{ steps.version_number.outputs.CHIA_INSTALLER_VERSION }}.exe.torrent --webseed https://download.chia.net/install/ChiaSetup-${{ steps.version_number.outputs.CHIA_INSTALLER_VERSION }}.exe
        ls

    - name: Upload Beta Installer
      if: steps.check_secrets.outputs.HAS_AWS_SECRET && github.ref == 'refs/heads/main'
      env:
        CHIA_INSTALLER_VERSION: ${{ steps.version_number.outputs.CHIA_INSTALLER_VERSION }}
      run: |
        aws s3 cp ${{ github.workspace }}\chia-blockchain-gui\release-builds\windows-installer\ChiaSetup-${{ steps.version_number.outputs.CHIA_INSTALLER_VERSION }}.exe s3://download.chia.net/beta/ChiaSetup-latest-beta.exe
        aws s3 cp ${{ github.workspace }}\chia-blockchain-gui\release-builds\windows-installer\ChiaSetup-${{ steps.version_number.outputs.CHIA_INSTALLER_VERSION }}.exe.sha256 s3://download.chia.net/beta/ChiaSetup-latest-beta.exe.sha256

    - name: Upload Release Files
      if: steps.check_secrets.outputs.HAS_AWS_SECRET && startsWith(github.ref, 'refs/tags/')
      env:
        AWS_ACCESS_KEY_ID: ${{ secrets.INSTALLER_UPLOAD_KEY }}
        AWS_SECRET_ACCESS_KEY: ${{ secrets.INSTALLER_UPLOAD_SECRET }}
      run: |
        aws s3 cp ${{ github.workspace }}\chia-blockchain-gui\release-builds\windows-installer\ChiaSetup-${{ steps.version_number.outputs.CHIA_INSTALLER_VERSION }}.exe s3://download.chia.net/install/
        aws s3 cp ${{ github.workspace }}\chia-blockchain-gui\release-builds\windows-installer\ChiaSetup-${{ steps.version_number.outputs.CHIA_INSTALLER_VERSION }}.exe.sha256 s3://download.chia.net/install/
        aws s3 cp ${{ github.workspace }}\chia-blockchain-gui\release-builds\windows-installer\ChiaSetup-${{ steps.version_number.outputs.CHIA_INSTALLER_VERSION }}.exe.torrent s3://download.chia.net/torrents/

    - name: Get tag name
      if: startsWith(github.ref, 'refs/tags/')
      id: tag-name
      run: |
        echo "::set-output name=TAG_NAME::$(echo ${{ github.ref }} | cut -d'/' -f 3)"
        echo "::set-output name=REPO_NAME::$(echo ${{ github.repository }} | cut -d'/' -f 2)"

    - name: Mark installer complete
      if: startsWith(github.ref, 'refs/tags/')
      run: |
        $headers = @{
            Authorization="Bearer ${{ secrets.GLUE_ACCESS_TOKEN }}"
        }
        $data = @{
            chia_ref='${{ steps.tag-name.outputs.TAG_NAME }}'
        }
        $json = $data | ConvertTo-Json
        $response = Invoke-RestMethod '${{ secrets.GLUE_API_URL }}/api/v1/${{ steps.tag-name.outputs.REPO_NAME }}/${{ steps.tag-name.outputs.TAG_NAME }}/success/build-windows' -Method Post -Body $json -ContentType 'application/json' -Headers $headers<|MERGE_RESOLUTION|>--- conflicted
+++ resolved
@@ -20,15 +20,11 @@
   build:
     name: Windows 10 Installer
     runs-on: [windows-2019]
-<<<<<<< HEAD
-    timeout-minutes: 40
+    timeout-minutes: 50
     strategy:
       fail-fast: false
       matrix:
         python-version: [3.9]
-=======
-    timeout-minutes: 50
->>>>>>> acfdd75a
 
     steps:
     - name: Checkout Code
