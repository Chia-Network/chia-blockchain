#
# THIS FILE IS GENERATED. SEE https://github.com/Chia-Network/chia-blockchain/tree/main/tests#readme
#
name: Ubuntu wallet-rpc Test

on:
  push:
    branches:
      - 'long_lived/**'
      - main
      - 'release/**'
    tags:
        - '**'
  pull_request:
    branches:
      - '**'

concurrency:
  # SHA is added to the end if on `main` to let all main workflows run
  group: ${{ github.ref }}-${{ github.workflow }}-${{ github.event_name }}-${{ (github.ref == 'refs/heads/main' || startsWith(github.ref, 'refs/heads/release/') || startsWith(github.ref, 'refs/heads/long_lived/')) && github.sha || '' }}
  cancel-in-progress: true

jobs:
  build:
    name: Ubuntu wallet-rpc Test
    runs-on: ${{ matrix.os }}
    timeout-minutes: 30
    strategy:
      fail-fast: false
      max-parallel: 4
      matrix:
        python-version: ['3.7', '3.8', '3.9', '3.10']
        os: [ubuntu-latest]
    env:
      CHIA_ROOT: ${{ github.workspace }}/.chia/mainnet
      JOB_FILE_NAME: tests_${{ matrix.os }}_python-${{ matrix.python-version }}_wallet-rpc

    steps:
    - name: Checkout Code
      uses: actions/checkout@v3
      with:
        fetch-depth: 0

    - name: Setup Python environment
      uses: actions/setup-python@v3
      with:
        python-version: ${{ matrix.python-version }}

    - name: Cache npm
      uses: actions/cache@v3
      with:
        path: ~/.npm
        key: ${{ runner.os }}-node-${{ hashFiles('**/package-lock.json') }}
        restore-keys: |
          ${{ runner.os }}-node-

    - name: Get pip cache dir
      id: pip-cache
      run: |
        echo "::set-output name=dir::$(pip cache dir)"

    - name: Cache pip
      uses: actions/cache@v3
      with:
        path: ${{ steps.pip-cache.outputs.dir }}
        key: ${{ runner.os }}-pip-${{ hashFiles('**/setup.py') }}
        restore-keys: |
          ${{ runner.os }}-pip-

    - name: Cache test blocks and plots
      uses: actions/cache@v2
      id: test-blocks-plots
      with:
        path: |
          ${{ github.workspace }}/.chia/blocks
          ${{ github.workspace }}/.chia/test-plots
        key: 0.29.0

    - name: Checkout test blocks and plots
      if: steps.test-blocks-plots.outputs.cache-hit != 'true'
      run: |
        wget -qO- https://github.com/Chia-Network/test-cache/archive/refs/tags/0.29.0.tar.gz | tar xzf -
        mkdir ${{ github.workspace }}/.chia
        mv ${{ github.workspace }}/test-cache-0.29.0/* ${{ github.workspace }}/.chia

    - name: Run install script
      env:
        INSTALL_PYTHON_VERSION: ${{ matrix.python-version }}
      run: |
        sh install.sh -d

# Omitted installing Timelord

    - name: Test wallet-rpc code with pytest
      run: |
        . ./activate
<<<<<<< HEAD
        venv/bin/coverage run --rcfile=.coveragerc --module pytest --durations=10  -n 0 -m "not benchmark" -p no:monitor tests/wallet/rpc/test_dl_wallet_rpc.py tests/wallet/rpc/test_wallet_rpc.py
=======
        venv/bin/coverage run --rcfile=.coveragerc --module pytest --durations=10  -n 0 -m "not benchmark"  tests/wallet/rpc/test_wallet_rpc.py
>>>>>>> 46ebed37

    - name: Process coverage data
      run: |
        venv/bin/coverage combine --rcfile=.coveragerc .coverage.*
        venv/bin/coverage xml --rcfile=.coveragerc -o coverage.xml
        mkdir coverage_reports
        cp .coverage "coverage_reports/.coverage.${{ env.JOB_FILE_NAME }}"
        cp coverage.xml "coverage_reports/coverage.${{ env.JOB_FILE_NAME }}.xml"
        venv/bin/coverage report --rcfile=.coveragerc --show-missing

    - name: Publish coverage
      uses: actions/upload-artifact@v3
      with:
        name: coverage
        path: coverage_reports/*
        if-no-files-found: error

# Omitted resource usage check

#
# THIS FILE IS GENERATED. SEE https://github.com/Chia-Network/chia-blockchain/tree/main/tests#readme
#<|MERGE_RESOLUTION|>--- conflicted
+++ resolved
@@ -94,11 +94,7 @@
     - name: Test wallet-rpc code with pytest
       run: |
         . ./activate
-<<<<<<< HEAD
-        venv/bin/coverage run --rcfile=.coveragerc --module pytest --durations=10  -n 0 -m "not benchmark" -p no:monitor tests/wallet/rpc/test_dl_wallet_rpc.py tests/wallet/rpc/test_wallet_rpc.py
-=======
-        venv/bin/coverage run --rcfile=.coveragerc --module pytest --durations=10  -n 0 -m "not benchmark"  tests/wallet/rpc/test_wallet_rpc.py
->>>>>>> 46ebed37
+        venv/bin/coverage run --rcfile=.coveragerc --module pytest --durations=10  -n 0 -m "not benchmark"  tests/wallet/rpc/test_dl_wallet_rpc.py tests/wallet/rpc/test_wallet_rpc.py
 
     - name: Process coverage data
       run: |
