--- conflicted
+++ resolved
@@ -109,23 +109,11 @@
 types-setuptools = { version = "70.0.0.20240524", optional = true }
 lxml = { version = "5.2.2", optional = true }
 miniupnpc = { version = "2.2.2", source = "chia", optional = true }
-<<<<<<< HEAD
-pyupgrade = { version = "3.15.2", optional = true }
+pyupgrade = { version = "3.16.0", optional = true }
 
 
 [tool.poetry.extras]
-dev = ["aiohttp_cors", "big-o", "black", "build", "coverage", "diff-cover", "flake8", "isort", "mypy", "pre-commit", "py3createtorrent", "pyinstaller", "pylint", "pytest", "pytest-cov", "pytest-mock", "pytest-monitor", "pytest-xdist", "twine", "types-aiofiles", "types-cryptography", "types-pyyaml", "types-setuptools", "pyupgrade", "lxml"]
-=======
-pyupgrade = { version = "3.16.0", optional = true }
-# big-o = {version = "0.11.0", optional = true}
-# numpy = [
-# 	{version="1.24.4", python = "<3.9", optional = true},
-# 	{version="1.26.4", python = ">=3.9", optional = true}]
-
-
-[tool.poetry.extras]
-dev = ["aiohttp_cors", "black", "build", "coverage", "diff-cover", "flake8", "isort", "mypy", "pre-commit", "py3createtorrent", "pyinstaller", "pylint", "pytest", "pytest-cov", "pytest-mock", "pytest-monitor", "pytest-xdist", "types-aiofiles", "types-cryptography", "types-pyyaml", "types-setuptools", "pyupgrade", "lxml"]
->>>>>>> 6aa8c789
+dev = ["aiohttp_cors", "big-o", "black", "build", "coverage", "diff-cover", "flake8", "isort", "mypy", "pre-commit", "py3createtorrent", "pyinstaller", "pylint", "pytest", "pytest-cov", "pytest-mock", "pytest-monitor", "pytest-xdist", "types-aiofiles", "types-cryptography", "types-pyyaml", "types-setuptools", "pyupgrade", "lxml"]
 upnp = ["miniupnpc"]
 legacy_keyring = ["keyrings.cryptfile"]
 
