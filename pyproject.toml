[tool.poetry]
name = "chia-blockchain"
# see [tool.poetry-dynamic-versioning]
version = "0.0.0"
description = "Chia blockchain full node, farmer, timelord, and wallet."
authors = ["Mariano Sorgente <mariano@chia.net>"]
license = "Apache License"
readme = "README.md"
keywords= ["chia", "blockchain", "node"]
homepage = "https://chia.net/"
packages = [{ include = "chia"}, { include = "mozilla-ca/cacert.pem" }]

[tool.poetry.scripts]
chia = "chia.cmds.chia:main"
chia_daemon = "chia.daemon.server:main"
chia_wallet = "chia.server.start_wallet:main"
chia_full_node = "chia.server.start_full_node:main"
chia_harvester = "chia.server.start_harvester:main"
chia_farmer = "chia.server.start_farmer:main"
chia_introducer = "chia.server.start_introducer:main"
chia_crawler = "chia.seeder.start_crawler:main"
chia_seeder = "chia.seeder.dns_server:main"
chia_timelord = "chia.server.start_timelord:main"
chia_timelord_launcher = "chia.timelord.timelord_launcher:main"
chia_full_node_simulator = "chia.simulator.start_simulator:main"
chia_data_layer = "chia.server.start_data_layer:main"
chia_data_layer_http = "chia.data_layer.data_layer_server:main"
chia_data_layer_s3_plugin = "chia.data_layer.s3_plugin_service:run_server"

[[tool.poetry.source]]
name = "chia"
url = "https://pypi.chia.net/simple/"
priority = "supplemental"

[tool.poetry.urls]
"Source" = "https://github.com/Chia-Network/chia-blockchain/"
"Changelog" = "https://github.com/Chia-Network/chia-blockchain/blob/main/CHANGELOG.md"

[tool.poetry.dependencies]
python = ">=3.9, <3.13"
aiofiles = ">=24.1.0"  # Async IO for files
aiohttp = ">=3.10.4"  # HTTP server for full node rpc
aiosqlite = ">=0.20.0"  # asyncio wrapper for sqlite, to store blocks
anyio = ">=4.6.2.post1"
bitstring = ">=4.1.4"  # Binary data management library
boto3 = ">=1.35.43"  # AWS S3 for Data Layer S3 plugin
chiabip158 = ">=1.5.1"  # bip158-style wallet filters
chiapos = ">=2.0.7"  # proof of space
chia_rs = ">=0.16.0"
chiavdf = ">=1.1.8"  # timelord and vdf verification
click = ">=8.1.7"  # For the CLI
clvm = ">=0.9.11"
clvm_tools = ">=0.4.9"  # Currying Program.to other conveniences
clvm_tools_rs = ">=0.1.45"  # Rust implementation of clvm_tools' compiler
colorama = ">=0.4.6"  # Colorizes terminal output
colorlog = ">=6.9.0"  # Adds color to logs
concurrent_log_handler = ">=0.9.25"  # Concurrently log and rotate logs
cryptography = ">=43.0.1"  # Python cryptography library for TLS - keyring conflict
dnslib = ">=0.9.25"  # dns lib
dnspython = ">=2.6.1"  # Query DNS seeds
filelock = ">=3.16.1"  # For reading and writing config multiprocess and multithread safely  (non-reentrant locks)
keyring = ">=25.5.0"  # Store keys in MacOS Keychain, Windows Credential Locker
packaging = ">=24.0"
pip = ">=24.2"
psutil = ">=6.1.0"
pyyaml = ">=6.0.2"  # Used for config file format
setproctitle = ">=1.3.3"  # Gives the chia processes readable names
setuptools = ">=75.5.0"
sortedcontainers = ">=2.4.0"  # For maintaining sorted mempools
typing-extensions = ">=4.12.2"  # typing backports like Protocol and TypedDict
watchdog = ">=4.0.1"  # Filesystem event watching - watches keyring.yaml
zstd = [
	{version=">=1.5.5.1", python = "<3.12"},
	{version=">=1.5.5.1", python = "3.12", source="chia"},
]
<<<<<<< HEAD
importlib-resources = ">=6.4.0"
hsms = ">=0.3.1"
aiohttp_cors = { version = ">=0.7.0", optional = true }
build = { version = ">=1.2.1", optional = true }
coverage = { version = ">=7.6.4", optional = true }
diff-cover = { version = ">=9.2.0", optional = true }
=======
importlib-resources = "6.4.5"
hsms = "0.3.1"
aiohttp_cors = { version = "0.7.0", optional = true }
build = { version = "1.2.1", optional = true }
coverage = { version = "7.6.4", optional = true }
diff-cover = { version = "9.2.0", optional = true }
>>>>>>> e5bf80e2
# TODO: but...  keyrings_cryptfile goes 15 minutes without locking while this does in 75 seconds
"keyrings.cryptfile" = { version = ">=1.3.9", optional = true }
mypy = { version = ">=1.11.1", optional = true }
pre-commit = [ { version = "3.5.0", python = "<3.9", optional = true }, { version = ">=3.7.1", python = ">=3.9", optional = true } ]
py3createtorrent = { version = ">=1.2.1", optional = true }
pyinstaller = { version = ">=6.9.0", optional = true }
pytest = { version = ">=8.3.3", optional = true }
pytest-cov = { version = ">=5.0.0", optional = true }
pytest-mock = { version = ">=3.14.0", optional = true }
pytest-monitor = { version = ">=1.6.6", platform = "linux", optional = true }
pytest-xdist = { version = ">=3.6.1", optional = true }
types-aiofiles = { version = ">=24.1.0.20240626", optional = true }
types-cryptography = { version = ">=3.3.23.2", optional = true }
types-pyyaml = { version = ">=6.0.12.20240917", optional = true }
types-setuptools = { version = ">=75.5.0.20241122", optional = true }
lxml = { version = ">=5.2.2", optional = true }
miniupnpc = { version = ">=2.2.2", source = "chia", optional = true }
# big-o = {version = "0.11.0", optional = true}
# numpy = [
# 	{version="<=1.24.4", python = "<3.9", optional = true},
# 	{version=">=1.26.4", python = ">=3.9", optional = true}]
ruff = { version = "0.7.1", optional = true }


[tool.poetry.extras]
dev = ["aiohttp_cors", "build", "coverage", "diff-cover", "mypy", "pre-commit", "py3createtorrent", "pyinstaller", "pytest", "pytest-cov", "pytest-mock", "pytest-monitor", "pytest-xdist", "ruff", "types-aiofiles", "types-cryptography", "types-pyyaml", "types-setuptools", "lxml"]
upnp = ["miniupnpc"]
legacy_keyring = ["keyrings.cryptfile"]

[tool.poetry-dynamic-versioning]
enable = true
vcs = "git"
pattern = "default-unprefixed"
format-jinja = """
    {%- if distance == 0 -%}
        {%- if stage is none -%}
            {{ base }}
        {%- else -%}
            {{ base }}-{{stage}}{{revision}}
        {%- endif -%}
    {%- else -%}
        {%- if stage is none -%}
            {{ base }}-dev{{ distance }}
        {%- else -%}
            {{ base }}-{{stage}}{{revision}}.dev{{ distance }}
        {%- endif -%}
    {%- endif -%}
"""
#format-jinja = """
#    {%- if distance == 0 -%}
#        {{ serialize_pep440(base, stage, revision) }}
#    {%- else -%}
#        {{ serialize_pep440(base, stage, revision, dev=distance) }}
#    {%- endif -%}
#"""
style = "semver"
bump = true

[build-system]
requires = ["poetry-core>=1.0.0", "poetry-dynamic-versioning"]
build-backend = "poetry_dynamic_versioning.backend"

[project]
# duplicating until poetry v2, then revisit https://github.com/Chia-Network/chia-blockchain/pull/18797
name = "chia-blockchain"
# This has to match the poetry python entry above
requires-python = ">=3.9, <3.13"<|MERGE_RESOLUTION|>--- conflicted
+++ resolved
@@ -73,21 +73,12 @@
 	{version=">=1.5.5.1", python = "<3.12"},
 	{version=">=1.5.5.1", python = "3.12", source="chia"},
 ]
-<<<<<<< HEAD
-importlib-resources = ">=6.4.0"
+importlib-resources = ">=6.4.5"
 hsms = ">=0.3.1"
 aiohttp_cors = { version = ">=0.7.0", optional = true }
 build = { version = ">=1.2.1", optional = true }
 coverage = { version = ">=7.6.4", optional = true }
 diff-cover = { version = ">=9.2.0", optional = true }
-=======
-importlib-resources = "6.4.5"
-hsms = "0.3.1"
-aiohttp_cors = { version = "0.7.0", optional = true }
-build = { version = "1.2.1", optional = true }
-coverage = { version = "7.6.4", optional = true }
-diff-cover = { version = "9.2.0", optional = true }
->>>>>>> e5bf80e2
 # TODO: but...  keyrings_cryptfile goes 15 minutes without locking while this does in 75 seconds
 "keyrings.cryptfile" = { version = ">=1.3.9", optional = true }
 mypy = { version = ">=1.11.1", optional = true }
