--- conflicted
+++ resolved
@@ -46,12 +46,8 @@
 boto3 = ">=1.35.43"  # AWS S3 for Data Layer S3 plugin
 chiabip158 = ">=1.5.1"  # bip158-style wallet filters
 chiapos = ">=2.0.7"  # proof of space
-<<<<<<< HEAD
-chia_rs = { git = "https://github.com/chia-network/chia_rs", rev = "long_lived/initial_datalayer", subdirectory = "wheel/" }
-=======
 chia-puzzles-py = ">=0.20.1"
-chia_rs = ">=0.19.1"
->>>>>>> 084599bf
+chia_rs = { git = "https://github.com/chia-network/chia_rs", rev = "catchup/long_lived_initial_datalayer_from_main_b836f859a11e2732d4f5bbf30a9459f5e817a66c", subdirectory = "wheel/" }
 chiavdf = ">=1.1.8"  # timelord and vdf verification
 click = ">=8.1.7"  # For the CLI
 clvm = ">=0.9.11"
