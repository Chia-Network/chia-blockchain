[tool.poetry]
name = "chia-blockchain"
# see [tool.poetry-dynamic-versioning]
version = "0.0.0"
description = "Chia blockchain full node, farmer, timelord, and wallet."
authors = ["Mariano Sorgente <mariano@chia.net>"]
license = "Apache License"
readme = "README.md"
keywords= ["chia", "blockchain", "node"]
homepage = "https://chia.net/"
packages = [{ include = "chia"}, { include = "mozilla-ca/cacert.pem" }]

[tool.poetry.scripts]
chia = "chia.cmds.chia:main"
chia_daemon = "chia.daemon.server:main"
chia_wallet = "chia.server.start_wallet:main"
chia_full_node = "chia.server.start_full_node:main"
chia_harvester = "chia.server.start_harvester:main"
chia_farmer = "chia.server.start_farmer:main"
chia_introducer = "chia.server.start_introducer:main"
chia_crawler = "chia.seeder.start_crawler:main"
chia_seeder = "chia.seeder.dns_server:main"
chia_timelord = "chia.server.start_timelord:main"
chia_timelord_launcher = "chia.timelord.timelord_launcher:main"
chia_full_node_simulator = "chia.simulator.start_simulator:main"
chia_data_layer = "chia.server.start_data_layer:main"
chia_data_layer_http = "chia.data_layer.data_layer_server:main"
chia_data_layer_s3_plugin = "chia.data_layer.s3_plugin_service:run_server"

[[tool.poetry.source]]
name = "chia"
url = "https://pypi.chia.net/simple/"
priority = "supplemental"

[tool.poetry.urls]
"Source" = "https://github.com/Chia-Network/chia-blockchain/"
"Changelog" = "https://github.com/Chia-Network/chia-blockchain/blob/main/CHANGELOG.md"

[tool.poetry.dependencies]
python = ">=3.8.10, <3.13"
<<<<<<< HEAD
aiofiles = "*"  # Async IO for files
aiohttp = "*"  # HTTP server for full node rpc
aiosqlite = "*"  # asyncio wrapper for sqlite, to store blocks
anyio = "*"
bitstring = "*"  # Binary data management library
boto3 = "*"  # AWS S3 for Data Layer S3 plugin
chiabip158 = "*"  # bip158-style wallet filters
chiapos = "*"  # proof of space
chia_rs = "*"
chiavdf = "*"  # timelord and vdf verification
click = "*"  # For the CLI
clvm = "*"
clvm_tools = "*"  # Currying Program.to other conveniences
clvm_tools_rs = "*"  # Rust implementation of clvm_tools' compiler
colorama = "*"  # Colorizes terminal output
colorlog = "*"  # Adds color to logs
concurrent_log_handler = "*"  # Concurrently log and rotate logs
cryptography = "*"  # Python cryptography library for TLS - keyring conflict
dnslib = "*"  # dns lib
dnspython = "*"  # Query DNS seeds
filelock = "*"  # For reading and writing config multiprocess and multithread safely  (non-reentrant locks)
keyring = "*"  # Store keys in MacOS Keychain, Windows Credential Locker
packaging = "*"
pip = "*"
=======
aiofiles = "24.1.0"  # Async IO for files
aiohttp = "3.9.5"  # HTTP server for full node rpc
aiosqlite = "0.20.0"  # asyncio wrapper for sqlite, to store blocks
anyio = "4.3.0"
bitstring = "4.1.4"  # Binary data management library
boto3 = "1.34.143"  # AWS S3 for Data Layer S3 plugin
chiabip158 = "1.5.1"  # bip158-style wallet filters
chiapos = "2.0.4"  # proof of space
chia_rs = "0.10.0"
chiavdf = "1.1.4"  # timelord and vdf verification
click = "8.1.7"  # For the CLI
clvm = "0.9.10"
clvm_tools = "0.4.9"  # Currying Program.to other conveniences
clvm_tools_rs = "0.1.43"  # Rust implementation of clvm_tools' compiler
colorama = "0.4.6"  # Colorizes terminal output
colorlog = "6.8.2"  # Adds color to logs
concurrent_log_handler = "0.9.25"  # Concurrently log and rotate logs
cryptography = "42.0.8"  # Python cryptography library for TLS - keyring conflict
dnslib = "0.9.24"  # dns lib
dnspython = "2.6.1"  # Query DNS seeds
filelock = "3.15.4"  # For reading and writing config multiprocess and multithread safely  (non-reentrant locks)
keyring = "25.2.1"  # Store keys in MacOS Keychain, Windows Credential Locker
packaging = "24.0"
pip = "24.0"
>>>>>>> 18438883
psutil = [
    {version="*", markers="platform_machine!='aarch64'"},
    {version="*", markers="platform_machine=='aarch64'", source="chia"},
]
<<<<<<< HEAD
pyyaml = "*"  # Used for config file format
setproctitle = "*"  # Gives the chia processes readable names
setuptools = "*"
sortedcontainers = "*"  # For maintaining sorted mempools
typing-extensions = "*"  # typing backports like Protocol and TypedDict
watchdog = "*"  # Filesystem event watching - watches keyring.yaml
=======
pyyaml = "6.0.1"  # Used for config file format
setproctitle = "1.3.3"  # Gives the chia processes readable names
setuptools = "71.1.0"
sortedcontainers = "2.4.0"  # For maintaining sorted mempools
typing-extensions = "4.11.0"  # typing backports like Protocol and TypedDict
watchdog = "4.0.1"  # Filesystem event watching - watches keyring.yaml
>>>>>>> 18438883
zstd = [
	{version="*", python = "<3.12"},
	{version="*", python = "3.12", source="chia"},
]
importlib-resources = "*"
hsms = "*"
aiohttp_cors = { version = "*", optional = true }
black = { version = "*", optional = true }
build = { version = "*", optional = true }
coverage = { version = "*", optional = true }
diff-cover = { version = "*", optional = true }
flake8 = { version = "*", optional = true }
isort = { version = "*", optional = true }
# TODO: but...  keyrings_cryptfile goes 15 minutes without locking while this does in 75 seconds
"keyrings.cryptfile" = { version = "*", optional = true }
mypy = { version = "*", optional = true }
pre-commit = [ { version = "<=3.5.0", python = "<3.9", optional = true }, { version = ">=3.7.1", python = ">=3.9", optional = true } ]
py3createtorrent = { version = "*", optional = true }
pyinstaller = { version = "*", optional = true }
pylint = { version = "*", optional = true }
pytest = { version = "*", optional = true }
pytest-cov = { version = "*", optional = true }
pytest-mock = { version = "*", optional = true }
pytest-monitor = { version = "*", platform = "linux", optional = true }
pytest-xdist = { version = "*", optional = true }
types-aiofiles = { version = "*", optional = true }
types-cryptography = { version = "*", optional = true }
types-pyyaml = { version = "*", optional = true }
types-setuptools = { version = "*", optional = true }
lxml = { version = "*", optional = true }
miniupnpc = { version = "*", source = "chia", optional = true }
pyupgrade = { version = "*", optional = true }
# big-o = {version = "*", optional = true}
# numpy = [
# 	{version="<=1.24.4", python = "<3.9", optional = true},
# 	{version=">=1.26.4", python = ">=3.9", optional = true}]


[tool.poetry.extras]
dev = ["aiohttp_cors", "black", "build", "coverage", "diff-cover", "flake8", "isort", "mypy", "pre-commit", "py3createtorrent", "pyinstaller", "pylint", "pytest", "pytest-cov", "pytest-mock", "pytest-monitor", "pytest-xdist", "types-aiofiles", "types-cryptography", "types-pyyaml", "types-setuptools", "pyupgrade", "lxml"]
upnp = ["miniupnpc"]
legacy_keyring = ["keyrings.cryptfile"]

[tool.poetry-dynamic-versioning]
enable = true
vcs = "git"
pattern = "default-unprefixed"
format-jinja = """
    {%- if distance == 0 -%}
        {%- if stage is none -%}
            {{ base }}
        {%- else -%}
            {{ base }}-{{stage}}{{revision}}
        {%- endif -%}
    {%- else -%}
        {%- if stage is none -%}
            {{ base }}-dev{{ distance }}
        {%- else -%}
            {{ base }}-{{stage}}{{revision}}.dev{{ distance }}
        {%- endif -%}
    {%- endif -%}
"""
#format-jinja = """
#    {%- if distance == 0 -%}
#        {{ serialize_pep440(base, stage, revision) }}
#    {%- else -%}
#        {{ serialize_pep440(base, stage, revision, dev=distance) }}
#    {%- endif -%}
#"""
style = "semver"
bump = true

[build-system]
requires = ["poetry-core>=1.0.0", "poetry-dynamic-versioning"]
build-backend = "poetry_dynamic_versioning.backend"

[tool.black]
line-length = 120
target-version =  ['py38', 'py39', 'py310', 'py311', 'py312']
include = '''
^/(
    [^/]*.py
    | (benchmarks|build_scripts|chia|tests|tools)/.*\.pyi?
)$
'''
exclude = ''<|MERGE_RESOLUTION|>--- conflicted
+++ resolved
@@ -38,7 +38,6 @@
 
 [tool.poetry.dependencies]
 python = ">=3.8.10, <3.13"
-<<<<<<< HEAD
 aiofiles = "*"  # Async IO for files
 aiohttp = "*"  # HTTP server for full node rpc
 aiosqlite = "*"  # asyncio wrapper for sqlite, to store blocks
@@ -63,51 +62,16 @@
 keyring = "*"  # Store keys in MacOS Keychain, Windows Credential Locker
 packaging = "*"
 pip = "*"
-=======
-aiofiles = "24.1.0"  # Async IO for files
-aiohttp = "3.9.5"  # HTTP server for full node rpc
-aiosqlite = "0.20.0"  # asyncio wrapper for sqlite, to store blocks
-anyio = "4.3.0"
-bitstring = "4.1.4"  # Binary data management library
-boto3 = "1.34.143"  # AWS S3 for Data Layer S3 plugin
-chiabip158 = "1.5.1"  # bip158-style wallet filters
-chiapos = "2.0.4"  # proof of space
-chia_rs = "0.10.0"
-chiavdf = "1.1.4"  # timelord and vdf verification
-click = "8.1.7"  # For the CLI
-clvm = "0.9.10"
-clvm_tools = "0.4.9"  # Currying Program.to other conveniences
-clvm_tools_rs = "0.1.43"  # Rust implementation of clvm_tools' compiler
-colorama = "0.4.6"  # Colorizes terminal output
-colorlog = "6.8.2"  # Adds color to logs
-concurrent_log_handler = "0.9.25"  # Concurrently log and rotate logs
-cryptography = "42.0.8"  # Python cryptography library for TLS - keyring conflict
-dnslib = "0.9.24"  # dns lib
-dnspython = "2.6.1"  # Query DNS seeds
-filelock = "3.15.4"  # For reading and writing config multiprocess and multithread safely  (non-reentrant locks)
-keyring = "25.2.1"  # Store keys in MacOS Keychain, Windows Credential Locker
-packaging = "24.0"
-pip = "24.0"
->>>>>>> 18438883
 psutil = [
     {version="*", markers="platform_machine!='aarch64'"},
     {version="*", markers="platform_machine=='aarch64'", source="chia"},
 ]
-<<<<<<< HEAD
 pyyaml = "*"  # Used for config file format
 setproctitle = "*"  # Gives the chia processes readable names
 setuptools = "*"
 sortedcontainers = "*"  # For maintaining sorted mempools
 typing-extensions = "*"  # typing backports like Protocol and TypedDict
 watchdog = "*"  # Filesystem event watching - watches keyring.yaml
-=======
-pyyaml = "6.0.1"  # Used for config file format
-setproctitle = "1.3.3"  # Gives the chia processes readable names
-setuptools = "71.1.0"
-sortedcontainers = "2.4.0"  # For maintaining sorted mempools
-typing-extensions = "4.11.0"  # typing backports like Protocol and TypedDict
-watchdog = "4.0.1"  # Filesystem event watching - watches keyring.yaml
->>>>>>> 18438883
 zstd = [
 	{version="*", python = "<3.12"},
 	{version="*", python = "3.12", source="chia"},
