--- conflicted
+++ resolved
@@ -80,27 +80,9 @@
 coverage = { version = ">=7.6.4", optional = true }
 diff-cover = { version = ">=9.2.0", optional = true }
 # TODO: but...  keyrings_cryptfile goes 15 minutes without locking while this does in 75 seconds
-<<<<<<< HEAD
-"keyrings.cryptfile" = { version = "1.3.9", optional = true }
-mypy = { version = "1.11.1", optional = true }
-pre-commit = { version = "3.7.1", python = ">=3.9", optional = true }
-py3createtorrent = { version = "1.2.1", optional = true }
-pyinstaller = { version = "6.9.0", optional = true }
-pytest = { version = "8.3.3", optional = true }
-pytest-cov = { version = "5.0.0", optional = true }
-pytest-mock = { version = "3.14.0", optional = true }
-pytest-monitor = { version = "1.6.6", platform = "linux", optional = true }
-pytest-xdist = { version = "3.6.1", optional = true }
-types-aiofiles = { version = "24.1.0.20240626", optional = true }
-types-cryptography = { version = "3.3.23.2", optional = true }
-types-pyyaml = { version = "6.0.12.20240917", optional = true }
-types-setuptools = { version = "75.5.0.20241122", optional = true }
-lxml = { version = "5.2.2", optional = true }
-miniupnpc = { version = "2.2.2", source = "chia", optional = true }
-=======
 "keyrings.cryptfile" = { version = ">=1.3.9", optional = true }
 mypy = { version = ">=1.11.1", optional = true }
-pre-commit = [ { version = "3.5.0", python = "<3.9", optional = true }, { version = ">=3.7.1", python = ">=3.9", optional = true } ]
+pre-commit = { version = ">=3.7.1", optional = true }
 py3createtorrent = { version = ">=1.2.1", optional = true }
 pyinstaller = { version = ">=6.9.0", optional = true }
 pytest = { version = ">=8.3.3", optional = true }
@@ -114,7 +96,6 @@
 types-setuptools = { version = ">=75.5.0.20241122", optional = true }
 lxml = { version = ">=5.2.2", optional = true }
 miniupnpc = { version = ">=2.2.2", source = "chia", optional = true }
->>>>>>> 61703ce0
 # big-o = {version = "0.11.0", optional = true}
 # numpy = [
 # 	{version="<=1.24.4", python = "<3.9", optional = true},
