[tool.poetry]
name = "chia-blockchain"
# see [tool.poetry-dynamic-versioning]
version = "0.0.0"
description = "Chia blockchain full node, farmer, timelord, and wallet."
authors = ["Mariano Sorgente <mariano@chia.net>"]
license = "Apache License"
readme = "README.md"
keywords= ["chia", "blockchain", "node"]
homepage = "https://chia.net/"
packages = [{ include = "chia"}, { include = "mozilla-ca/cacert.pem" }]

[tool.poetry.scripts]
chia = "chia.cmds.chia:main"
chia_daemon = "chia.daemon.server:main"
chia_wallet = "chia.server.start_wallet:main"
chia_full_node = "chia.server.start_full_node:main"
chia_harvester = "chia.server.start_harvester:main"
chia_farmer = "chia.server.start_farmer:main"
chia_introducer = "chia.server.start_introducer:main"
chia_crawler = "chia.seeder.start_crawler:main"
chia_seeder = "chia.seeder.dns_server:main"
chia_timelord = "chia.server.start_timelord:main"
chia_timelord_launcher = "chia.timelord.timelord_launcher:main"
chia_full_node_simulator = "chia.simulator.start_simulator:main"
chia_data_layer = "chia.server.start_data_layer:main"
chia_data_layer_http = "chia.data_layer.data_layer_server:main"
chia_data_layer_s3_plugin = "chia.data_layer.s3_plugin_service:run_server"

[[tool.poetry.source]]
name = "chia"
url = "https://pypi.chia.net/simple/"
priority = "supplemental"

[tool.poetry.urls]
"Source" = "https://github.com/Chia-Network/chia-blockchain/"
"Changelog" = "https://github.com/Chia-Network/chia-blockchain/blob/main/CHANGELOG.md"

[tool.poetry.dependencies]
python = ">=3.8.10, <3.13"
<<<<<<< HEAD
aiofiles = ">=24.1.0"  # Async IO for files
aiohttp = ">=3.9.5"  # HTTP server for full node rpc
aiosqlite = ">=0.20.0"  # asyncio wrapper for sqlite, to store blocks
anyio = ">=4.3.0"
bitstring = ">=4.1.4"  # Binary data management library
boto3 = ">=1.34.143"  # AWS S3 for Data Layer S3 plugin
chiabip158 = ">=1.5.1"  # bip158-style wallet filters
chiapos = ">=2.0.4"  # proof of space
chia_rs = ">=0.13.0"
chiavdf = ">=1.1.4"  # timelord and vdf verification
click = ">=8.1.7"  # For the CLI
clvm = ">=0.9.10"
clvm_tools = ">=0.4.9"  # Currying Program.to other conveniences
clvm_tools_rs = ">=0.1.43"  # Rust implementation of clvm_tools' compiler
colorama = ">=0.4.6"  # Colorizes terminal output
colorlog = ">=6.8.2"  # Adds color to logs
concurrent_log_handler = ">=0.9.25"  # Concurrently log and rotate logs
cryptography = ">=43.0.1"  # Python cryptography library for TLS - keyring conflict
dnslib = ">=0.9.25"  # dns lib
dnspython = ">=2.6.1"  # Query DNS seeds
filelock = ">=3.15.4"  # For reading and writing config multiprocess and multithread safely  (non-reentrant locks)
keyring = ">=25.2.1"  # Store keys in MacOS Keychain, Windows Credential Locker
packaging = ">=24.0"
pip = ">=24.2"
=======
aiofiles = "24.1.0"  # Async IO for files
aiohttp = "3.10.2"  # HTTP server for full node rpc
aiosqlite = "0.20.0"  # asyncio wrapper for sqlite, to store blocks
anyio = "4.3.0"
bitstring = "4.1.4"  # Binary data management library
boto3 = "1.34.143"  # AWS S3 for Data Layer S3 plugin
chiabip158 = "1.5.1"  # bip158-style wallet filters
chiapos = "2.0.4"  # proof of space
chia_rs = "0.13.0"
chiavdf = "1.1.4"  # timelord and vdf verification
click = "8.1.7"  # For the CLI
clvm = "0.9.10"
clvm_tools = "0.4.9"  # Currying Program.to other conveniences
clvm_tools_rs = "0.1.43"  # Rust implementation of clvm_tools' compiler
colorama = "0.4.6"  # Colorizes terminal output
colorlog = "6.8.2"  # Adds color to logs
concurrent_log_handler = "0.9.25"  # Concurrently log and rotate logs
cryptography = "43.0.1"  # Python cryptography library for TLS - keyring conflict
dnslib = "0.9.25"  # dns lib
dnspython = "2.6.1"  # Query DNS seeds
filelock = "3.15.4"  # For reading and writing config multiprocess and multithread safely  (non-reentrant locks)
keyring = "25.2.1"  # Store keys in MacOS Keychain, Windows Credential Locker
packaging = "24.0"
pip = "24.2"
>>>>>>> bffb7b11
psutil = [
    {version=">=5.9.4", markers="platform_machine!='aarch64'"},
    {version=">=5.9.4", markers="platform_machine=='aarch64'", source="chia"},
]
<<<<<<< HEAD
pyyaml = ">=6.0.1"  # Used for config file format
setproctitle = ">=1.3.3"  # Gives the chia processes readable names
setuptools = ">=71.1.0"
sortedcontainers = ">=2.4.0"  # For maintaining sorted mempools
typing-extensions = ">=4.11.0"  # typing backports like Protocol and TypedDict
watchdog = ">=4.0.1"  # Filesystem event watching - watches keyring.yaml
=======
pyyaml = "6.0.1"  # Used for config file format
setproctitle = "1.3.3"  # Gives the chia processes readable names
setuptools = "75.1.0"
sortedcontainers = "2.4.0"  # For maintaining sorted mempools
typing-extensions = "4.11.0"  # typing backports like Protocol and TypedDict
watchdog = "4.0.1"  # Filesystem event watching - watches keyring.yaml
>>>>>>> bffb7b11
zstd = [
	{version=">=1.5.5.1", python = "<3.12"},
	{version=">=1.5.5.1", python = "3.12", source="chia"},
]
importlib-resources = ">=6.4.0"
hsms = ">=0.3.1"
aiohttp_cors = { version = ">=0.7.0", optional = true }
black = { version = ">=24.8.0", optional = true }
build = { version = ">=1.2.1", optional = true }
coverage = { version = ">=7.6.1", optional = true }
diff-cover = { version = ">=9.0.0", optional = true }
flake8 = { version = ">=7.1.1", optional = true }
isort = { version = ">=5.13.2", optional = true }
# TODO: but...  keyrings_cryptfile goes 15 minutes without locking while this does in 75 seconds
<<<<<<< HEAD
"keyrings.cryptfile" = { version = ">=1.3.9", optional = true }
mypy = { version = ">=1.11.1", optional = true }
pre-commit = [ { version = "3.5.0", python = "<3.9", optional = true }, { version = ">=3.7.1", python = ">=3.9", optional = true } ]
py3createtorrent = { version = ">=1.1.0", optional = true }
pyinstaller = { version = ">=6.9.0", optional = true }
pylint = { version = ">=3.2.6", optional = true }
pytest = { version = ">=8.1.1", optional = true }
pytest-cov = { version = ">=5.0.0", optional = true }
pytest-mock = { version = ">=3.14.0", optional = true }
pytest-monitor = { version = ">=1.6.6", platform = "linux", optional = true }
pytest-xdist = { version = ">=3.6.1", optional = true }
types-aiofiles = { version = ">=23.2.0.20240311", optional = true }
types-cryptography = { version = ">=3.3.23.2", optional = true }
types-pyyaml = { version = ">=6.0.12.20240311", optional = true }
types-setuptools = { version = ">=70.0.0.20240524", optional = true }
lxml = { version = ">=5.2.2", optional = true }
miniupnpc = { version = ">=2.2.2", source = "chia", optional = true }
pyupgrade = { version = ">=3.16.0", optional = true }
=======
"keyrings.cryptfile" = { version = "1.3.9", optional = true }
mypy = { version = "1.11.1", optional = true }
pre-commit = [ { version = "3.5.0", python = "<3.9", optional = true }, { version = "3.7.1", python = ">=3.9", optional = true } ]
py3createtorrent = { version = "1.2.1", optional = true }
pyinstaller = { version = "6.9.0", optional = true }
pylint = { version = "3.2.6", optional = true }
pytest = { version = "8.3.3", optional = true }
pytest-cov = { version = "5.0.0", optional = true }
pytest-mock = { version = "3.14.0", optional = true }
pytest-monitor = { version = "1.6.6", platform = "linux", optional = true }
pytest-xdist = { version = "3.6.1", optional = true }
types-aiofiles = { version = "23.2.0.20240311", optional = true }
types-cryptography = { version = "3.3.23.2", optional = true }
types-pyyaml = { version = "6.0.12.20240311", optional = true }
types-setuptools = { version = "70.0.0.20240524", optional = true }
lxml = { version = "5.2.2", optional = true }
miniupnpc = { version = "2.2.2", source = "chia", optional = true }
pyupgrade = { version = "3.16.0", optional = true }
>>>>>>> bffb7b11
# big-o = {version = "0.11.0", optional = true}
# numpy = [
# 	{version="<=1.24.4", python = "<3.9", optional = true},
# 	{version=">=1.26.4", python = ">=3.9", optional = true}]


[tool.poetry.extras]
dev = ["aiohttp_cors", "black", "build", "coverage", "diff-cover", "flake8", "isort", "mypy", "pre-commit", "py3createtorrent", "pyinstaller", "pylint", "pytest", "pytest-cov", "pytest-mock", "pytest-monitor", "pytest-xdist", "types-aiofiles", "types-cryptography", "types-pyyaml", "types-setuptools", "pyupgrade", "lxml"]
upnp = ["miniupnpc"]
legacy_keyring = ["keyrings.cryptfile"]

[tool.poetry-dynamic-versioning]
enable = true
vcs = "git"
pattern = "default-unprefixed"
format-jinja = """
    {%- if distance == 0 -%}
        {%- if stage is none -%}
            {{ base }}
        {%- else -%}
            {{ base }}-{{stage}}{{revision}}
        {%- endif -%}
    {%- else -%}
        {%- if stage is none -%}
            {{ base }}-dev{{ distance }}
        {%- else -%}
            {{ base }}-{{stage}}{{revision}}.dev{{ distance }}
        {%- endif -%}
    {%- endif -%}
"""
#format-jinja = """
#    {%- if distance == 0 -%}
#        {{ serialize_pep440(base, stage, revision) }}
#    {%- else -%}
#        {{ serialize_pep440(base, stage, revision, dev=distance) }}
#    {%- endif -%}
#"""
style = "semver"
bump = true

[build-system]
requires = ["poetry-core>=1.0.0", "poetry-dynamic-versioning"]
build-backend = "poetry_dynamic_versioning.backend"

[tool.black]
line-length = 120
target-version =  ['py38', 'py39', 'py310', 'py311', 'py312']
include = '''
^/(
    [^/]*.py
    | (benchmarks|build_scripts|chia|tests|tools)/.*\.pyi?
)$
'''
exclude = ''<|MERGE_RESOLUTION|>--- conflicted
+++ resolved
@@ -38,9 +38,8 @@
 
 [tool.poetry.dependencies]
 python = ">=3.8.10, <3.13"
-<<<<<<< HEAD
 aiofiles = ">=24.1.0"  # Async IO for files
-aiohttp = ">=3.9.5"  # HTTP server for full node rpc
+aiohttp = ">=3.10.2"  # HTTP server for full node rpc
 aiosqlite = ">=0.20.0"  # asyncio wrapper for sqlite, to store blocks
 anyio = ">=4.3.0"
 bitstring = ">=4.1.4"  # Binary data management library
@@ -63,51 +62,16 @@
 keyring = ">=25.2.1"  # Store keys in MacOS Keychain, Windows Credential Locker
 packaging = ">=24.0"
 pip = ">=24.2"
-=======
-aiofiles = "24.1.0"  # Async IO for files
-aiohttp = "3.10.2"  # HTTP server for full node rpc
-aiosqlite = "0.20.0"  # asyncio wrapper for sqlite, to store blocks
-anyio = "4.3.0"
-bitstring = "4.1.4"  # Binary data management library
-boto3 = "1.34.143"  # AWS S3 for Data Layer S3 plugin
-chiabip158 = "1.5.1"  # bip158-style wallet filters
-chiapos = "2.0.4"  # proof of space
-chia_rs = "0.13.0"
-chiavdf = "1.1.4"  # timelord and vdf verification
-click = "8.1.7"  # For the CLI
-clvm = "0.9.10"
-clvm_tools = "0.4.9"  # Currying Program.to other conveniences
-clvm_tools_rs = "0.1.43"  # Rust implementation of clvm_tools' compiler
-colorama = "0.4.6"  # Colorizes terminal output
-colorlog = "6.8.2"  # Adds color to logs
-concurrent_log_handler = "0.9.25"  # Concurrently log and rotate logs
-cryptography = "43.0.1"  # Python cryptography library for TLS - keyring conflict
-dnslib = "0.9.25"  # dns lib
-dnspython = "2.6.1"  # Query DNS seeds
-filelock = "3.15.4"  # For reading and writing config multiprocess and multithread safely  (non-reentrant locks)
-keyring = "25.2.1"  # Store keys in MacOS Keychain, Windows Credential Locker
-packaging = "24.0"
-pip = "24.2"
->>>>>>> bffb7b11
 psutil = [
     {version=">=5.9.4", markers="platform_machine!='aarch64'"},
     {version=">=5.9.4", markers="platform_machine=='aarch64'", source="chia"},
 ]
-<<<<<<< HEAD
 pyyaml = ">=6.0.1"  # Used for config file format
 setproctitle = ">=1.3.3"  # Gives the chia processes readable names
-setuptools = ">=71.1.0"
+setuptools = ">=75.1.0"
 sortedcontainers = ">=2.4.0"  # For maintaining sorted mempools
 typing-extensions = ">=4.11.0"  # typing backports like Protocol and TypedDict
 watchdog = ">=4.0.1"  # Filesystem event watching - watches keyring.yaml
-=======
-pyyaml = "6.0.1"  # Used for config file format
-setproctitle = "1.3.3"  # Gives the chia processes readable names
-setuptools = "75.1.0"
-sortedcontainers = "2.4.0"  # For maintaining sorted mempools
-typing-extensions = "4.11.0"  # typing backports like Protocol and TypedDict
-watchdog = "4.0.1"  # Filesystem event watching - watches keyring.yaml
->>>>>>> bffb7b11
 zstd = [
 	{version=">=1.5.5.1", python = "<3.12"},
 	{version=">=1.5.5.1", python = "3.12", source="chia"},
@@ -122,14 +86,13 @@
 flake8 = { version = ">=7.1.1", optional = true }
 isort = { version = ">=5.13.2", optional = true }
 # TODO: but...  keyrings_cryptfile goes 15 minutes without locking while this does in 75 seconds
-<<<<<<< HEAD
 "keyrings.cryptfile" = { version = ">=1.3.9", optional = true }
 mypy = { version = ">=1.11.1", optional = true }
 pre-commit = [ { version = "3.5.0", python = "<3.9", optional = true }, { version = ">=3.7.1", python = ">=3.9", optional = true } ]
-py3createtorrent = { version = ">=1.1.0", optional = true }
+py3createtorrent = { version = ">=1.2.1", optional = true }
 pyinstaller = { version = ">=6.9.0", optional = true }
 pylint = { version = ">=3.2.6", optional = true }
-pytest = { version = ">=8.1.1", optional = true }
+pytest = { version = ">=8.3.3", optional = true }
 pytest-cov = { version = ">=5.0.0", optional = true }
 pytest-mock = { version = ">=3.14.0", optional = true }
 pytest-monitor = { version = ">=1.6.6", platform = "linux", optional = true }
@@ -141,26 +104,6 @@
 lxml = { version = ">=5.2.2", optional = true }
 miniupnpc = { version = ">=2.2.2", source = "chia", optional = true }
 pyupgrade = { version = ">=3.16.0", optional = true }
-=======
-"keyrings.cryptfile" = { version = "1.3.9", optional = true }
-mypy = { version = "1.11.1", optional = true }
-pre-commit = [ { version = "3.5.0", python = "<3.9", optional = true }, { version = "3.7.1", python = ">=3.9", optional = true } ]
-py3createtorrent = { version = "1.2.1", optional = true }
-pyinstaller = { version = "6.9.0", optional = true }
-pylint = { version = "3.2.6", optional = true }
-pytest = { version = "8.3.3", optional = true }
-pytest-cov = { version = "5.0.0", optional = true }
-pytest-mock = { version = "3.14.0", optional = true }
-pytest-monitor = { version = "1.6.6", platform = "linux", optional = true }
-pytest-xdist = { version = "3.6.1", optional = true }
-types-aiofiles = { version = "23.2.0.20240311", optional = true }
-types-cryptography = { version = "3.3.23.2", optional = true }
-types-pyyaml = { version = "6.0.12.20240311", optional = true }
-types-setuptools = { version = "70.0.0.20240524", optional = true }
-lxml = { version = "5.2.2", optional = true }
-miniupnpc = { version = "2.2.2", source = "chia", optional = true }
-pyupgrade = { version = "3.16.0", optional = true }
->>>>>>> bffb7b11
 # big-o = {version = "0.11.0", optional = true}
 # numpy = [
 # 	{version="<=1.24.4", python = "<3.9", optional = true},
