[tool.poetry]
name = "chia-blockchain"
# see [tool.poetry-dynamic-versioning]
version = "0.0.0"
description = "Chia blockchain full node, farmer, timelord, and wallet."
authors = ["Mariano Sorgente <mariano@chia.net>"]
license = "Apache License"
readme = "README.md"
keywords= ["chia", "blockchain", "node"]
homepage = "https://chia.net/"
packages = [{ include = "chia"}, { include = "mozilla-ca/cacert.pem" }]

[tool.poetry.scripts]
chia = "chia.cmds.chia:main"
chia_daemon = "chia.daemon.server:main"
chia_wallet = "chia.server.start_wallet:main"
chia_full_node = "chia.server.start_full_node:main"
chia_harvester = "chia.server.start_harvester:main"
chia_farmer = "chia.server.start_farmer:main"
chia_introducer = "chia.server.start_introducer:main"
chia_crawler = "chia.seeder.start_crawler:main"
chia_seeder = "chia.seeder.dns_server:main"
chia_timelord = "chia.server.start_timelord:main"
chia_timelord_launcher = "chia.timelord.timelord_launcher:main"
chia_full_node_simulator = "chia.simulator.start_simulator:main"
chia_data_layer = "chia.server.start_data_layer:main"
chia_data_layer_http = "chia.data_layer.data_layer_server:main"
chia_data_layer_s3_plugin = "chia.data_layer.s3_plugin_service:run_server"

[[tool.poetry.source]]
name = "chia"
url = "https://pypi.chia.net/simple/"
priority = "supplemental"

[tool.poetry.urls]
"Source" = "https://github.com/Chia-Network/chia-blockchain/"
"Changelog" = "https://github.com/Chia-Network/chia-blockchain/blob/main/CHANGELOG.md"

[tool.poetry.dependencies]
python = ">=3.8.10, <3.13"
aiofiles = "24.1.0"  # Async IO for files
aiohttp = "3.10.2"  # HTTP server for full node rpc
aiosqlite = "0.20.0"  # asyncio wrapper for sqlite, to store blocks
anyio = "4.3.0"
bitstring = "4.1.4"  # Binary data management library
boto3 = "1.34.143"  # AWS S3 for Data Layer S3 plugin
chiabip158 = "1.5.1"  # bip158-style wallet filters
chiapos = "2.0.4"  # proof of space
chia_rs = "0.13.0"
chiavdf = "1.1.4"  # timelord and vdf verification
click = "8.1.7"  # For the CLI
clvm = "0.9.10"
clvm_tools = "0.4.9"  # Currying Program.to other conveniences
clvm_tools_rs = "0.1.43"  # Rust implementation of clvm_tools' compiler
colorama = "0.4.6"  # Colorizes terminal output
colorlog = "6.8.2"  # Adds color to logs
concurrent_log_handler = "0.9.25"  # Concurrently log and rotate logs
cryptography = "43.0.1"  # Python cryptography library for TLS - keyring conflict
dnslib = "0.9.25"  # dns lib
dnspython = "2.6.1"  # Query DNS seeds
filelock = "3.15.4"  # For reading and writing config multiprocess and multithread safely  (non-reentrant locks)
keyring = "25.2.1"  # Store keys in MacOS Keychain, Windows Credential Locker
packaging = "24.0"
pip = "24.2"
psutil = [
    {version="5.9.4", markers="platform_machine!='aarch64'"},
    {version="5.9.4", markers="platform_machine=='aarch64'", source="chia"},
]
pyyaml = "6.0.1"  # Used for config file format
setproctitle = "1.3.3"  # Gives the chia processes readable names
setuptools = "71.1.0"
sortedcontainers = "2.4.0"  # For maintaining sorted mempools
typing-extensions = "4.11.0"  # typing backports like Protocol and TypedDict
watchdog = "4.0.1"  # Filesystem event watching - watches keyring.yaml
zstd = [
	{version="1.5.5.1", python = "<3.12"},
	{version="1.5.5.1", python = "3.12", source="chia"},
]
importlib-resources = "6.4.0"
hsms = "0.3.1"
aiohttp_cors = { version = "0.7.0", optional = true }
<<<<<<< HEAD
big-o = { version = "0.11.0", optional = true }
numpy = [
    # just for big-o
    {version="1.24.4", python = "<3.9", optional = true},
    {version="2.0.1", python = ">=3.9", optional = true}
]
black = { version = "24.4.2", optional = true }
=======
black = { version = "24.8.0", optional = true }
>>>>>>> 8b96b233
build = { version = "1.2.1", optional = true }
coverage = { version = "7.6.1", optional = true }
diff-cover = { version = "9.0.0", optional = true }
flake8 = { version = "7.1.1", optional = true }
isort = { version = "5.13.2", optional = true }
# TODO: but...  keyrings_cryptfile goes 15 minutes without locking while this does in 75 seconds
"keyrings.cryptfile" = { version = "1.3.9", optional = true }
mypy = { version = "1.11.1", optional = true }
pre-commit = [ { version = "3.5.0", python = "<3.9", optional = true }, { version = "3.7.1", python = ">=3.9", optional = true } ]
py3createtorrent = { version = "1.2.1", optional = true }
pyinstaller = { version = "6.9.0", optional = true }
pylint = { version = "3.2.6", optional = true }
pytest = { version = "8.3.3", optional = true }
pytest-cov = { version = "5.0.0", optional = true }
pytest-mock = { version = "3.14.0", optional = true }
pytest-monitor = { version = "1.6.6", platform = "linux", optional = true }
pytest-xdist = { version = "3.6.1", optional = true }
types-aiofiles = { version = "23.2.0.20240311", optional = true }
types-cryptography = { version = "3.3.23.2", optional = true }
types-pyyaml = { version = "6.0.12.20240311", optional = true }
types-setuptools = { version = "70.0.0.20240524", optional = true }
lxml = { version = "5.2.2", optional = true }
miniupnpc = { version = "2.2.2", source = "chia", optional = true }
pyupgrade = { version = "3.16.0", optional = true }


[tool.poetry.extras]
dev = ["aiohttp_cors", "big-o", "black", "build", "coverage", "diff-cover", "flake8", "isort", "mypy", "pre-commit", "py3createtorrent", "pyinstaller", "pylint", "pytest", "pytest-cov", "pytest-mock", "pytest-monitor", "pytest-xdist", "types-aiofiles", "types-cryptography", "types-pyyaml", "types-setuptools", "pyupgrade", "lxml"]
upnp = ["miniupnpc"]
legacy_keyring = ["keyrings.cryptfile"]

[tool.poetry-dynamic-versioning]
enable = true
vcs = "git"
pattern = "default-unprefixed"
format-jinja = """
    {%- if distance == 0 -%}
        {%- if stage is none -%}
            {{ base }}
        {%- else -%}
            {{ base }}-{{stage}}{{revision}}
        {%- endif -%}
    {%- else -%}
        {%- if stage is none -%}
            {{ base }}-dev{{ distance }}
        {%- else -%}
            {{ base }}-{{stage}}{{revision}}.dev{{ distance }}
        {%- endif -%}
    {%- endif -%}
"""
#format-jinja = """
#    {%- if distance == 0 -%}
#        {{ serialize_pep440(base, stage, revision) }}
#    {%- else -%}
#        {{ serialize_pep440(base, stage, revision, dev=distance) }}
#    {%- endif -%}
#"""
style = "semver"
bump = true

[build-system]
requires = ["poetry-core>=1.0.0", "poetry-dynamic-versioning"]
build-backend = "poetry_dynamic_versioning.backend"

[tool.black]
line-length = 120
target-version =  ['py38', 'py39', 'py310', 'py311', 'py312']
include = '''
^/(
    [^/]*.py
    | (benchmarks|build_scripts|chia|tests|tools)/.*\.pyi?
)$
'''
exclude = ''<|MERGE_RESOLUTION|>--- conflicted
+++ resolved
@@ -79,17 +79,13 @@
 importlib-resources = "6.4.0"
 hsms = "0.3.1"
 aiohttp_cors = { version = "0.7.0", optional = true }
-<<<<<<< HEAD
 big-o = { version = "0.11.0", optional = true }
 numpy = [
     # just for big-o
     {version="1.24.4", python = "<3.9", optional = true},
     {version="2.0.1", python = ">=3.9", optional = true}
 ]
-black = { version = "24.4.2", optional = true }
-=======
 black = { version = "24.8.0", optional = true }
->>>>>>> 8b96b233
 build = { version = "1.2.1", optional = true }
 coverage = { version = "7.6.1", optional = true }
 diff-cover = { version = "9.0.0", optional = true }
