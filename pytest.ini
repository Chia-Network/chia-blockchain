--- conflicted
+++ resolved
@@ -22,10 +22,4 @@
     ignore:unclosed transport:ResourceWarning
     ignore:Exception ignored in:pytest.PytestUnraisableExceptionWarning
     ignore:cannot collect test class:pytest.PytestCollectionWarning
-<<<<<<< HEAD
-    ignore:BackendFinder.find_spec\(\) not found; falling back to find_module\(\):ImportWarning
-    ignore:BackendLoader.exec_module\(\) not found; falling back to load_module\(\):ImportWarning
-=======
-    ignore:The --rsyncdir command line argument and rsyncdirs config variable are deprecated.:DeprecationWarning
->>>>>>> 25f22c80
     ignore:record_property is incompatible with junit_family:pytest.PytestWarning