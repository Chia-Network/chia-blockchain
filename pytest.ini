--- conflicted
+++ resolved
@@ -19,10 +19,5 @@
     error
     ignore:Exception ignored in:pytest.PytestUnraisableExceptionWarning
     ignore:cannot collect test class:pytest.PytestCollectionWarning
-<<<<<<< HEAD
-    ignore:The --rsyncdir command line argument and rsyncdirs config variable are deprecated.:DeprecationWarning
     ignore:record_property is incompatible with junit_family:pytest.PytestWarning
-    ignore:Implicit None on return values is deprecated and will raise
-=======
-    ignore:record_property is incompatible with junit_family:pytest.PytestWarning
->>>>>>> 13022811
+    ignore:Implicit None on return values is deprecated and will raise