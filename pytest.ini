[pytest]
; logging options
log_cli = False
addopts = --verbose --tb=short -n auto -p no:monitor
log_level = WARNING
console_output_style = count
log_format = %(asctime)s %(name)s: %(levelname)s %(message)s
asyncio_mode = strict
markers =
    benchmark
    data_layer: Mark as a data layer related test.
testpaths = tests
filterwarnings =
    error
    ignore:ssl_context is deprecated:DeprecationWarning
    ignore:Implicitly cleaning up:ResourceWarning
    ignore:unclosed <socket\.socket:ResourceWarning
    ignore:Unclosed client session:ResourceWarning
    ignore:unclosed file:ResourceWarning
    ignore:unclosed transport:ResourceWarning
    ignore:coroutine '.*' was never awaited:RuntimeWarning
    ignore:`coin_solutions` is now `coin_spends`:UserWarning
    ignore:Exception ignored in:pytest.PytestUnraisableExceptionWarning
    ignore:cannot collect test class:pytest.PytestCollectionWarning
    ignore:The loop argument is deprecated since Python 3\.8, and scheduled for removal in Python 3\.10.:DeprecationWarning
    ignore:The distutils package is deprecated:DeprecationWarning
    ignore:There is no current event loop:DeprecationWarning
    ignore:getargs. The 'u' format is deprecated. Use 'U' instead.:DeprecationWarning
    ignore:BackendFinder.find_spec\(\) not found; falling back to find_module\(\):ImportWarning
    ignore:BackendLoader.exec_module\(\) not found; falling back to load_module\(\):ImportWarning
<<<<<<< HEAD
    ignore:Properties from keyring.util are no longer supported. Use jaraco.classes.properties instead.:DeprecationWarning
=======
    ignore:The --rsyncdir command line argument and rsyncdirs config variable are deprecated.:DeprecationWarning
>>>>>>> b609876a
<|MERGE_RESOLUTION|>--- conflicted
+++ resolved
@@ -28,8 +28,5 @@
     ignore:getargs. The 'u' format is deprecated. Use 'U' instead.:DeprecationWarning
     ignore:BackendFinder.find_spec\(\) not found; falling back to find_module\(\):ImportWarning
     ignore:BackendLoader.exec_module\(\) not found; falling back to load_module\(\):ImportWarning
-<<<<<<< HEAD
-    ignore:Properties from keyring.util are no longer supported. Use jaraco.classes.properties instead.:DeprecationWarning
-=======
     ignore:The --rsyncdir command line argument and rsyncdirs config variable are deprecated.:DeprecationWarning
->>>>>>> b609876a
+    ignore:Properties from keyring.util are no longer supported. Use jaraco.classes.properties instead.:DeprecationWarning