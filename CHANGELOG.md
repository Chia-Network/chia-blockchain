--- conflicted
+++ resolved
@@ -9,11 +9,6 @@
 ## Unreleased
 
 ### Added
-<<<<<<< HEAD
-
-- The UI now warns if you attempt to create a plot smaller than k=32.
-- You can now specify which private key to use for `chia plots create`. After obtaining the fingerprint from `chia keys show`, try `chia plots create -a FINGERPRINT`. Thanks to @eFishCent for this pull request!
-=======
 - Plotting now checks to see if there are MacOS created `._` plot files and ignores them.
 
 ### Changed
@@ -43,17 +38,10 @@
 - You can now specify which private key to use for `chia plots create`. After obtaining the fingerprint from `chia keys show`, try `chia plots create -a FINGERPRINT`. Thanks to @eFishCent for this pull request!
 - We use a faster hash to prime function for chiavdf from the current release of gmp-6.2.1 which we have upgraded chiavdf and blspy to support.
 - There is a new cli command - `chia configure`. This allows you to update certain configuration details like log level in config.yaml from the command line. This is particularly useful in containerization and linux automation. Try `chia configure -h`. Note that if chia services are running and you issue this command you will have to restart them for changes to take effect but you can use this command in the venv when no services are running or call it directly by path in the venv without activating the venv. Expect the options for this command to expand.
->>>>>>> 861deb6d
 - We now fully support Python 3.9.
 
 ### Changed
 
-<<<<<<< HEAD
-- There are new farming and plotting pages. The plotting flow was redesigned to streamline it and add advanced options as drop downs as appropriate. Plots are now queued into your local plot list. To see the plotting log, try the three vertical dots. Remote harvester plot display will be coming to the plot page as well.
-- Harvester and farmer will start when the GUI starts instead of waiting for key selection.
-- Plotting has a new option `-e`. This allows you to choose from either the default bitfield back propagation or the classic back propagation. SSD temp space is generally faster with the classic mode with `-e` and spinning disk are generally faster with the new method. YMMV.
-- We have moved to taproot across all of our transactions and smart transactions.
-=======
 - The Plot tab on the GUI is now the Plots tab. It starts out with a much more friendly new user wizard and otherwise keeps all of your farming plots listed here. Use the "+ ADD A PLOT" button in the top right to plot your second or later plot.
 - The new plots page offers advanced plotting options in the various "Show Advanced Options" fold outs.
 - The plotter supports the new bitfield back propagation method and the old method from Beta 17. To choose the old method add a `-e` to the command line or choose "Disable bitfield plotting" in "Show Advanced Options" of the Plots tab. Bitfield back propagation writes about 13% less total writes and can be faster on some slower hard drive temp spaces. For now, SSD temp space will likely plot faster with bitfield back propagation disabled. We will be returning to speed enhancements to the plotter as we approach and pass our mainnet launch.
@@ -64,17 +52,12 @@
 - RPCs and daemon now communicate over TLS with certificates that are generated into `~/.chia/VERSION/config/`
 - We have moved to taproot across all of our transactions and smart transactions.
 - We have adopted chech32m encoding of keys and addresses in parallel to bitcoin's coming adoption of bech32m.
->>>>>>> 861deb6d
 - The rate limited wallet was updated and re-factored.
 - All appropriate Chialisp smart transactions have been updated to use aggsig_me.
 - Full node should be more aggressive about finding other peers.
 - Peer disconnect messages are now set to log level INFO down from WARNING.
 - chiavdf now allows passing in input to a VDF for new consensus.
 - sha256tree has been removed from Chialisp.
-<<<<<<< HEAD
-- aiohttp, clvm-tools, colorlog, concurrent-log-handler, keyring, cryptography, and sortedcontainers have been upgraded to their current versions.
-- Tests now place a cache of blocks in the ~/.chia/ directory to speed up total testing time.
-=======
 - `chia show -s` has been refactored to support the new consensus.
 - `chia netspace` has been refactored for new consensus.
 - aiohttp, clvm-tools, colorlog, concurrent-log-handler, keyring, cryptography, and sortedcontainers have been upgraded to their current versions.
@@ -83,21 +66,15 @@
 - With the change to new consensus many components of the chain and local database are not yet stored optimally. Startup and sync times may be slower than usual so please be patient. This will improve next release.
 - Errata: Coinbase amount is missing from the GUI Block view.
 - Eratta: wallet Backup, and Fly-sync on the wallet are currently not working.
->>>>>>> 861deb6d
 
 ### Fixed
 
 - There was a regression in Beta 18 where the plotter took 499GiB of temp space for a k32 when it used to only use 332GiB. The plotter should now use just slightly less than it did in Beta 17.
-<<<<<<< HEAD
-- blspy was bumped to 0.3.0 which now correctly supports the aggsig of no signatures.
-- Fixed a plotter crash after pulling a disk without ejecting it first.
-=======
 - blspy was bumped to 0.3.1 which now correctly supports the aggsig of no signatures and is built with gmp-6.2.1.
 - Fixed a plotter crash after pulling a disk without ejecting it first.
 - `sh install.sh` now works properly on Linux Mint.
 - `chia show -s` now is less brain dead when a node is initially starting to sync.
 
->>>>>>> 861deb6d
 ## [1.0beta18] aka Beta 1.18 - 2020-12-03
 
 ### Added
