--- conflicted
+++ resolved
@@ -9,15 +9,6 @@
 ## [Unreleased]
 
 ### Added
-<<<<<<< HEAD
-
-### Changed
-- `chia show -b` now returns plot public key and pool public key for each block.
-- Improvements to coloured coin wallet.
-
-### Fixed
-
-=======
 - Rate limited wallets can now have funds clawed back by the Admin wallet.
 - Added a Code of Conduct in CODE_OF_CONDUCT.md.
 - Added a bug report template in `.github/ISSUE_TEMPLATE/bug_report.md`.
@@ -77,7 +68,6 @@
 - Benchmarking has been re-enabled in bls-signatures.
 - Various node security vulnerabilities were addressed.
 - Updated keyring, various GitHub actions, colorlog, cbor2, and clvm_tools.
->>>>>>> f40ed905
 
 ## [1.0beta9] aka Beta 1.9 - 2020-07-27
 
