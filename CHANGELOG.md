--- conflicted
+++ resolved
@@ -33,11 +33,8 @@
 - Updated the coin_store benchmark to enable synchronous mode when talking to the DB, since that's the default now, and improves the output a bit.
 - Updated the old comment on chia/util/streamable.py with newer developer documentation.
 - Minor GUI changes based on community feedback.
-<<<<<<< HEAD
 - Thanks @jack60612 for your help in improving our GUI code, including upgrading to electron 14, migration to electron remote, updating the latest dependencies, and more.
-=======
-- Thanks @jack60612 for your help in improving our GUI code, including upgrading to electron 13, migration to electron remote, updating the latest dependencies, and more.
->>>>>>> ec8d3ae2
+
 
 ### Fixed
 
