--- conflicted
+++ resolved
@@ -10,13 +10,10 @@
 	"RUF", # Ruff specific
 	# Flake8 core
 	"F",
-<<<<<<< HEAD
+	# Flake8 async
+	"ASYNC",
     # flake8-implicit-str-concat
     "ISC",
-=======
-	# Flake8 async
-	"ASYNC",
->>>>>>> dd028574
 	"E",
 	"W",
 ]
@@ -52,16 +49,14 @@
     "PLW1514", # unspecified-encoding
     "PLW0603", # global-statement
 
-<<<<<<< HEAD
-    # flake8-implicit-str-concat
-    "ISC003", # explicit-string-concatenation
-=======
     # Flake8 async
     # Should probably fix these
     "ASYNC230", # blocking-open-call-in-async-function
     # Should probably fix these after dealing with shielding for anyio
     "ASYNC109", # async-function-with-timeout
->>>>>>> dd028574
+
+    # flake8-implicit-str-concat
+    "ISC003", # explicit-string-concatenation
 
     # Ruff Specific
 
